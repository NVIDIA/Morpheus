--- conflicted
+++ resolved
@@ -31,10 +31,7 @@
 from morpheus.messages.memory.response_memory import ResponseMemoryProbs
 from morpheus.messages.message_base import MessageBase
 from morpheus.messages.message_meta import MessageMeta
-<<<<<<< HEAD
-=======
 from morpheus.messages.multi_message import MultiMessage
->>>>>>> 1d02332d
 from morpheus.messages.message_meta import UserMessageMeta
 
 __all__ = [
@@ -46,10 +43,6 @@
     "InferenceMemoryNLP",
     "MessageBase",
     "MessageMeta",
-<<<<<<< HEAD
-=======
-    "MultiMessage",
->>>>>>> 1d02332d
     "RawPacketMessage",
     "ResponseMemory",
     "ResponseMemoryAE",
