# Copyright (c) 2023-2024, NVIDIA CORPORATION.
#
# Licensed under the Apache License, Version 2.0 (the "License");
# you may not use this file except in compliance with the License.
# You may obtain a copy of the License at
#
#     http://www.apache.org/licenses/LICENSE-2.0
#
# Unless required by applicable law or agreed to in writing, software
# distributed under the License is distributed on an "AS IS" BASIS,
# WITHOUT WARRANTIES OR CONDITIONS OF ANY KIND, either express or implied.
# See the License for the specific language governing permissions and
# limitations under the License.

import ipaddress

import numpy as np
import pandas as pd

from morpheus.utils.type_aliases import SeriesType
from morpheus.utils.type_utils import get_df_pkg_from_obj
from morpheus.utils.type_utils import is_cudf_type


def ip_to_int(values: SeriesType) -> SeriesType:
    """
    Convert string column of IP addresses to integer values.
    **Addresses must be IPv4. IPv6 not yet supported.**

    Parameters
    ----------
    values : SeriesType
        IPv4 addresses to be converted

    Returns
    -------
    rtype : SeriesType
        Integer representations of IP addresses

    Examples
    --------
    >>> import morpheus.parsers.ip as ip
    >>> import cudf
    >>> ip.ip_to_int(cudf.Series(["192.168.0.1","10.0.0.1"]))
    0    3232235521
    1    167772161
    dtype: uint32
    """
<<<<<<< HEAD
    if (is_cudf_type(values)):
        return values.str.ip2int()

    # Pandas does not have an ip2int method
    return values.apply(lambda x: int(ipaddress.IPv4Address(x)))
=======
    return values.str.ip2int()
>>>>>>> 1452aaf3


def int_to_ip(values: SeriesType) -> SeriesType:
    """
    Convert integer column to IP addresses.
    **Addresses must be IPv4. IPv6 not yet supported.**

    Parameters
    ----------
<<<<<<< HEAD
    values : SeriesType
        Integer representations of IP addresses
=======
    values : cudf.Series
        uint32 representations of IP addresses
>>>>>>> 1452aaf3

    Returns
    -------
    rtype : SeriesType
        IPv4 addresses

    Examples
    --------
    >>> import morpheus.parsers.ip as ip
    >>> import cudf
    >>> ip.int_to_ip(cudf.Series([3232235521, 167772161], dtype=cudf.api.types.dtype("uint32")))
    0    192.168.0.1
    1    10.0.0.1
    dtype: object
    """
<<<<<<< HEAD
    if (is_cudf_type(values)):
        import cudf
        return cudf.Series(values._column.int2ip())

    # Pandas does not have an int2ip method
    return values.apply(lambda x: str(ipaddress.IPv4Address(x)))
=======
    return cudf.Series._from_column(values._column.int2ip())
>>>>>>> 1452aaf3


def is_ip(ips: SeriesType) -> SeriesType:
    """
    Indicates whether each address is an ip string.
    **Addresses must be IPv4. IPv6 not yet supported.**

    Parameters
    ----------
    ips : SeriesType
        IPv4 addresses to be checked

    Returns
    -------
    rtype : SeriesType
        Boolean values true or false

    Examples
    --------
    >>> import morpheus.parsers.ip as ip
    >>> import cudf
    >>> ip.is_ip(cudf.Series(["192.168.0.1","10.123.0"]))
    0     True
    1    False
    dtype: bool
    """
    if (is_cudf_type(ips)):
        return ips.str.isipv4()

    is_ip_regex = r"^(?:(?:25[0-5]|2[0-4][0-9]|[01]?[0-9][0-9]?)\.){3}(?:25[0-5]|2[0-4][0-9]|[01]?[0-9][0-9]?)$"
    return ips.str.fullmatch(is_ip_regex)


def is_reserved(ips: SeriesType) -> SeriesType:
    """
    Indicates whether each address is reserved.
    **Addresses must be IPv4. IPv6 not yet supported.**

    Parameters
    ----------
    ips : SeriesType
        IPv4 addresses to be checked

    Returns
    -------
    rtype : SeriesType
        Boolean values true or false

    Examples
    --------
    >>> import morpheus.parsers.ip as ip
    >>> import cudf
    >>> ip.is_reserved(cudf.Series(["127.0.0.1","10.0.0.1"]))
    0    False
    1    False
    dtype: bool
    """
    reserved_ipv4_regex = (
        r"^(2(4[0-9]|5[0-5]))\.([0-9]|[1-9][0-9]|1([0-9][0-9])|2([0-4][0-9]|5[0-5]))\.([0-9]|[1-9][0-9]|1([0-9][0-9])"
        r"|2([0-4][0-9]|5[0-5]))\.([0-9]|[1-9][0-9]|1([0-9][0-9])|2([0-4][0-9]|5[0-5]))$")
    return ips.str.match(reserved_ipv4_regex)


def is_loopback(ips: SeriesType) -> SeriesType:
    """
    Indicates whether each address is loopback.
    **Addresses must be IPv4. IPv6 not yet supported.**

    Parameters
    ----------
    ips : SeriesType
        IPv4 addresses to be checked

    Returns
    -------
    rtype : SeriesType
        Boolean values true or false

    Examples
    --------
    >>> import morpheus.parsers.ip as ip
    >>> import cudf
    >>> ip.is_loopback(cudf.Series(["127.0.0.1","10.0.0.1"]))
    0     True
    1    False
    dtype: bool
    """
    loopback_ipv4_regex = (
        r"^127\.([0-9]|[1-9][0-9]|1([0-9][0-9])|2([0-4][0-9]|5[0-5]))\.([0-9]|[1-9][0-9]|1([0-9][0-9])|2([0-4][0-9]"
        r"|5[0-5]))\.([0-9]|[1-9][0-9]|1([0-9][0-9])|2([0-4][0-9]|5[0-5]))$")
    return ips.str.match(loopback_ipv4_regex)


def is_link_local(ips: SeriesType) -> SeriesType:
    """
    Indicates whether each address is link local.
    **Addresses must be IPv4. IPv6 not yet supported.**

    Parameters
    ----------
    ips : SeriesType
        IPv4 addresses to be checked

    Returns
    -------
    rtype : SeriesType
        Boolean values true or false

    Examples
    --------
    >>> import morpheus.parsers.ip as ip
    >>> import cudf
    >>> ip.is_link_local(cudf.Series(["127.0.0.1","169.254.123.123"]))
    0    False
    1    True
    dtype: bool
    """
    link_local_ipv4_regex = (
        r"^169\.254\.([0-9]|[1-9][0-9]|1([0-9][0-9])|2([0-4][0-9]|5[0-5]))\.([0-9]|[1-9][0-9]|1([0-9][0-9])|2([0-4]"
        r"[0-9]|5[0-5]))$")
    return ips.str.match(link_local_ipv4_regex)


def is_unspecified(ips: SeriesType) -> SeriesType:
    """
    Indicates whether each address is unspecified.
    **Addresses must be IPv4. IPv6 not yet supported.**

    Parameters
    ----------
    ips : SeriesType
        IPv4 addresses to be checked

    Returns
    -------
    rtype : SeriesType
        Boolean values true or false

    Examples
    --------
    >>> import morpheus.parsers.ip as ip
    >>> import cudf
    >>> ip.is_unspecified(cudf.Series(["127.0.0.1","10.0.0.1"]))
    0    False
    1    False
    dtype: bool
    """
    unspecified_regex = r"^0\.0\.0\.0$"
    return ips.str.match(unspecified_regex)


def is_multicast(ips: SeriesType) -> SeriesType:
    """
    Indicates whether each address is multicast.
    **Addresses must be IPv4. IPv6 not yet supported.**

    Parameters
    ----------
    ips : SeriesType
        IPv4 addresses to be checked

    Returns
    -------
    rtype : SeriesType
        Boolean values true or false

    Examples
    --------
    >>> import morpheus.parsers.ip as ip
    >>> import cudf
    >>> ip.is_multicast(cudf.Series(["127.0.0.1","224.0.0.0"]))
    0    False
    1    True
    dtype: bool
    """
    is_multicast_ipv4_regex = (
        r"^(2(2[4-9]|3[0-9]))\.([0-9]|[1-9][0-9]|1([0-9][0-9])|2([0-4][0-9]|5[0-5]))\.([0-9]|[1-9][0-9]|1([0-9][0-9])"
        r"|2([0-4][0-9]|5[0-5]))\.([0-9]|[1-9][0-9]|1([0-9][0-9])|2([0-4][0-9]|5[0-5]))$")
    return ips.str.match(is_multicast_ipv4_regex)


def is_private(ips: SeriesType) -> SeriesType:
    """
    Indicates whether each address is private.
    **Addresses must be IPv4. IPv6 not yet supported.**

    Parameters
    ----------
    ips : SeriesType
        IPv4 addresses to be checked

    Returns
    -------
    rtype : SeriesType
        Boolean values true or false

    Examples
    --------
    >>> import morpheus.parsers.ip as ip
    >>> import cudf
    >>> ip.is_private(cudf.Series(["127.0.0.1","207.46.13.151"]))
    0    True
    1    False
    dtype: bool
    """
    private_regex = (
        r"((^0\.([0-9]|[1-9][0-9]|1([0-9][0-9])|2([0-4][0-9]|5[0-5]))\.([0-9]|[1-9][0-9]|1([0-9][0-9])|2([0-4][0-9]"
        r"|5[0-5]))\.([0-9]|[1-9][0-9]|1([0-9][0-9])|2([0-4][0-9]|5[0-5]))$)|(^10\.([0-9]|[1-9][0-9]|1([0-9][0-9])|"
        r"2([0-4][0-9]|5[0-5]))\.([0-9]|[1-9][0-9]|1([0-9][0-9])|2([0-4][0-9]|5[0-5]))\.([0-9]|[1-9][0-9]|1([0-9]"
        r"[0-9])|2([0-4][0-9]|5[0-5]))$)|(^127\.([0-9]|[1-9][0-9]|1([0-9][0-9])|2([0-4][0-9]|5[0-5]))\.([0-9]|[1-9]"
        r"[0-9]|1([0-9][0-9])|2([0-4][0-9]|5[0-5]))\.([0-9]|[1-9][0-9]|1([0-9][0-9])|2([0-4][0-9]|5[0-5]))$)|"
        r"(^169\.254\.([0-9]|[1-9][0-9]|1([0-9][0-9])|2([0-4][0-9]|5[0-5]))\.([0-9]|[1-9][0-9]|1([0-9][0-9])|2([0-4]"
        r"[0-9]|5[0-5]))$)|(^172\.(1[6-9]|2[0-9]|3[0-1])\.([0-9]|[1-9][0-9]|1([0-9][0-9])|2([0-4][0-9]|5[0-5]))\.("
        r"[0-9]|[1-9][0-9]|1([0-9][0-9])|2([0-4][0-9]|5[0-5]))$)|(^192\.0\.0\.([0-7])$)|(^192\.0\.0\.(1(7[0-1]))$)"
        r"|(^192\.0\.2\.([0-9]|[1-9][0-9]|1([0-9][0-9])|2([0-4][0-9]|5[0-5]))$)|(^192\.168\.([0-9]|[1-9][0-9]|1("
        r"[0-9][0-9])|2([0-4][0-9]|5[0-5]))\.([0-9]|[1-9][0-9]|1([0-9][0-9])|2([0-4][0-9]|5[0-5]))$)|(^198\.(1[8-9])"
        r"\.([0-9]|[1-9][0-9]|1([0-9][0-9])|2([0-4][0-9]|5[0-5]))\.([0-9]|[1-9][0-9]|1([0-9][0-9])|2([0-4][0-9]|"
        r"5[0-5]))$)|(^198\.51\.100\.([0-9]|[1-9][0-9]|1([0-9][0-9])|2([0-4][0-9]|5[0-5]))$)|(^203\.0\.113\.([0-9]|"
        r"[1-9][0-9]|1([0-9][0-9])|2([0-4][0-9]|5[0-5]))$)|(^(2(4[0-9]|5[0-5]))\.([0-9]|[1-9][0-9]|1([0-9][0-9])|2("
        r"[0-4][0-9]|5[0-5]))\.([0-9]|[1-9][0-9]|1([0-9][0-9])|2([0-4][0-9]|5[0-5]))\.([0-9]|[1-9][0-9]|1([0-9][0-9])"
        r"|2([0-4][0-9]|5[0-5]))$)|(^255\.255\.255\.255$))")
    return ips.str.match(private_regex)


def is_global(ips: SeriesType) -> SeriesType:
    """
    Indicates whether each address is global.
    **Addresses must be IPv4. IPv6 not yet supported.**

    Parameters
    ----------
    ips : SeriesType
        IPv4 addresses to be checked

    Returns
    -------
    rtype : SeriesType
        Boolean values true or false

    Examples
    --------
    >>> import morpheus.parsers.ip as ip
    >>> import cudf
    >>> ip.is_global(cudf.Series(["127.0.0.1","207.46.13.151"]))
    0    False
    1    True
    dtype: bool
    """
    is_global_regex = (
        r"^(100\.(6[4-9]|[7-9][0-9]|1([0-1][0-9]|2[0-7]))\.([0-9]|[1-9][0-9]|1([0-9][0-9])|2([0-4][0-9]|5[0-5]))\.("
        r"[0-9]|[1-9][0-9]|1([0-9][0-9])|2([0-4][0-9]|5[0-5]))$)")
    part1 = ips.str.match(is_global_regex)
    part2 = is_private(ips)
    result = ~part1 & ~part2
    return result


def _mask_kernel(idx, out1, out2, out3, out4, kwarg1):
    for i, _ in enumerate(idx):
        out1[i] = int(kwarg1 / 16777216) % 256
        out2[i] = int(kwarg1 / 65536) % 256
        out3[i] = int(kwarg1 / 256) % 256
        out4[i] = int(kwarg1) % 256


def _mask_pandas(df_cols: tuple[int], mask_: int, series_name: str) -> pd.Series:
    outputs = [int(mask_ / 16777216) % 256, int(mask_ / 65536) % 256, int(mask_ / 256) % 256, int(mask_) % 256]
    return pd.Series([df_cols.idx, ".".join(map(str, outputs))], index=["idx", series_name])


def _compute_mask_impl(ips: SeriesType, mask_: int, series_name: str) -> SeriesType:
    df_pkg = get_df_pkg_from_obj(ips)
    if is_cudf_type(ips):
        df = df_pkg.DataFrame()
        df["idx"] = ips.index
        x = df.apply_rows(
            _mask_kernel,
            incols=["idx"],
            outcols={
                "out1": np.int64, "out2": np.int64, "out3": np.int64, "out4": np.int64
            },
            kwargs={"kwarg1": mask_},
        )

        out1 = x["out1"].astype(str)
        out2 = x["out2"].astype(str)
        out3 = x["out3"].astype(str)
        out4 = x["out4"].astype(str)
        df[series_name] = out1.str.cat(out2, sep=".").str.cat(out3, sep=".").str.cat(out4, sep=".")
    else:
        df = df_pkg.DataFrame({"idx": ips.index})
        df = df.apply(_mask_pandas, axis=1, args=(mask_, series_name))

    return df[series_name]


def netmask(ips: SeriesType, prefixlen: int = 16) -> SeriesType:
    """
    Compute a column of netmasks for a column of IP addresses.
    **Addresses must be IPv4. IPv6 not yet supported.**

    Parameters
    ----------
    ips : SeriesType
        IPv4 addresses to be checked
    prefixlen: int
        Length of the network prefix, in bits, for IPv4 addresses

    Returns
    -------
    rtype : SeriesType
        Netmask ouput from set of IP address


    Examples
    --------
    >>> import morpheus.parsers.ip as ip
    >>> import cudf
    >>> ip.netmask(cudf.Series(["192.168.0.1","10.0.0.1"]), prefixlen=16)
    0    255.255.0.0
    1    255.255.0.0
    Name: net_mask, dtype: object
    """
    all_ones = (2**32) - 1
    mask_int = all_ones ^ (all_ones >> prefixlen)
    return _compute_mask_impl(ips, mask_int, "net_mask")


def hostmask(ips: SeriesType, prefixlen: int = 16) -> SeriesType:
    """
    Compute a column of hostmasks for a column of IP addresses.
    **Addresses must be IPv4. IPv6 not yet supported.**

    Parameters
    ----------
    ips : SeriesType
        IPv4 addresses to be checked
    prefixlen: integer
        Length of the network prefix, in bits, for IPv4 addresses

    Returns
    -------
    rtype : SeriesType
        Hostmask ouput from set of IP address

    Examples
    --------
    >>> import morpheus.parsers.ip as ip
    >>> import cudf
    >>> ip.hostmask(cudf.Series(["192.168.0.1","10.0.0.1"]), prefixlen=16)
    0    0.0.255.255
    1    0.0.255.255
    Name: hostmask, dtype: object
    """
    all_ones = (2**32) - 1
    host_mask_int = int(all_ones ^ (all_ones >> prefixlen)) ^ all_ones
    return _compute_mask_impl(ips, host_mask_int, "hostmask")


def _mask_series_kernel(masked_ip_int, out1, out2, out3, out4, kwarg1):  # pylint: disable=unused-argument
    for i, ipnum in enumerate(masked_ip_int):
        out1[i] = int(ipnum / 16777216) % 256
        out2[i] = int(ipnum / 65536) % 256
        out3[i] = int(ipnum / 256) % 256
        out4[i] = int(ipnum) % 256


def _mask_series_pandas(df_cols: tuple[int], mask_series_name: str, output_series_name: str) -> pd.Series:
    return _mask_pandas(df_cols, df_cols[mask_series_name], output_series_name)


def mask(ips: SeriesType, masks: SeriesType) -> SeriesType:
    """
    Apply a mask to a column of IP addresses.
    **Addresses must be IPv4. IPv6 not yet supported.**

    Parameters
    ----------
    ips : SeriesType
        IPv4 addresses to be checked
    masks: SeriesType
        The host or subnet masks to be applied

    Returns
    -------
    rtype : SeriesType
        Masked IP address from list of IPs

    Examples
    --------
    >>> import morpheus.parsers.ip as ip
    >>> import cudf
    >>> input_ips = cudf.Series(["192.168.0.1","10.0.0.1"])
    >>> input_masks = cudf.Series(["255.255.0.0", "255.255.0.0"])
    >>> ip.mask(input_ips, input_masks)
    0    192.168.0.0
    1       10.0.0.0
    Name: mask, dtype: object
    """
    df_pkg = get_df_pkg_from_obj(ips)

    df = df_pkg.DataFrame()
    df["int_mask"] = ip_to_int(masks)
    df["int_ip"] = ip_to_int(ips)
    df["masked_ip_int"] = df["int_mask"] & df["int_ip"]

    if (is_cudf_type(df)):
        x = df.apply_rows(_mask_series_kernel,
                          incols=["masked_ip_int"],
                          outcols={
                              "out1": np.int64, "out2": np.int64, "out3": np.int64, "out4": np.int64
                          },
                          kwargs={"kwarg1": 0})

        out1 = x["out1"].astype(str)
        out2 = x["out2"].astype(str)
        out3 = x["out3"].astype(str)
        out4 = x["out4"].astype(str)
        df["mask"] = out1.str.cat(out2, sep=".").str.cat(out3, sep=".").str.cat(out4, sep=".")
    else:
        df["idx"] = ips.index
        df = df.apply(_mask_series_pandas, axis=1, args=("masked_ip_int", "mask"))

    return df["mask"]<|MERGE_RESOLUTION|>--- conflicted
+++ resolved
@@ -46,15 +46,11 @@
     1    167772161
     dtype: uint32
     """
-<<<<<<< HEAD
     if (is_cudf_type(values)):
         return values.str.ip2int()
 
     # Pandas does not have an ip2int method
     return values.apply(lambda x: int(ipaddress.IPv4Address(x)))
-=======
-    return values.str.ip2int()
->>>>>>> 1452aaf3
 
 
 def int_to_ip(values: SeriesType) -> SeriesType:
@@ -64,13 +60,8 @@
 
     Parameters
     ----------
-<<<<<<< HEAD
     values : SeriesType
-        Integer representations of IP addresses
-=======
-    values : cudf.Series
         uint32 representations of IP addresses
->>>>>>> 1452aaf3
 
     Returns
     -------
@@ -86,16 +77,12 @@
     1    10.0.0.1
     dtype: object
     """
-<<<<<<< HEAD
     if (is_cudf_type(values)):
         import cudf
-        return cudf.Series(values._column.int2ip())
+        return cudf.Series._from_column(values._column.int2ip())
 
     # Pandas does not have an int2ip method
     return values.apply(lambda x: str(ipaddress.IPv4Address(x)))
-=======
-    return cudf.Series._from_column(values._column.int2ip())
->>>>>>> 1452aaf3
 
 
 def is_ip(ips: SeriesType) -> SeriesType:
