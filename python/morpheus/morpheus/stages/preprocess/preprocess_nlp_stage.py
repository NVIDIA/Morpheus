# Copyright (c) 2021-2024, NVIDIA CORPORATION.
#
# Licensed under the Apache License, Version 2.0 (the "License");
# you may not use this file except in compliance with the License.
# You may obtain a copy of the License at
#
#     http://www.apache.org/licenses/LICENSE-2.0
#
# Unless required by applicable law or agreed to in writing, software
# distributed under the License is distributed on an "AS IS" BASIS,
# WITHOUT WARRANTIES OR CONDITIONS OF ANY KIND, either express or implied.
# See the License for the specific language governing permissions and
# limitations under the License.

import logging

import mrc

from morpheus.cli.register_stage import register_stage
from morpheus.cli.utils import MorpheusRelativePath
from morpheus.cli.utils import get_package_relative_file
from morpheus.config import Config
from morpheus.config import PipelineModes
<<<<<<< HEAD
from morpheus.messages import MultiInferenceNLPMessage
=======
from morpheus.messages import ControlMessage
>>>>>>> 1d02332d
from morpheus.stages.preprocess.preprocess_base_stage import PreprocessBaseStage

logger = logging.getLogger(__name__)


@register_stage(
    "preprocess",
    modes=[PipelineModes.NLP],
    option_args={"vocab_hash_file": {
        "type": MorpheusRelativePath(exists=True, dir_okay=False, resolve_path=True)
    }})
class PreprocessNLPStage(PreprocessBaseStage):
    """
    Prepare NLP input DataFrames for inference.

    Parameters
    ----------
    c : `morpheus.config.Config`
        Pipeline configuration instance.
    vocab_hash_file : str
        Path to hash file containing vocabulary of words with token-ids. This can be created from the raw vocabulary
        using the `cudf.utils.hash_vocab_utils.hash_vocab` function.
    truncation : bool
        If set to true, strings will be truncated and padded to max_length. Each input string will result in exactly one
        output sequence. If set to false, there may be multiple output sequences when the max_length is smaller
        than generated tokens.
    do_lower_case : bool
        If set to true, original text will be lowercased before encoding.
    add_special_tokens : bool
        Whether to encode the sequences with the special tokens of the BERT classification model.
    stride : int
        If `truncation` == False and the tokenized string is larger than max_length, the sequences containing the
        overflowing token-ids can contain duplicated token-ids from the main sequence. If max_length is equal to stride
        there are no duplicated-id tokens. If stride is 80% of max_length, 20% of the first sequence will be repeated on
        the second sequence and so on until the entire sentence is encoded.
    column : str
        Name of the column containing the data that needs to be preprocessed.

    """

    def __init__(self,
                 c: Config,
                 vocab_hash_file: str = "data/bert-base-cased-hash.txt",
                 truncation: bool = False,
                 do_lower_case: bool = False,
                 add_special_tokens: bool = False,
                 stride: int = -1,
                 column: str = "data"):
        super().__init__(c)

        self._column = column
        self._seq_length = c.feature_length
        self._vocab_hash_file = get_package_relative_file(vocab_hash_file)

        if (stride <= 0):
            # Set the stride to 75%. Works well with powers of 2
            self._stride = self._seq_length // 2
            self._stride = self._stride + self._stride // 2
        else:
            # Use the given value
            self._stride = stride

        self._truncation = truncation
        self._do_lower_case = do_lower_case
        self._add_special_tokens = add_special_tokens
        self._fallback_output_type = MultiInferenceNLPMessage

    @property
    def name(self) -> str:
        return "preprocess-nlp"

    def supports_cpp_node(self) -> bool:
        return True

<<<<<<< HEAD
    def _get_preprocess_node(self, builder: mrc.Builder):
        import morpheus._lib.stages as _stages
        if (self._use_control_message):
            return _stages.PreprocessNLPControlMessageStage(builder,
                                                            self.unique_name,
                                                            self._vocab_hash_file,
                                                            self._seq_length,
                                                            self._truncation,
                                                            self._do_lower_case,
                                                            self._add_special_tokens,
                                                            self._stride,
                                                            self._column)

        return _stages.PreprocessNLPMultiMessageStage(builder,
                                                      self.unique_name,
                                                      self._vocab_hash_file,
                                                      self._seq_length,
                                                      self._truncation,
                                                      self._do_lower_case,
                                                      self._add_special_tokens,
                                                      self._stride,
                                                      self._column)
=======
    @staticmethod
    def pre_process_batch(message: ControlMessage,
                          vocab_hash_file: str,
                          do_lower_case: bool,
                          seq_len: int,
                          stride: int,
                          truncation: bool,
                          add_special_tokens: bool,
                          column: str) -> ControlMessage:
        """
        For NLP category use cases, this function performs pre-processing.

        [parameters are the same as the original function]

        Returns
        -------
        `morpheus.messages.ControlMessage`

        """
        with message.payload().mutable_dataframe() as mdf:
            text_series = cudf.Series(mdf[column])

        tokenized = tokenize_text_series(vocab_hash_file=vocab_hash_file,
                                         do_lower_case=do_lower_case,
                                         text_ser=text_series,
                                         seq_len=seq_len,
                                         stride=stride,
                                         truncation=truncation,
                                         add_special_tokens=add_special_tokens)

        del text_series

        # We need the C++ impl of TensorMemory until #1646 is resolved
        message.tensors(
            _messages.TensorMemory(count=tokenized.input_ids.shape[0],
                                   tensors={
                                       "input_ids": tokenized.input_ids,
                                       "input_mask": tokenized.input_mask,
                                       "seq_ids": tokenized.segment_ids
                                   }))

        message.set_metadata("inference_memory_params", {"inference_type": "nlp"})
        return message

    def _get_preprocess_fn(self) -> typing.Callable[[ControlMessage], ControlMessage]:
        return partial(PreprocessNLPStage.pre_process_batch,
                       vocab_hash_file=self._vocab_hash_file,
                       do_lower_case=self._do_lower_case,
                       stride=self._stride,
                       seq_len=self._seq_length,
                       truncation=self._truncation,
                       add_special_tokens=self._add_special_tokens,
                       column=self._column)

    def _get_preprocess_node(self, builder: mrc.Builder):
        return _stages.PreprocessNLPStage(builder,
                                          self.unique_name,
                                          self._vocab_hash_file,
                                          self._seq_length,
                                          self._truncation,
                                          self._do_lower_case,
                                          self._add_special_tokens,
                                          self._stride,
                                          self._column)
>>>>>>> 1d02332d
<|MERGE_RESOLUTION|>--- conflicted
+++ resolved
@@ -21,11 +21,6 @@
 from morpheus.cli.utils import get_package_relative_file
 from morpheus.config import Config
 from morpheus.config import PipelineModes
-<<<<<<< HEAD
-from morpheus.messages import MultiInferenceNLPMessage
-=======
-from morpheus.messages import ControlMessage
->>>>>>> 1d02332d
 from morpheus.stages.preprocess.preprocess_base_stage import PreprocessBaseStage
 
 logger = logging.getLogger(__name__)
@@ -91,7 +86,6 @@
         self._truncation = truncation
         self._do_lower_case = do_lower_case
         self._add_special_tokens = add_special_tokens
-        self._fallback_output_type = MultiInferenceNLPMessage
 
     @property
     def name(self) -> str:
@@ -100,92 +94,14 @@
     def supports_cpp_node(self) -> bool:
         return True
 
-<<<<<<< HEAD
     def _get_preprocess_node(self, builder: mrc.Builder):
         import morpheus._lib.stages as _stages
-        if (self._use_control_message):
-            return _stages.PreprocessNLPControlMessageStage(builder,
-                                                            self.unique_name,
-                                                            self._vocab_hash_file,
-                                                            self._seq_length,
-                                                            self._truncation,
-                                                            self._do_lower_case,
-                                                            self._add_special_tokens,
-                                                            self._stride,
-                                                            self._column)
-
-        return _stages.PreprocessNLPMultiMessageStage(builder,
-                                                      self.unique_name,
-                                                      self._vocab_hash_file,
-                                                      self._seq_length,
-                                                      self._truncation,
-                                                      self._do_lower_case,
-                                                      self._add_special_tokens,
-                                                      self._stride,
-                                                      self._column)
-=======
-    @staticmethod
-    def pre_process_batch(message: ControlMessage,
-                          vocab_hash_file: str,
-                          do_lower_case: bool,
-                          seq_len: int,
-                          stride: int,
-                          truncation: bool,
-                          add_special_tokens: bool,
-                          column: str) -> ControlMessage:
-        """
-        For NLP category use cases, this function performs pre-processing.
-
-        [parameters are the same as the original function]
-
-        Returns
-        -------
-        `morpheus.messages.ControlMessage`
-
-        """
-        with message.payload().mutable_dataframe() as mdf:
-            text_series = cudf.Series(mdf[column])
-
-        tokenized = tokenize_text_series(vocab_hash_file=vocab_hash_file,
-                                         do_lower_case=do_lower_case,
-                                         text_ser=text_series,
-                                         seq_len=seq_len,
-                                         stride=stride,
-                                         truncation=truncation,
-                                         add_special_tokens=add_special_tokens)
-
-        del text_series
-
-        # We need the C++ impl of TensorMemory until #1646 is resolved
-        message.tensors(
-            _messages.TensorMemory(count=tokenized.input_ids.shape[0],
-                                   tensors={
-                                       "input_ids": tokenized.input_ids,
-                                       "input_mask": tokenized.input_mask,
-                                       "seq_ids": tokenized.segment_ids
-                                   }))
-
-        message.set_metadata("inference_memory_params", {"inference_type": "nlp"})
-        return message
-
-    def _get_preprocess_fn(self) -> typing.Callable[[ControlMessage], ControlMessage]:
-        return partial(PreprocessNLPStage.pre_process_batch,
-                       vocab_hash_file=self._vocab_hash_file,
-                       do_lower_case=self._do_lower_case,
-                       stride=self._stride,
-                       seq_len=self._seq_length,
-                       truncation=self._truncation,
-                       add_special_tokens=self._add_special_tokens,
-                       column=self._column)
-
-    def _get_preprocess_node(self, builder: mrc.Builder):
-        return _stages.PreprocessNLPStage(builder,
-                                          self.unique_name,
-                                          self._vocab_hash_file,
-                                          self._seq_length,
-                                          self._truncation,
-                                          self._do_lower_case,
-                                          self._add_special_tokens,
-                                          self._stride,
-                                          self._column)
->>>>>>> 1d02332d
+        _stages.PreprocessNLPStage(builder,
+                                   self.unique_name,
+                                   self._vocab_hash_file,
+                                   self._seq_length,
+                                   self._truncation,
+                                   self._do_lower_case,
+                                   self._add_special_tokens,
+                                   self._stride,
+                                   self._column)