--- conflicted
+++ resolved
@@ -19,11 +19,6 @@
 from morpheus.cli.register_stage import register_stage
 from morpheus.config import Config
 from morpheus.config import PipelineModes
-<<<<<<< HEAD
-from morpheus.messages import MultiInferenceFILMessage
-=======
-from morpheus.messages import ControlMessage
->>>>>>> 1d02332d
 from morpheus.stages.preprocess.preprocess_base_stage import PreprocessBaseStage
 
 logger = logging.getLogger(__name__)
@@ -50,8 +45,6 @@
         assert self._fea_length == len(self.features), \
             f"Number of features in preprocessing {len(self.features)}, does not match configuration {self._fea_length}"
 
-        self._fallback_output_type = MultiInferenceFILMessage
-
     @property
     def name(self) -> str:
         return "preprocess-fil"
@@ -59,68 +52,6 @@
     def supports_cpp_node(self) -> bool:
         return True
 
-<<<<<<< HEAD
     def _get_preprocess_node(self, builder: mrc.Builder):
         import morpheus._lib.stages as _stages
-        if (self._use_control_message):
-            return _stages.PreprocessFILControlMessageStage(builder, self.unique_name, self.features)
-
-        return _stages.PreprocessFILMultiMessageStage(builder, self.unique_name, self.features)
-=======
-    @staticmethod
-    def pre_process_batch(msg: ControlMessage, fea_len: int, fea_cols: typing.List[str]) -> ControlMessage:
-        """
-        For FIL category usecases, this function performs pre-processing.
-
-        Parameters
-        ----------
-        msg : `morpheus.messages.ControlMessage`
-            Input rows received from Deserialized stage.
-        fea_len : int
-            Number features are being used in the inference.
-        fea_cols : typing.Tuple[str]
-            List of columns that are used as features.
-
-        Returns
-        -------
-        `morpheus.messages.ControlMessage`
-
-        """
-        try:
-            df: cudf.DataFrame = msg.payload().get_data(fea_cols)
-        except KeyError:
-            logger.exception("Requested feature columns does not exist in the dataframe.", exc_info=True)
-            raise
-
-        # Extract just the numbers from each feature col. Not great to operate on x.meta.df here but the operations will
-        # only happen once.
-        for col in fea_cols:
-            if (df[col].dtype == np.dtype(str) or df[col].dtype == np.dtype(object)):
-                # If the column is a string, parse the number
-                df[col] = df[col].str.extract(r"(\d+)", expand=False).astype("float32")
-            elif (df[col].dtype != np.float32):
-                # Convert to float32
-                df[col] = df[col].astype("float32")
-
-        if (isinstance(df, pd.DataFrame)):
-            df = cudf.from_pandas(df)
-
-        # Convert the dataframe to cupy the same way cuml does
-        data = cp.asarray(df.to_cupy())
-
-        count = data.shape[0]
-
-        seg_ids = cp.zeros((count, 3), dtype=cp.uint32)
-        seg_ids[:, 0] = cp.arange(0, count, dtype=cp.uint32)
-        seg_ids[:, 2] = fea_len - 1
-
-        # We need the C++ impl of TensorMemory until #1646 is resolved
-        msg.tensors(_messages.TensorMemory(count=count, tensors={"input__0": data, "seq_ids": seg_ids}))
-        return msg
-
-    def _get_preprocess_fn(self) -> typing.Callable[[ControlMessage], ControlMessage]:
-        return partial(PreprocessFILStage.pre_process_batch, fea_len=self._fea_length, fea_cols=self.features)
-
-    def _get_preprocess_node(self, builder: mrc.Builder):
-        return _stages.PreprocessFILStage(builder, self.unique_name, self.features)
->>>>>>> 1d02332d
+        return _stages.PreprocessFILStage(builder, self.unique_name, self.features)