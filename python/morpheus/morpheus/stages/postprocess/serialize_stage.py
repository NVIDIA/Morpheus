--- conflicted
+++ resolved
@@ -24,11 +24,7 @@
 from morpheus.controllers.serialize_controller import SerializeController
 from morpheus.messages import ControlMessage
 from morpheus.messages import MessageMeta
-<<<<<<< HEAD
-from morpheus.messages import MultiMessage
 from morpheus.pipeline.execution_mode_mixins import GpuAndCpuMixin
-=======
->>>>>>> 1d02332d
 from morpheus.pipeline.single_port_stage import SinglePortStage
 from morpheus.pipeline.stage_schema import StageSchema
 
@@ -95,27 +91,12 @@
 
     def _build_single(self, builder: mrc.Builder, input_node: mrc.SegmentObject) -> mrc.SegmentObject:
         if (self._build_cpp_node()):
-<<<<<<< HEAD
             import morpheus._lib.stages as _stages
-            if (self._schema.input_type == ControlMessage):
-                node = _stages.SerializeControlMessageStage(builder,
-                                                            self.unique_name,
-                                                            self._controller.include_columns or [],
-                                                            self._controller.exclude_columns,
-                                                            self._controller.fixed_columns)
-            else:
-                node = _stages.SerializeMultiMessageStage(builder,
-                                                          self.unique_name,
-                                                          self._controller.include_columns or [],
-                                                          self._controller.exclude_columns,
-                                                          self._controller.fixed_columns)
-=======
             node = _stages.SerializeStage(builder,
                                           self.unique_name,
                                           self._controller.include_columns or [],
                                           self._controller.exclude_columns,
                                           self._controller.fixed_columns)
->>>>>>> 1d02332d
         else:
             include_columns = self._controller.get_include_col_pattern()
             exclude_columns = self._controller.get_exclude_col_pattern()
