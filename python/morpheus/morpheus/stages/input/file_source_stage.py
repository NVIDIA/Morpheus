# Copyright (c) 2021-2024, NVIDIA CORPORATION.
#
# Licensed under the Apache License, Version 2.0 (the "License");
# you may not use this file except in compliance with the License.
# You may obtain a copy of the License at
#
#     http://www.apache.org/licenses/LICENSE-2.0
#
# Unless required by applicable law or agreed to in writing, software
# distributed under the License is distributed on an "AS IS" BASIS,
# WITHOUT WARRANTIES OR CONDITIONS OF ANY KIND, either express or implied.
# See the License for the specific language governing permissions and
# limitations under the License.
"""File source stage."""

import logging
import pathlib
import typing

import mrc

from morpheus.cli import register_stage
from morpheus.common import FileTypes
from morpheus.config import Config
from morpheus.config import PipelineModes
from morpheus.io.deserializers import read_file_to_df
from morpheus.messages import MessageMeta
from morpheus.pipeline.execution_mode_mixins import GpuAndCpuMixin
from morpheus.pipeline.preallocator_mixin import PreallocatorMixin
from morpheus.pipeline.single_output_source import SingleOutputSource
from morpheus.pipeline.stage_schema import StageSchema
from morpheus.utils.type_utils import exec_mode_to_df_type_str

logger = logging.getLogger(__name__)


@register_stage("from-file", modes=[PipelineModes.FIL, PipelineModes.NLP, PipelineModes.OTHER])
class FileSourceStage(GpuAndCpuMixin, PreallocatorMixin, SingleOutputSource):
    """
    Load messages from a file.

    Source stage is used to load messages from a file and dumping the contents into the pipeline immediately. Useful for
    testing performance and accuracy of a pipeline.

    Parameters
    ----------
    c : `morpheus.config.Config`
        Pipeline configuration instance.
    filename : pathlib.Path, exists = True, dir_okay = False
        Name of the file from which the messages will be read.
    iterative : boolean, default = False, is_flag = True
        Iterative mode will emit dataframes one at a time. Otherwise a list of dataframes is emitted. Iterative mode is
        good for interleaving source stages.
    file_type : `morpheus.common.FileTypes`, optional, case_sensitive = False
        Indicates what type of file to read. Specifying 'auto' will determine the file type from the extension.
        Supported extensions: 'csv', 'json', 'jsonlines' and 'parquet'.
    repeat : int, default = 1, min = 1
        Repeats the input dataset multiple times. Useful to extend small datasets for debugging.
    filter_null : bool, default = True
        Whether to filter rows with null `filter_null_columns` columns. Null values in source data  can cause issues
        down the line with processing. Setting this to True is recommended.
    filter_null_columns : list[str], default = None
        Column or columns to filter null values from. Ignored when `filter_null` is False. If None, and `filter_null`
        is `True`, this will default to `["data"]`
    parser_kwargs : dict, default = {}
        Extra options to pass to the file parser.
    """

    def __init__(self,
                 c: Config,
                 filename: pathlib.Path,
                 iterative: bool = False,
                 file_type: FileTypes = FileTypes.Auto,
                 repeat: int = 1,
                 filter_null: bool = True,
                 filter_null_columns: list[str] = None,
                 parser_kwargs: dict = None):

        super().__init__(c)

        self._batch_size = c.pipeline_batch_size

        self._filename = filename
        self._file_type = file_type
        self._filter_null = filter_null

        if filter_null_columns is None or len(filter_null_columns) == 0:
            filter_null_columns = ["data"]

        self._filter_null_columns = filter_null_columns

        self._parser_kwargs = parser_kwargs or {}

        self._input_count = None
        self._max_concurrent = c.num_threads

        # Iterative mode will emit dataframes one at a time. Otherwise a list of dataframes is emitted. Iterative mode
        # is good for interleaving source stages.
        self._iterative = iterative
        self._repeat_count = repeat

        self._df_type = exec_mode_to_df_type_str(c.execution_mode)

    @property
    def name(self) -> str:
        """Return the name of the stage"""
        return "from-file"

    @property
    def input_count(self) -> int:
        """Return None for no max intput count"""
        return self._input_count

    def supports_cpp_node(self) -> bool:
        """Indicates whether this stage supports a C++ node"""
        return True

    def compute_schema(self, schema: StageSchema):
        schema.output_schema.set_type(MessageMeta)

    def _build_source(self, builder: mrc.Builder) -> mrc.SegmentObject:

        if self._build_cpp_node():
            import morpheus._lib.stages as _stages
            node = _stages.FileSourceStage(builder,
                                           self.unique_name,
                                           self._filename,
                                           self._repeat_count,
                                           self._filter_null,
                                           self._filter_null_columns,
                                           self._parser_kwargs)
        else:
            node = builder.make_source(self.unique_name, self._generate_frames)

        return node

    def _generate_frames(self, subscription: mrc.Subscription) -> typing.Iterable[MessageMeta]:

        df = read_file_to_df(
            self._filename,
            self._file_type,
            filter_nulls=self._filter_null,
            filter_null_columns=self._filter_null_columns,
            parser_kwargs=self._parser_kwargs,
            df_type=self._df_type,
        )

        for i in range(self._repeat_count):
<<<<<<< HEAD
            x = MessageMeta(df)
=======
            if not subscription.is_subscribed():
                break

            if (self._build_cpp_node()):
                x = CppMessageMeta(df)
            else:
                x = MessageMeta(df)
>>>>>>> aa2c5df1

            # If we are looping, copy the object. Do this before we push the object in case it changes
            if (i + 1 < self._repeat_count):
                df = df.copy()

                # Shift the index to allow for unique indices without reading more data
                df.index += len(df)

            yield x<|MERGE_RESOLUTION|>--- conflicted
+++ resolved
@@ -146,17 +146,10 @@
         )
 
         for i in range(self._repeat_count):
-<<<<<<< HEAD
-            x = MessageMeta(df)
-=======
             if not subscription.is_subscribed():
                 break
 
-            if (self._build_cpp_node()):
-                x = CppMessageMeta(df)
-            else:
-                x = MessageMeta(df)
->>>>>>> aa2c5df1
+            x = MessageMeta(df)
 
             # If we are looping, copy the object. Do this before we push the object in case it changes
             if (i + 1 < self._repeat_count):
