--- conflicted
+++ resolved
@@ -23,16 +23,12 @@
 
 from morpheus.cli.register_stage import register_stage
 from morpheus.config import Config
-<<<<<<< HEAD
+from morpheus.io.utils import get_json_reader
 from morpheus.messages import ControlMessage
 from morpheus.messages import MessageMeta
 from morpheus.pipeline.configurable_output_source import ConfigurableOutputSource
 from morpheus.pipeline.configurable_output_source import SupportedMessageTypes
-=======
-from morpheus.io.utils import get_json_reader
-from morpheus.messages import MessageMeta
 from morpheus.pipeline.execution_mode_mixins import GpuAndCpuMixin
->>>>>>> 5a2d71fa
 from morpheus.pipeline.preallocator_mixin import PreallocatorMixin
 from morpheus.utils import http_utils
 from morpheus.utils.type_aliases import DataFrameType
@@ -41,11 +37,7 @@
 
 
 @register_stage("from-http-client", ignore_args=["query_params", "headers", "**request_kwargs"])
-<<<<<<< HEAD
-class HttpClientSourceStage(PreallocatorMixin, ConfigurableOutputSource):
-=======
-class HttpClientSourceStage(GpuAndCpuMixin, PreallocatorMixin, SingleOutputSource):
->>>>>>> 5a2d71fa
+class HttpClientSourceStage(GpuAndCpuMixin, PreallocatorMixin, ConfigurableOutputSource):
     """
     Source stage that polls a remote HTTP server for incoming data.
 
@@ -92,8 +84,8 @@
         Stops ingesting after emitting `stop_after` records (rows in the dataframe). Useful for testing. Disabled if `0`
     payload_to_df_fn : callable, default None
         A callable that takes the HTTP payload bytes as the first argument and the `lines` parameter is passed in as
-<<<<<<< HEAD
-        the second argument and returns a cudf.DataFrame. If unset cudf.read_json is used.
+        the second argument and returns a DataFrame. If unset `cudf.read_json` is used in GPU mode and
+        `pandas.read_json` in CPU mode.
     message_type : `SupportedMessageTypes`, case_sensitive = False
         The type of message to emit.
     task_type : str, default = None
@@ -102,10 +94,6 @@
     task_payload : dict, default = None
         If specified, adds the specified task to the `ControlMessage`. This parameter is only valid when `message_type`
         is set to `CONTROL_MESSAGE`. If not `None`, `task_type` must also be specified.
-=======
-        the second argument and returns a DataFrame. If unset `cudf.read_json` is used in GPU mode and
-        `pandas.read_json` in CPU mode.
->>>>>>> 5a2d71fa
     **request_kwargs : dict
         Additional arguments to pass to the `requests.request` function.
     """
@@ -124,14 +112,10 @@
                  max_retries: int = 10,
                  lines: bool = False,
                  stop_after: int = 0,
-<<<<<<< HEAD
-                 payload_to_df_fn: typing.Callable[[bytes, bool], cudf.DataFrame] = None,
+                 payload_to_df_fn: typing.Callable[[bytes, bool], DataFrameType] = None,
                  message_type: SupportedMessageTypes = SupportedMessageTypes.MESSAGE_META,
                  task_type: str = None,
                  task_payload: dict = None,
-=======
-                 payload_to_df_fn: typing.Callable[[bytes, bool], DataFrameType] = None,
->>>>>>> 5a2d71fa
                  **request_kwargs):
         super().__init__(config, message_type=message_type, task_type=task_type, task_payload=task_payload)
         self._url = http_utils.prepare_url(url)
@@ -186,14 +170,10 @@
         """Indicates whether or not this stage supports a C++ implementation"""
         return False
 
-<<<<<<< HEAD
-    def _parse_response(self, response: requests.Response) -> typing.Union[cudf.DataFrame, None]:
-=======
     def compute_schema(self, schema: StageSchema):
         schema.output_schema.set_type(MessageMeta)
 
     def _parse_response(self, response: requests.Response) -> typing.Union[DataFrameType, None]:
->>>>>>> 5a2d71fa
         """
         Returns a DataFrame parsed from the response payload. If the response payload is empty, then `None` is returned.
         """
