--- conflicted
+++ resolved
@@ -163,9 +163,6 @@
         """Indicates whether this stage supports C++ nodes."""
         return True
 
-<<<<<<< HEAD
-    def _parse_payload(self, payload: str, headers: dict = None) -> HttpParseResponse:
-=======
     def compute_schema(self, schema: StageSchema):
         schema.output_schema.set_type(MessageMeta)
 
@@ -180,8 +177,7 @@
 
         return super().stop()
 
-    def _parse_payload(self, payload: str) -> HttpParseResponse:
->>>>>>> aa2c5df1
+    def _parse_payload(self, payload: str, headers: dict = None) -> HttpParseResponse:
         try:
             if self._payload_to_df_fn is not None:
                 df = self._payload_to_df_fn(payload, self._lines)
@@ -246,11 +242,7 @@
                                  content_type=MimeTypes.TEXT.value,
                                  body=err_msg)
 
-<<<<<<< HEAD
-    def _generate_frames(self) -> typing.Iterator[ControlMessage | MessageMeta]:
-=======
-    def _generate_frames(self, subscription: mrc.Subscription) -> typing.Iterator[MessageMeta]:
->>>>>>> aa2c5df1
+    def _generate_frames(self, subscription: mrc.Subscription) -> typing.Iterator[ControlMessage | MessageMeta]:
         from morpheus.common import FiberQueue
         from morpheus.common import HttpEndpoint
         from morpheus.common import HttpServer
@@ -281,11 +273,7 @@
                 df: cudf.DataFrame = None
                 headers: dict = None
                 try:
-<<<<<<< HEAD
-                    (df, headers) = self._queue.get()
-=======
-                    df = self._queue.get(block=False)
->>>>>>> aa2c5df1
+                    (df, headers) = self._queue.get(block=False)
                     self._queue_size -= 1
                 except queue.Empty:
                     if (not self._http_server.is_running() or self.is_stop_requested()
