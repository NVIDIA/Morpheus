--- conflicted
+++ resolved
@@ -20,10 +20,6 @@
 import mrc
 from mrc.core import operators as ops
 
-<<<<<<< HEAD
-=======
-import morpheus._lib.messages as _messages
->>>>>>> 1d02332d
 from morpheus.config import Config
 from morpheus.messages import ControlMessage
 from morpheus.messages.memory.tensor_memory import TensorMemory
@@ -91,12 +87,7 @@
 
         return output_message
 
-<<<<<<< HEAD
-    def calc_output_dims(self, x: MultiInferenceMessage) -> tuple:
-=======
-    @abstractmethod
-    def calc_output_dims(self, msg: ControlMessage) -> typing.Tuple:
->>>>>>> 1d02332d
+    def calc_output_dims(self, msg: ControlMessage) -> tuple:
         """
         Calculates the dimensions of the inference output message data given an input message.
 
@@ -112,12 +103,7 @@
         """
         raise NotImplementedError("No Python implementation provided by this stage")
 
-<<<<<<< HEAD
-    def process(self, batch: MultiInferenceMessage, callback: typing.Callable[[TensorMemory], None]):
-=======
-    @abstractmethod
     def process(self, batch: ControlMessage, callback: typing.Callable[[TensorMemory], None]):
->>>>>>> 1d02332d
         """
         Main inference processing function. This function will be called once for each mini-batch. Once the inference is
         complete, the `cb` parameter should be used to set the response value. The callback can be called
@@ -265,22 +251,6 @@
                 for f in fut_list:
                     f.result()
 
-<<<<<<< HEAD
-                if (isinstance(_message, ControlMessage)):
-                    _df = self._cudf.DataFrame(output_message.get_meta())
-                    if (_df is not None and not _df.empty):
-                        _message_meta = MessageMeta(df=_df)
-                        _message.payload(_message_meta)
-
-                        response_tensors = output_message.tensors
-                        cm_tensors = _message.tensors()
-                        for (name, tensor) in response_tensors.items():
-                            cm_tensors.set_tensor(name, tensor)
-
-                    output_message = _message
-
-=======
->>>>>>> 1d02332d
                 return output_message
 
             obs.pipe(ops.map(on_next)).subscribe(sub)
@@ -356,7 +326,7 @@
 
             out_msg.payload(msg.payload().get_slice(start, stop))
 
-            out_msg_tensors = _messages.TensorMemory(count=stop - start, tensors={})
+            out_msg_tensors = TensorMemory(count=stop - start, tensors={})
             for (name, tensor) in msg.tensors().get_tensors().items():
                 out_msg_tensors.set_tensor(name, tensor[start:stop])
             out_msg.tensors(out_msg_tensors)
