"""
        -----------------------
        .. currentmodule:: morpheus.common
        .. autosummary::
           :toctree: _generate
        """
from __future__ import annotations
import morpheus._lib.common
import typing
import os

__all__ = [
    "FiberQueue",
    "FileTypes",
    "FilterSource",
    "HttpEndpoint",
    "HttpServer",
    "Tensor",
    "TypeId",
    "determine_file_type",
    "load_cudf_helper",
    "read_file_to_df",
    "typeid_is_fully_supported",
    "typeid_to_numpy_str",
    "write_df_to_file"
]


class FiberQueue():

    def __enter__(self) -> FiberQueue:
        ...

    def __exit__(self, arg0: object, arg1: object, arg2: object) -> None:
        ...

    def __init__(self, max_size: int) -> None:
        ...

    def close(self) -> None:
        ...

    def get(self, block: bool = True, timeout: float = 0.0) -> object:
        ...

    def is_closed(self) -> bool:
        ...

    def put(self, item: object, block: bool = True, timeout: float = 0.0) -> None:
        ...

    pass


class FileTypes():
    """
    The type of files that the `FileSourceStage` can read and `WriteToFileStage` can write. Use 'auto' to determine from the file extension.

    Members:

      Auto

      JSON

      CSV

      PARQUET
    """

    def __eq__(self, other: object) -> bool:
        ...

    def __getstate__(self) -> int:
        ...

    def __hash__(self) -> int:
        ...

    def __index__(self) -> int:
        ...

    def __init__(self, value: int) -> None:
        ...

    def __int__(self) -> int:
        ...

    def __ne__(self, other: object) -> bool:
        ...

    def __repr__(self) -> str:
        ...

    def __setstate__(self, state: int) -> None:
        ...

    @property
    def name(self) -> str:
        """
        :type: str
        """

    @property
    def value(self) -> int:
        """
        :type: int
        """

    Auto: morpheus._lib.common.FileTypes  # value = <FileTypes.Auto: 0>
    CSV: morpheus._lib.common.FileTypes  # value = <FileTypes.CSV: 2>
    JSON: morpheus._lib.common.FileTypes  # value = <FileTypes.JSON: 1>
    PARQUET: morpheus._lib.common.FileTypes  # value = <FileTypes.PARQUET: 3>
    __members__: dict  # value = {'Auto': <FileTypes.Auto: 0>, 'JSON': <FileTypes.JSON: 1>, 'CSV': <FileTypes.CSV: 2>, 'PARQUET': <FileTypes.PARQUET: 3>}
    pass


class FilterSource():
    """
    Enum to indicate which source the FilterDetectionsStage should operate on.

    Members:

      Auto

      TENSOR

      DATAFRAME
    """

    def __eq__(self, other: object) -> bool:
        ...

    def __getstate__(self) -> int:
        ...

    def __hash__(self) -> int:
        ...

    def __index__(self) -> int:
        ...

    def __init__(self, value: int) -> None:
        ...

    def __int__(self) -> int:
        ...

    def __ne__(self, other: object) -> bool:
        ...

    def __repr__(self) -> str:
        ...

    def __setstate__(self, state: int) -> None:
        ...

    @property
    def name(self) -> str:
        """
        :type: str
        """

    @property
    def value(self) -> int:
        """
        :type: int
        """

    Auto: morpheus._lib.common.FilterSource  # value = <FilterSource.Auto: 0>
    DATAFRAME: morpheus._lib.common.FilterSource  # value = <FilterSource.DATAFRAME: 2>
    TENSOR: morpheus._lib.common.FilterSource  # value = <FilterSource.TENSOR: 1>
    __members__: dict  # value = {'Auto': <FilterSource.Auto: 0>, 'TENSOR': <FilterSource.TENSOR: 1>, 'DATAFRAME': <FilterSource.DATAFRAME: 2>}
    pass


class HttpEndpoint():

    def __init__(self, py_parse_fn: function, url: str, method: str) -> None:
        ...

    pass


class HttpServer():

    def __enter__(self) -> HttpServer:
        ...

    def __exit__(self, arg0: object, arg1: object, arg2: object) -> None:
        ...

    def __init__(self,
                 endpoints: typing.List[HttpEndpoint],
                 bind_address: str = '127.0.0.1',
                 port: int = 8080,
                 num_threads: int = 1,
                 max_payload_size: int = 10485760,
                 request_timeout: int = 30) -> None:
        ...

    def is_running(self) -> bool:
        ...

    def start(self) -> None:
        ...

    def stop(self) -> None:
        ...

    pass


class Tensor():

    @staticmethod
    def from_cupy(arg0: object) -> Tensor:
        ...

    def to_cupy(self) -> object:
        ...

    @property
    def __cuda_array_interface__(self) -> dict:
        """
        :type: dict
        """

    pass


class TypeId():
    """
    Supported Morpheus types

    Members:

      EMPTY

      INT8

      INT16

      INT32

      INT64

      UINT8

      UINT16

      UINT32

      UINT64

      FLOAT32

      FLOAT64

      BOOL8

      STRING
    """

    def __eq__(self, other: object) -> bool:
        ...

    def __getstate__(self) -> int:
        ...

    def __hash__(self) -> int:
        ...

    def __index__(self) -> int:
        ...

    def __init__(self, value: int) -> None:
        ...

    def __int__(self) -> int:
        ...

    def __ne__(self, other: object) -> bool:
        ...

    def __repr__(self) -> str:
        ...

    def __setstate__(self, state: int) -> None:
        ...

    @property
    def name(self) -> str:
        """
        :type: str
        """

    @property
    def value(self) -> int:
        """
        :type: int
        """

    BOOL8: morpheus._lib.common.TypeId  # value = <TypeId.BOOL8: 11>
    EMPTY: morpheus._lib.common.TypeId  # value = <TypeId.EMPTY: 0>
    FLOAT32: morpheus._lib.common.TypeId  # value = <TypeId.FLOAT32: 9>
    FLOAT64: morpheus._lib.common.TypeId  # value = <TypeId.FLOAT64: 10>
    INT16: morpheus._lib.common.TypeId  # value = <TypeId.INT16: 2>
    INT32: morpheus._lib.common.TypeId  # value = <TypeId.INT32: 3>
    INT64: morpheus._lib.common.TypeId  # value = <TypeId.INT64: 4>
    INT8: morpheus._lib.common.TypeId  # value = <TypeId.INT8: 1>
    STRING: morpheus._lib.common.TypeId  # value = <TypeId.STRING: 12>
    UINT16: morpheus._lib.common.TypeId  # value = <TypeId.UINT16: 6>
    UINT32: morpheus._lib.common.TypeId  # value = <TypeId.UINT32: 7>
    UINT64: morpheus._lib.common.TypeId  # value = <TypeId.UINT64: 8>
    UINT8: morpheus._lib.common.TypeId  # value = <TypeId.UINT8: 5>
    __members__: dict  # value = {'EMPTY': <TypeId.EMPTY: 0>, 'INT8': <TypeId.INT8: 1>, 'INT16': <TypeId.INT16: 2>, 'INT32': <TypeId.INT32: 3>, 'INT64': <TypeId.INT64: 4>, 'UINT8': <TypeId.UINT8: 5>, 'UINT16': <TypeId.UINT16: 6>, 'UINT32': <TypeId.UINT32: 7>, 'UINT64': <TypeId.UINT64: 8>, 'FLOAT32': <TypeId.FLOAT32: 9>, 'FLOAT64': <TypeId.FLOAT64: 10>, 'BOOL8': <TypeId.BOOL8: 11>, 'STRING': <TypeId.STRING: 12>}
    pass


@typing.overload
def determine_file_type(filename: os.PathLike) -> FileTypes:
    pass


@typing.overload
def determine_file_type(filename: str) -> FileTypes:
    pass
<<<<<<< HEAD
def load_cudf_helper() -> None:
    pass
=======


>>>>>>> 1d02332d
def read_file_to_df(filename: str, file_type: FileTypes = FileTypes.Auto) -> object:
    pass


def typeid_is_fully_supported(arg0: TypeId) -> bool:
    pass


def typeid_to_numpy_str(arg0: TypeId) -> str:
    pass


def write_df_to_file(df: object, filename: str, file_type: FileTypes = FileTypes.Auto, **kwargs) -> None:
    pass


__version__ = '24.10.0'<|MERGE_RESOLUTION|>--- conflicted
+++ resolved
@@ -5,9 +5,11 @@
            :toctree: _generate
         """
 from __future__ import annotations
+
+import os
+import typing
+
 import morpheus._lib.common
-import typing
-import os
 
 __all__ = [
     "FiberQueue",
@@ -18,7 +20,6 @@
     "Tensor",
     "TypeId",
     "determine_file_type",
-    "load_cudf_helper",
     "read_file_to_df",
     "typeid_is_fully_supported",
     "typeid_to_numpy_str",
@@ -325,13 +326,8 @@
 @typing.overload
 def determine_file_type(filename: str) -> FileTypes:
     pass
-<<<<<<< HEAD
-def load_cudf_helper() -> None:
-    pass
-=======
-
-
->>>>>>> 1d02332d
+
+
 def read_file_to_df(filename: str, file_type: FileTypes = FileTypes.Auto) -> object:
     pass
 
