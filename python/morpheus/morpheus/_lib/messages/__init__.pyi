--- conflicted
+++ resolved
@@ -36,13 +36,7 @@
     @typing.overload
     def __init__(self, arg0: ControlMessage) -> None: ...
     @typing.overload
-<<<<<<< HEAD
-    def __init__(self, arg0: dict) -> None: ...
-    @typing.overload
-    def __init__(self, arg0: object, arg1: dict) -> None: ...
-=======
     def __init__(self, arg0: object) -> None: ...
->>>>>>> 5a2d71fa
     def add_task(self, task_type: str, task: object | None) -> None: ...
     @typing.overload
     def config(self) -> object | None: ...
