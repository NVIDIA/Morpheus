"""
        -----------------------
        .. currentmodule:: morpheus.messages
        .. autosummary::
           :toctree: _generate

        """
from __future__ import annotations
import morpheus._lib.messages
import typing
import cupy
import morpheus._lib.common
import mrc.core.node

__all__ = [
    "ControlMessage",
    "ControlMessageType",
    "DataLoaderRegistry",
    "DataTable",
    "InferenceMemory",
    "InferenceMemoryFIL",
    "InferenceMemoryNLP",
    "MessageMeta",
    "MutableTableCtxMgr",
    "RawPacketMessage",
    "ResponseMemory",
    "ResponseMemoryProbs",
    "TensorMemory",
    "cupy"
]


class ControlMessage():
    @typing.overload
    def __init__(self) -> None: ...
    @typing.overload
    def __init__(self, arg0: ControlMessage) -> None: ...
    @typing.overload
    def __init__(self, arg0: dict) -> None: ...
<<<<<<< HEAD
    @typing.overload
    def __init__(self, arg0: object, arg1: dict) -> None: ...
    def add_task(self, task_type: str, task: object) -> None: ...
=======
    def add_task(self, task_type: str, task: object | None) -> None: ...
>>>>>>> 967216ba
    @typing.overload
    def config(self) -> object | None: ...
    @typing.overload
    def config(self, config: object | None) -> None: ...
    def copy(self) -> ControlMessage: ...
    def filter_timestamp(self, regex_filter: str) -> dict: 
        """
        Retrieve timestamps matching a regex filter within a given group.
        """
    def get_metadata(self, key: object = None, default_value: object = None) -> object: ...
    def get_tasks(self) -> object | None: ...
    def get_timestamp(self, key: str, fail_if_nonexist: bool = False) -> object: 
        """
        Retrieve the timestamp for a given group and key. Returns None if the timestamp does not exist and fail_if_nonexist is False.
        """
    def has_metadata(self, key: str) -> bool: ...
    def has_task(self, task_type: str) -> bool: ...
    def list_metadata(self) -> list: ...
    @typing.overload
    def payload(self) -> MessageMeta: ...
    @typing.overload
    def payload(self, arg0: MessageMeta) -> None: ...
    @typing.overload
    def payload(self, meta: object) -> None: ...
    def remove_task(self, task_type: str) -> object | None: ...
    def set_metadata(self, key: str, value: object | None) -> None: ...
    def set_timestamp(self, key: str, timestamp: object) -> None: 
        """
        Set a timestamp for a given key and group.
        """
    @typing.overload
    def task_type(self) -> ControlMessageType: ...
    @typing.overload
    def task_type(self, task_type: ControlMessageType) -> None: ...
    @typing.overload
    def tensors(self) -> TensorMemory: ...
    @typing.overload
    def tensors(self, arg0: TensorMemory) -> None: ...
    pass
class ControlMessageType():
    """
    Members:

      INFERENCE

      NONE

      TRAINING
    """
    def __eq__(self, other: object) -> bool: ...
    def __getstate__(self) -> int: ...
    def __hash__(self) -> int: ...
    def __index__(self) -> int: ...
    def __init__(self, value: int) -> None: ...
    def __int__(self) -> int: ...
    def __ne__(self, other: object) -> bool: ...
    def __repr__(self) -> str: ...
    def __setstate__(self, state: int) -> None: ...
    @property
    def name(self) -> str:
        """
        :type: str
        """
    @property
    def value(self) -> int:
        """
        :type: int
        """
    INFERENCE: morpheus._lib.messages.ControlMessageType # value = <ControlMessageType.INFERENCE: 1>
    NONE: morpheus._lib.messages.ControlMessageType # value = <ControlMessageType.INFERENCE: 1>
    TRAINING: morpheus._lib.messages.ControlMessageType # value = <ControlMessageType.TRAINING: 2>
    __members__: dict # value = {'INFERENCE': <ControlMessageType.INFERENCE: 1>, 'NONE': <ControlMessageType.INFERENCE: 1>, 'TRAINING': <ControlMessageType.TRAINING: 2>}
    pass
class DataLoaderRegistry():
    @staticmethod
    def contains(name: str) -> bool: ...
    @staticmethod
    def list() -> typing.List[str]: ...
    @staticmethod
    def register_loader(name: str, loader: typing.Callable[[ControlMessage, dict], ControlMessage], throw_if_exists: bool = True) -> None: ...
    @staticmethod
    def unregister_loader(name: str, throw_if_not_exists: bool = True) -> None: ...
    pass
class DataTable():
    pass
class TensorMemory():
    def __init__(self, *, count: int, tensors: object = None) -> None: ...
    def get_tensor(self, name: str) -> object: ...
    def get_tensors(self) -> typing.Dict[str, object]: ...
    def has_tensor(self, arg0: str) -> bool: ...
    def set_tensor(self, name: str, tensor: object) -> None: ...
    def set_tensors(self, tensors: typing.Dict[str, object]) -> None: ...
    @property
    def count(self) -> int:
        """
        :type: int
        """
    @property
    def tensor_names(self) -> typing.List[str]:
        """
        :type: typing.List[str]
        """
    pass
class InferenceMemory(TensorMemory):
    def __init__(self, *, count: int, tensors: object = None) -> None: ...
    def get_input(self, name: str) -> object: ...
    def set_input(self, name: str, tensor: object) -> None: ...
    pass
class InferenceMemoryNLP(InferenceMemory, TensorMemory):
    def __init__(self, *, count: int, input_ids: object, input_mask: object, seq_ids: object) -> None: ...
    @property
    def input_ids(self) -> object:
        """
        :type: object
        """
    @input_ids.setter
    def input_ids(self, arg1: object) -> None:
        pass
    @property
    def input_mask(self) -> object:
        """
        :type: object
        """
    @input_mask.setter
    def input_mask(self, arg1: object) -> None:
        pass
    @property
    def seq_ids(self) -> object:
        """
        :type: object
        """
    @seq_ids.setter
    def seq_ids(self, arg1: object) -> None:
        pass
    pass
class MessageMeta():
    def __init__(self, df: object) -> None: ...
    def copy_dataframe(self) -> object: ...
    def copy_ranges(self, ranges: typing.List[typing.Tuple[int, int]]) -> MessageMeta: ...
    def ensure_sliceable_index(self) -> typing.Optional[str]: ...
    def get_column_names(self) -> typing.List[str]: ...
    @typing.overload
    def get_data(self) -> object: ...
    @typing.overload
    def get_data(self, columns: None) -> object: ...
    @typing.overload
    def get_data(self, columns: str) -> object: ...
    @typing.overload
    def get_data(self, columns: typing.List[str]) -> object: ...
    def get_slice(self, start: int, stop: int) -> MessageMeta: ...
    def has_sliceable_index(self) -> bool: ...
    @staticmethod
    def make_from_file(arg0: str) -> MessageMeta: ...
    def mutable_dataframe(self) -> MutableTableCtxMgr: ...
    def set_data(self, arg0: object, arg1: object) -> None: ...
    @property
    def count(self) -> int:
        """
        :type: int
        """
    @property
    def df(self) -> object:
        """
        :type: object
        """
    pass
class MutableTableCtxMgr():
    def __enter__(self) -> object: ...
    def __exit__(self, arg0: object, arg1: object, arg2: object) -> None: ...
    def __getattr__(self, *args, **kwargs) -> None: ...
    def __getitem__(self, *args, **kwargs) -> None: ...
    def __setattr__(self, *args, **kwargs) -> None: ...
    def __setitem__(self, *args, **kwargs) -> None: ...
    pass
class RawPacketMessage():
    @property
    def gpu_mem(self) -> bool:
        """
        :type: bool
        """
    @property
    def max_size(self) -> int:
        """
        :type: int
        """
    @property
    def num(self) -> int:
        """
        :type: int
        """
    pass
class ResponseMemory(TensorMemory):
    def __init__(self, *, count: int, tensors: object = None) -> None: ...
    def get_output(self, name: str) -> object: ...
    def set_output(self, name: str, tensor: object) -> None: ...
    pass
class ResponseMemoryProbs(ResponseMemory, TensorMemory):
    def __init__(self, *, count: int, probs: object) -> None: ...
    @property
    def probs(self) -> object:
        """
        :type: object
        """
    @probs.setter
    def probs(self, arg1: object) -> None:
        pass
    pass
class InferenceMemoryFIL(InferenceMemory, TensorMemory):
    def __init__(self, *, count: int, input__0: object, seq_ids: object) -> None: ...
    @property
    def input__0(self) -> object:
        """
        :type: object
        """
    @input__0.setter
    def input__0(self, arg1: object) -> None:
        pass
    @property
    def seq_ids(self) -> object:
        """
        :type: object
        """
    @seq_ids.setter
    def seq_ids(self, arg1: object) -> None:
        pass
    pass
__version__ = '24.10.0'<|MERGE_RESOLUTION|>--- conflicted
+++ resolved
@@ -37,13 +37,7 @@
     def __init__(self, arg0: ControlMessage) -> None: ...
     @typing.overload
     def __init__(self, arg0: dict) -> None: ...
-<<<<<<< HEAD
-    @typing.overload
-    def __init__(self, arg0: object, arg1: dict) -> None: ...
-    def add_task(self, task_type: str, task: object) -> None: ...
-=======
     def add_task(self, task_type: str, task: object | None) -> None: ...
->>>>>>> 967216ba
     @typing.overload
     def config(self) -> object | None: ...
     @typing.overload
