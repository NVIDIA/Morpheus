--- conflicted
+++ resolved
@@ -252,11 +252,8 @@
 
     py::class_<ControlMessage, std::shared_ptr<ControlMessage>>(_module, "ControlMessage")
         .def(py::init<>())
-<<<<<<< HEAD
         .def(py::init(py::overload_cast<py::dict&>(&ControlMessageProxy::create)))
         .def(py::init(py::overload_cast<const py::object&, py::dict&>(&ControlMessageProxy::create)))
-=======
->>>>>>> 5a2d71fa
         .def(py::init(py::overload_cast<std::shared_ptr<ControlMessage>>(&ControlMessageProxy::create)))
         .def(py::init(py::overload_cast<py::object&>(&ControlMessageProxy::create)))
         .def("add_task", &ControlMessage::add_task, py::arg("task_type"), py::arg("task"))
