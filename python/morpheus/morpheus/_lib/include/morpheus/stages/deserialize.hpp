--- conflicted
+++ resolved
@@ -17,21 +17,11 @@
 
 #pragma once
 
-<<<<<<< HEAD
-#include "morpheus/export.h"
-#include "morpheus/messages/control.hpp"
-#include "morpheus/messages/meta.hpp"
-#include "morpheus/messages/multi.hpp"
-#include "morpheus/types.hpp"                  // for TensorIndex
-#include "morpheus/utilities/json_types.hpp"   // for control_message_task_t
-#include "morpheus/utilities/python_util.hpp"  // for show_warning_message
-#include "morpheus/utilities/string_util.hpp"  // for MORPHEUS_CONCAT_STR
-=======
-#include "morpheus/export.h"              // for MORPHEUS_EXPORT
-#include "morpheus/messages/control.hpp"  // for ControlMessage
-#include "morpheus/messages/meta.hpp"     // for MessageMeta
-#include "morpheus/types.hpp"             // for TensorIndex
->>>>>>> aa2c5df1
+#include "morpheus/export.h"                  // for MORPHEUS_EXPORT
+#include "morpheus/messages/control.hpp"      // for ControlMessage
+#include "morpheus/messages/meta.hpp"         // for MessageMeta
+#include "morpheus/types.hpp"                 // for TensorIndex
+#include "morpheus/utilities/json_types.hpp"  // for control_message_task_t
 
 #include <boost/fiber/context.hpp>  // for operator<<
 #include <mrc/segment/builder.hpp>  // for Builder
@@ -58,17 +48,7 @@
 void make_output_message(std::shared_ptr<MessageMeta>& incoming_message,
                          TensorIndex start,
                          TensorIndex stop,
-<<<<<<< HEAD
                          control_message_task_t* task,
-                         std::shared_ptr<MultiMessage>& windowed_message);
-
-void make_output_message(std::shared_ptr<MessageMeta>& incoming_message,
-                         TensorIndex start,
-                         TensorIndex stop,
-                         control_message_task_t* task,
-=======
-                         cm_task_t* task,
->>>>>>> aa2c5df1
                          std::shared_ptr<ControlMessage>& windowed_message);
 
 /****** DeserializationStage********************************/
