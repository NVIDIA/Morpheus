--- conflicted
+++ resolved
@@ -39,22 +39,7 @@
 void make_output_message(std::shared_ptr<MessageMeta>& incoming_message,
                          TensorIndex start,
                          TensorIndex stop,
-<<<<<<< HEAD
                          control_message_task_t* task,
-                         std::shared_ptr<MultiMessage>& windowed_message)
-{
-    DCHECK_EQ(task, nullptr) << "Task is not supported for MultiMessage";
-    auto sliced_msg = std::make_shared<MultiMessage>(incoming_message, start, stop - start);
-    windowed_message.swap(sliced_msg);
-}
-
-void make_output_message(std::shared_ptr<MessageMeta>& incoming_message,
-                         TensorIndex start,
-                         TensorIndex stop,
-                         control_message_task_t* task,
-=======
-                         cm_task_t* task,
->>>>>>> aa2c5df1
                          std::shared_ptr<ControlMessage>& windowed_message)
 {
     auto sliced_meta = std::make_shared<SlicedMessageMeta>(incoming_message, start, stop);
