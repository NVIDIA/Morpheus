# Copyright (c) 2023-2024, NVIDIA CORPORATION.
#
# Licensed under the Apache License, Version 2.0 (the "License");
# you may not use this file except in compliance with the License.
# You may obtain a copy of the License at
#
#     http://www.apache.org/licenses/LICENSE-2.0
#
# Unless required by applicable law or agreed to in writing, software
# distributed under the License is distributed on an "AS IS" BASIS,
# WITHOUT WARRANTIES OR CONDITIONS OF ANY KIND, either express or implied.
# See the License for the specific language governing permissions and
# limitations under the License.

import pandas as pd

from morpheus.messages import ControlMessage
<<<<<<< HEAD
from morpheus.messages import MessageBase
from morpheus.messages import MultiMessage
from morpheus.utils.type_utils import is_cudf_type
=======
from morpheus.messages import MessageMeta
>>>>>>> 1d02332d


def concat_dataframes(messages: list[ControlMessage] | list[MessageMeta]) -> pd.DataFrame:
    """
    Concatinate the DataFrame associated with the collected messages into a single Pandas DataFrame.

    Parameters
    ----------
    messages : list[ControlMessage] | list[MessageMeta]
        Messages containing DataFrames to concat.

    Returns
    -------
    pd.DataFrame
    """

    all_meta = []
    for msg in messages:
        if isinstance(msg, ControlMessage):
            df = msg.payload().df
        elif isinstance(msg, MessageMeta):
            df = msg.df
        else:
            raise ValueError("Invalid message type")

        if is_cudf_type(df):
            df = df.to_pandas()

        all_meta.append(df)

    return pd.concat(all_meta)<|MERGE_RESOLUTION|>--- conflicted
+++ resolved
@@ -15,16 +15,11 @@
 import pandas as pd
 
 from morpheus.messages import ControlMessage
-<<<<<<< HEAD
-from morpheus.messages import MessageBase
-from morpheus.messages import MultiMessage
+from morpheus.messages import MessageMeta
 from morpheus.utils.type_utils import is_cudf_type
-=======
-from morpheus.messages import MessageMeta
->>>>>>> 1d02332d
 
 
-def concat_dataframes(messages: list[ControlMessage] | list[MessageMeta]) -> pd.DataFrame:
+def concat_dataframes(messages: list[ControlMessage | MessageMeta]) -> pd.DataFrame:
     """
     Concatinate the DataFrame associated with the collected messages into a single Pandas DataFrame.
 
