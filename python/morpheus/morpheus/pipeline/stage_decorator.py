--- conflicted
+++ resolved
@@ -217,17 +217,13 @@
 
         bound_gen_fn = functools.partial(gen_fn, **kwargs)
 
-        pre_allocation_output_types = [pd.DataFrame, MessageMeta, MultiMessage]
+        pre_allocation_output_types = [pd.DataFrame, MessageMeta]
         if config.execution_mode == ExecutionMode.GPU:
             import cudf
             pre_allocation_output_types.append(cudf.DataFrame)
 
         # If the return type supports pre-allocation we use the pre-allocating source
-<<<<<<< HEAD
         if return_type in pre_allocation_output_types:
-=======
-        if return_type in (pd.DataFrame, cudf.DataFrame, MessageMeta):
->>>>>>> 1d02332d
 
             return PreAllocatedWrappedFunctionStage(config=config,
                                                     name=name,
