--- conflicted
+++ resolved
@@ -139,34 +139,20 @@
     def on_completed():
         final_df_references = []
 
-<<<<<<< HEAD
-        if len(accumulator_dict):
-=======
         try:
->>>>>>> 958cb7bd
             # Pushing remaining messages
             for key, accum_stats in accumulator_dict.items():
                 try:
                     if accum_stats.data:
-<<<<<<< HEAD
                         df_pkg = get_df_pkg_from_obj(accum_stats.data[0])
                         merged_df = df_pkg.concat(accum_stats.data)
-=======
-                        merged_df = cudf.concat(accum_stats.data)
->>>>>>> 958cb7bd
                         service.insert_dataframe(name=key, df=merged_df)
                         final_df_references.append(accum_stats.data)
                 except Exception as e:
                     logger.error("Unable to upload dataframe entries to vector database: %s", e)
-<<<<<<< HEAD
-        # Close vector database service connection
-        service.close()
-=======
-                    raise
         finally:
             # Close vector database service connection
             service.close()
->>>>>>> 958cb7bd
 
     def extract_df(msg: ControlMessage):
         df = None
