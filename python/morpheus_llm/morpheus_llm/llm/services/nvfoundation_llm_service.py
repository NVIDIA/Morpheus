--- conflicted
+++ resolved
@@ -23,14 +23,6 @@
 logger = logging.getLogger(__name__)
 
 IMPORT_EXCEPTION = None
-<<<<<<< HEAD
-IMPORT_ERROR_MESSAGE = (
-    "The `langchain-nvidia-ai-endpoints` package was not found. Install it and other additional dependencies by "
-    "running the following command:"
-    "`conda env update --solver=libmamba -n morpheus "
-    "--file conda/environments/examples_cuda-125_arch-x86_64.yaml`")
-=======
->>>>>>> f43be04a
 
 try:
     from langchain_core.prompt_values import StringPromptValue
