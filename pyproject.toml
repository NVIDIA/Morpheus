[build-system]
build-backend = "setuptools.build_meta"
requires = [
  "nvidia-pyindex",
  "setuptools",
  "versioneer-518",
  "wheel",
]

# List any markers that users would reasonable want to filter by.
# These show up when querying `pytest --markers`
[tool.pytest.ini_options]
markers = [
  "benchmark: Benchmarks",
  "slow: Slow tests",
  "kafka: Tests that require a running instance of kafka",
  "milvus: Tests that require a running instance of milvus",
  "use_cpp: Test support C++ nodes and objects",
  "use_python: Test only supports Python nodes and objects",
  "use_cudf: Test supports cuDF datasets",
  "use_pandas: Test supports Pandas datasets",
  "replace_callback: Replaces the results_callback in cli",
  "reload_modules: Reloads a set of python modules after running the current test",
  "import_mod: Import python modules not currently in the Python search path by file name",
]

filterwarnings = [
  # Warning coming from mlflow's usage of numpy
  'ignore:`np.object` is a deprecated alias for the builtin `object`. To silence this warning, use `object` by itself. Doing this will not modify any behavior and is safe',
  'ignore:Warning the df property returns a copy, please use the copy_dataframe method or the mutable_dataframe context manager to modify the DataFrame in-place instead.',
  'ignore:`np.MachAr` is deprecated \(NumPy 1.22\):DeprecationWarning',
  'ignore:Please use `spmatrix` from the `scipy.sparse` namespace, the `scipy.sparse.base` namespace is deprecated:DeprecationWarning', 

  # Deprecation warning from any project using distutils, currently known sources of this are:
  # GPUtils https://github.com/anderskm/gputil/issues/48
  # PySpark https://issues.apache.org/jira/browse/SPARK-45390
  'ignore:The distutils package is deprecated and slated for removal in Python 3.12. Use setuptools or check PEP 632 for potential alternatives',
]

testpaths = ["tests"]

addopts = "--benchmark-disable"

asyncio_mode = "auto"

[tool.yapfignore]
ignore_patterns = [
  "**/*.pyx",
  "**/*.pxd",
  "**/_version.py",
]

[tool.mypy]
# Allow None for argument default values
implicit_optional = true

[tool.pyright]
# Only warn about using an Optional[T] as if it were T
reportOptionalCall = "warning"
reportOptionalContextManager = "warning"
reportOptionalIterable = "warning"
reportOptionalMemberAccess = "warning"
reportOptionalOperand = "warning"
reportOptionalSubscript = "warning"

# Allow None for argument default values
strictParameterNoneValue = false

[tool.interrogate]
exclude = ["morpheus/cli"]
ignore-init-method = true
ignore-init-module = true
ignore-magic = true
ignore-module = true
ignore-nested-functions = true
ignore-private = true
ignore-property-decorators = true
ignore-regex = [
  "supports_cpp_node$",
  "^unpack_tuple$",
  "^unpack_union$", # work-around for https://github.com/econchick/interrogate/issues/105
  "^error_handler$",
  "^term_signal$",
]
ignore-semiprivate = true
omit-covered-files = true
verbose = 2

## Pylint configuration begins here

[tool.pylint.main]
# Analyse import fallback blocks. This can be used to support both Python 2 and 3
# compatible code, which means that the block might have code that exists only in
# one or another interpreter, leading to false positives when analysed.
# analyse-fallback-blocks =

# Clear in-memory caches upon conclusion of linting. Useful if running pylint in
# a server-like mode.
# clear-cache-post-run =

# Always return a 0 (non-error) status code, even if lint errors are found. This
# is primarily useful in continuous integration scripts.
# exit-zero =

# A comma-separated list of package or module names from where C extensions may
# be loaded. Extensions are loading into the active Python interpreter and may
# run arbitrary code.
extension-pkg-allow-list = ["mrc", "morpheus._lib", "morpheus._lib.messages", "morpheus._lib.stages"]

# A comma-separated list of package or module names from where C extensions may
# be loaded. Extensions are loading into the active Python interpreter and may
# run arbitrary code. (This is an alternative name to extension-pkg-allow-list
# for backward compatibility.)
# extension-pkg-whitelist =

# Return non-zero exit code if any of these messages/categories are detected,
# even if score is above --fail-under value. Syntax same as enable. Messages
# specified are enabled, while categories only check already-enabled messages.
# fail-on =

# Specify a score threshold under which the program will exit with error.
fail-under = 10.0

# Interpret the stdin as a python script, whose filename needs to be passed as
# the module_or_package argument.
# from-stdin =

# Files or directories to be skipped. They should be base names, not paths.
ignore = ["_version.py", "conf.py", "cudf_helpers.pyx", "github_link.py"]

# Add files or directories matching the regular expressions patterns to the
# ignore-list. The regex matches against paths and can be in Posix or Windows
# format. Because '\\' represents the directory delimiter on Windows systems, it
# can't be used as an escape character.
ignore-paths = ["morpheus/models/dfencoder/*"]

# Files or directories matching the regular expression patterns are skipped. The
# regex matches against base names, not paths. The default value ignores Emacs
# file locks
ignore-patterns = ["^\\.#"]

# List of module names for which member attributes should not be checked (useful
# for modules/projects where namespaces are manipulated during runtime and thus
# existing member attributes cannot be deduced by static analysis). It supports
# qualified module names, as well as Unix pattern matching.
# ignored-modules =

# Python code to execute, usually for sys.path manipulation such as
# pygtk.require().
init-hook = """
import sys
from pylint.config import find_default_config_files

config_file = next(find_default_config_files())
sys.path.append(str((config_file / "../ci/pylint").resolve()))
"""

# Use multiple processes to speed up Pylint. Specifying 0 will auto-detect the
# number of processors available to use, and will cap the count on Windows to
# avoid hangs.
jobs = 1

# Control the amount of potential inferred values when inferring a single object.
# This can help the performance when dealing with large functions or complex,
# nested conditions.
limit-inference-results = 100

# List of plugins (as comma separated values of python module names) to load,
# usually to register additional checkers.
load-plugins = ["pylint.extensions.docparams", "morpheus_lib_import_checker"]

# Pickle collected data for later comparisons.
persistent = true

# Minimum Python version to use for version dependent checks. Will default to the
# version used to run pylint.
py-version = "3.10"

# Discover python modules and packages in the file system subtree.
# recursive =

# Add paths to the list of the source roots. Supports globbing patterns. The
# source root is an absolute path or a path relative to the current working
# directory used to determine a package namespace for modules located under the
# source root.
# source-roots =

# When enabled, pylint would attempt to guess common misconfiguration and emit
# user-friendly hints instead of false-positive error messages.
suggestion-mode = true

# Allow loading of arbitrary C extensions. Extensions are imported into the
# active Python interpreter and may run arbitrary code.
# unsafe-load-any-extension =

[tool.pylint.basic]
# Naming style matching correct argument names.
argument-naming-style = "snake_case"

# Regular expression matching correct argument names. Overrides argument-naming-
# style. If left empty, argument names will be checked with the set naming style.
# argument-rgx =

# Naming style matching correct attribute names.
attr-naming-style = "snake_case"

# Regular expression matching correct attribute names. Overrides attr-naming-
# style. If left empty, attribute names will be checked with the set naming
# style.
# attr-rgx =

# Bad variable names which should always be refused, separated by a comma.
bad-names = ["foo", "bar", "baz", "toto", "tutu", "tata"]

# Bad variable names regexes, separated by a comma. If names match any regex,
# they will always be refused
# bad-names-rgxs =

# Naming style matching correct class attribute names.
class-attribute-naming-style = "any"

# Regular expression matching correct class attribute names. Overrides class-
# attribute-naming-style. If left empty, class attribute names will be checked
# with the set naming style.
# class-attribute-rgx =

# Naming style matching correct class constant names.
class-const-naming-style = "UPPER_CASE"

# Regular expression matching correct class constant names. Overrides class-
# const-naming-style. If left empty, class constant names will be checked with
# the set naming style.
# class-const-rgx =

# Naming style matching correct class names.
class-naming-style = "PascalCase"

# Regular expression matching correct class names. Overrides class-naming-style.
# If left empty, class names will be checked with the set naming style.
# class-rgx =

# Naming style matching correct constant names.
const-naming-style = "UPPER_CASE"

# Regular expression matching correct constant names. Overrides const-naming-
# style. If left empty, constant names will be checked with the set naming style.
# const-rgx =

# Minimum line length for functions/classes that require docstrings, shorter ones
# are exempt.
docstring-min-length = -1

# Naming style matching correct function names.
function-naming-style = "snake_case"

# Regular expression matching correct function names. Overrides function-naming-
# style. If left empty, function names will be checked with the set naming style.
# function-rgx =

# Good variable names which should always be accepted, separated by a comma.
good-names = [
  "_",
  "ae",
  "df",
  "e",
  "ex",
  "f",
  "fh",
  "fn",
  "i",
  "ip",
  "j",
  "k",
  "Run",
  "ts",
  "x",
  "X",
  "y",
  "Y",
]

# Good variable names regexes, separated by a comma. If names match any regex,
# they will always be accepted
# good-names-rgxs =

# Include a hint for the correct naming format with invalid-name.
include-naming-hint = true

# Naming style matching correct inline iteration names.
inlinevar-naming-style = "any"

# Regular expression matching correct inline iteration names. Overrides
# inlinevar-naming-style. If left empty, inline iteration names will be checked
# with the set naming style.
# inlinevar-rgx =

# Naming style matching correct method names.
method-naming-style = "snake_case"

# Regular expression matching correct method names. Overrides method-naming-
# style. If left empty, method names will be checked with the set naming style.
# method-rgx =

# Naming style matching correct module names.
module-naming-style = "snake_case"

# Regular expression matching correct module names. Overrides module-naming-
# style. If left empty, module names will be checked with the set naming style.
# module-rgx =

# Colon-delimited sets of names that determine each other's naming style when the
# name regexes allow several styles.
# name-group =

# Regular expression which should only match function or class names that do not
# require a docstring.
no-docstring-rgx = "^_"

# List of decorators that produce properties, such as abc.abstractproperty. Add
# to this list to register other decorators that produce valid properties. These
# decorators are taken in consideration only for invalid-name.
property-classes = ["abc.abstractproperty"]

# Regular expression matching correct type alias names. If left empty, type alias
# names will be checked with the set naming style.
# typealias-rgx =

# Regular expression matching correct type variable names. If left empty, type
# variable names will be checked with the set naming style.
# typevar-rgx =

# Naming style matching correct variable names.
variable-naming-style = "snake_case"

# Regular expression matching correct variable names. Overrides variable-naming-
# style. If left empty, variable names will be checked with the set naming style.
# variable-rgx =

[tool.pylint.classes]
# Warn about protected attribute access inside special methods
# check-protected-access-in-special-methods =

# List of method names used to declare (i.e. assign) instance attributes.
defining-attr-methods = ["__init__", "__new__", "setUp", "__post_init__"]

# List of member names, which should be excluded from the protected access
# warning.
exclude-protected = ["_asdict", "_fields", "_replace", "_source", "_make"]

# List of valid names for the first argument in a class method.
valid-classmethod-first-arg = ["cls"]

# List of valid names for the first argument in a metaclass class method.
valid-metaclass-classmethod-first-arg = ["cls"]

[tool.pylint.design]
# List of regular expressions of class ancestor names to ignore when counting
# public methods (see R0903)
# exclude-too-few-public-methods =

# List of qualified class names to ignore when counting class parents (see R0901)
# ignored-parents =

# Maximum number of arguments for function / method.
max-args = 5

# Maximum number of attributes for a class (see R0902).
max-attributes = 7

# Maximum number of boolean expressions in an if statement (see R0916).
max-bool-expr = 5

# Maximum number of branch for function / method body.
max-branches = 12

# Maximum number of locals for function / method body.
max-locals = 15

# Maximum number of parents for a class (see R0901).
max-parents = 7

# Maximum number of public methods for a class (see R0904).
max-public-methods = 20

# Maximum number of return / yield for function / method body.
max-returns = 6

# Maximum number of statements in function / method body.
max-statements = 50

# Minimum number of public methods for a class (see R0903).
min-public-methods = 2

[tool.pylint.exceptions]
# Exceptions that will emit a warning when caught.
overgeneral-exceptions = ["builtins.BaseException", "builtins.Exception"]

[tool.pylint.format]
# Expected format of line ending, e.g. empty (any line ending), LF or CRLF.
# expected-line-ending-format =

# Regexp for a line that is allowed to be longer than the limit.
ignore-long-lines = "^\\s*(# )?<?https?://\\S+>?$"

# Number of spaces of indent required inside a hanging or continued line.
indent-after-paren = 4

# String used as indentation unit. This is usually "    " (4 spaces) or "\t" (1
# tab).
indent-string = "    "

# Maximum number of characters on a single line.
max-line-length = 120

# Maximum number of lines in a module.
max-module-lines = 1000

# Allow the body of a class to be on the same line as the declaration if body
# contains single statement.
# single-line-class-stmt =

# Allow the body of an if to be on the same line as the test if there is no else.
# single-line-if-stmt =

[tool.pylint.imports]
# List of modules that can be imported at any level, not just the top level one.
# allow-any-import-level =

# Allow explicit reexports by alias from a package __init__.
# allow-reexport-from-package =

# Allow wildcard imports from modules that define __all__.
# allow-wildcard-with-all =

# Deprecated modules which should not be used, separated by a comma.
# deprecated-modules =

# Output a graph (.gv or any supported image format) of external dependencies to
# the given file (report RP0402 must not be disabled).
# ext-import-graph =

# Output a graph (.gv or any supported image format) of all (i.e. internal and
# external) dependencies to the given file (report RP0402 must not be disabled).
# import-graph =

# Output a graph (.gv or any supported image format) of internal dependencies to
# the given file (report RP0402 must not be disabled).
# int-import-graph =

# Force import order to recognize a module as part of the standard compatibility
# libraries.
# known-standard-library =

# Force import order to recognize a module as part of a third party library.
known-third-party = ["enchant"]

# Couples of modules and preferred modules, separated by a comma.
# preferred-modules =

[tool.pylint.logging]
# The type of string formatting that logging methods do. `old` means using %
# formatting, `new` is for `{}` formatting.
logging-format-style = "old"

# Logging modules to check that the string format arguments are in logging
# function parameter format.
logging-modules = ["logging"]

[tool.pylint."messages control"]
# Only show warnings with the listed confidence levels. Leave empty to show all.
# Valid levels: HIGH, CONTROL_FLOW, INFERENCE, INFERENCE_FAILURE, UNDEFINED.
confidence = ["HIGH", "CONTROL_FLOW", "INFERENCE", "INFERENCE_FAILURE", "UNDEFINED"]

# Disable the message, report, category or checker with the given id(s). You can
# either give multiple identifiers separated by comma (,) or put this option
# multiple times (only on the command line, not in the configuration file where
# it should appear only once). You can also use "--disable=all" to disable
# everything first and then re-enable specific checks. For example, if you want
# to run only the similarities checker, you can use "--disable=all
# --enable=similarities". If you want to run only the classes checker, but have
# no Warning level messages displayed, use "--disable=all --enable=classes
# --disable=W".
disable = [
  "bad-inline-option",
  "broad-exception-caught", # Allow catching base Exception class
  "deprecated-pragma",
<<<<<<< HEAD
  "duplicate-code",
=======
  "duplicate-code", # This is too restrictive for our codebase
>>>>>>> 44825d97
  "file-ignored",
  "import-error", # pylint gets confused by tests for our examples
  "import-outside-toplevel", # Allow lazy imports inside of methods
  "locally-disabled",
  "missing-class-docstring",
  "missing-function-docstring",
  "missing-module-docstring",
  "protected-access",
  "raw-checker-failed",
  "superfluous-parens",
  "suppressed-message",
  "too-few-public-methods", # Disable all the "too-*" checks, as they are too strict for our codebase
  "too-many-arguments",
  "too-many-branches",
  "too-many-instance-attributes",
  "too-many-lines",
  "too-many-locals",
  "too-many-nested-blocks",
  "too-many-statements",
  "unnecessary-lambda", # We pass lambdas around a lot, so this is not useful
  "unnecessary-pass", # Allow empty classes/methods with only a `pass` statement in the body
  "use-symbolic-message-instead",
  "useless-suppression",
  "wrong-import-order", # pylint mistakenly thinks that the test utils are third party, and we have isort for this
]

# Enable the message, report, category or checker with the given id(s). You can
# either give multiple identifier separated by comma (,) or put this option
# multiple time (only on the command line, not in the configuration file where it
# should appear only once). See also the "--disable" option for examples.
enable = ["c-extension-no-member"]

[tool.pylint.method_args]
# List of qualified names (i.e., library.method) which require a timeout
# parameter e.g. 'requests.api.get,requests.api.post'
timeout-methods = [
  "requests.api.delete",
  "requests.api.get",
  "requests.api.head",
  "requests.api.options",
  "requests.api.patch",
  "requests.api.post",
  "requests.api.put",
  "requests.api.request",
]

[tool.pylint.miscellaneous]
# List of note tags to take in consideration, separated by a comma.
notes = ["FIXME", "XXX", "TODO"]

# Regular expression of note tags to take in consideration.
# notes-rgx =

[tool.pylint.parameter_documentation]
# Whether to accept totally missing parameter documentation in the docstring of a
# function that has parameters.
accept-no-param-doc = true

# Whether to accept totally missing raises documentation in the docstring of a
# function that raises an exception.
accept-no-raise-doc = true

# Whether to accept totally missing return documentation in the docstring of a
# function that returns a statement.
accept-no-return-doc = true

# Whether to accept totally missing yields documentation in the docstring of a
# generator.
accept-no-yields-doc = true

# If the docstring type cannot be guessed the specified docstring type will be
# used.
default-docstring-type = "default"

[tool.pylint.refactoring]
# Maximum number of nested blocks for function / method body
max-nested-blocks = 5

# Complete name of functions that never returns. When checking for inconsistent-
# return-statements if a never returning function is called then it will be
# considered as an explicit return statement and no message will be printed.
never-returning-functions = ["sys.exit", "argparse.parse_error"]

[tool.pylint.reports]
# Python expression which should return a score less than or equal to 10. You
# have access to the variables 'fatal', 'error', 'warning', 'refactor',
# 'convention', and 'info' which contain the number of messages in each category,
# as well as 'statement' which is the total number of statements analyzed. This
# score is used by the global evaluation report (RP0004).
evaluation = "max(0, 0 if fatal else 10.0 - ((float(5 * error + warning + refactor + convention) / statement) * 10))"

# Template used to display messages. This is a python new-style format string
# used to format the message information. See doc for all details.
# msg-template =

# Set the output format. Available formats are text, parseable, colorized, json
# and msvs (visual studio). You can also give a reporter class, e.g.
# mypackage.mymodule.MyReporterClass.
# output-format =

# Tells whether to display a full report or only the messages.
# reports =

# Activate the evaluation score.
score = true

[tool.pylint.similarities]
# Comments are removed from the similarity computation
ignore-comments = true

# Docstrings are removed from the similarity computation
ignore-docstrings = true

# Imports are removed from the similarity computation
ignore-imports = true

# Signatures are removed from the similarity computation
ignore-signatures = true

# Minimum lines number of a similarity.
min-similarity-lines = 4

[tool.pylint.spelling]
# Limits count of emitted suggestions for spelling mistakes.
max-spelling-suggestions = 4

# Spelling dictionary name. No available dictionaries : You need to install both
# the python package and the system dependency for enchant to work..
# spelling-dict =

# List of comma separated words that should be considered directives if they
# appear at the beginning of a comment and should not be checked.
spelling-ignore-comment-directives = "fmt: on,fmt: off,noqa:,noqa,nosec,isort:skip,mypy:"

# List of comma separated words that should not be checked.
# spelling-ignore-words =

# A path to a file that contains the private dictionary; one word per line.
# spelling-private-dict-file =

# Tells whether to store unknown words to the private dictionary (see the
# --spelling-private-dict-file option) instead of raising a message.
# spelling-store-unknown-words =

[tool.pylint.typecheck]
# List of decorators that produce context managers, such as
# contextlib.contextmanager. Add to this list to register other decorators that
# produce valid context managers.
contextmanager-decorators = ["contextlib.contextmanager"]

# List of members which are set dynamically and missed by pylint inference
# system, and so shouldn't trigger E1101 when accessed. Python regular
# expressions are accepted.

# Add pytorch & dgl members to the list of dynamically set members. Only until pylint 3.0 supports pyi files
generated-members = "torch.*,dgl.*"

# Tells whether missing members accessed in mixin class should be ignored. A
# class is considered mixin if its name matches the mixin-class-rgx option.
# Tells whether to warn about missing members when the owner of the attribute is
# inferred to be None.
ignore-none = true

# This flag controls whether pylint should warn about no-member and similar
# checks whenever an opaque object is returned when inferring. The inference can
# return multiple potential results while evaluating a Python object, but some
# branches might not be evaluated, which results in partial inference. In that
# case, it might be useful to still emit no-member and other checks for the rest
# of the inferred objects.
ignore-on-opaque-inference = true

# List of symbolic message names to ignore for Mixin members.
ignored-checks-for-mixins = ["no-member", "not-async-context-manager", "not-context-manager", "attribute-defined-outside-init"]

# List of class names for which member attributes should not be checked (useful
# for classes with dynamically set attributes). This supports the use of
# qualified names.
ignored-classes = ["optparse.Values", "thread._local", "_thread._local", "argparse.Namespace"]

# Show a hint with possible names when a member name was not found. The aspect of
# finding the hint is based on edit distance.
missing-member-hint = true

# The minimum edit distance a name should have in order to be considered a
# similar match for a missing member name.
missing-member-hint-distance = 1

# The total number of similar names that should be taken in consideration when
# showing a hint for a missing member.
missing-member-max-choices = 1

# Regex pattern to define which classes are considered mixins.
mixin-class-rgx = ".*[Mm]ixin"

# List of decorators that change the signature of a decorated function.
signature-mutators = [
  'click.decorators.option',
  'click.decorators.argument',
  'click.decorators.version_option',
  'click.decorators.help_option',
  'click.decorators.pass_context',
  'click.decorators.confirmation_option',
]

[tool.pylint.variables]
# List of additional names supposed to be defined in builtins. Remember that you
# should avoid defining new builtins when possible.
# additional-builtins =

# Tells whether unused global variables should be treated as a violation.
allow-global-unused-variables = true

# List of names allowed to shadow builtins
# allowed-redefined-builtins =

# List of strings which can identify a callback function by name. A callback name
# must start or end with one of those strings.
callbacks = ["cb_", "_cb"]

# A regular expression matching the name of dummy variables (i.e. expected to not
# be used).
dummy-variables-rgx = "_+$|(_[a-zA-Z0-9_]*[a-zA-Z0-9]+?$)|dummy|^ignored_|^unused_"

# Argument names that match this expression will be ignored.
ignored-argument-names = "_.*|^ignored_|^unused_"

# Tells whether we should check for unused import in __init__ files.
# init-import =

# List of qualified module names which can have objects that can redefine
# builtins.
redefining-builtins-modules = ["six.moves", "past.builtins", "future.builtins", "builtins", "io"]<|MERGE_RESOLUTION|>--- conflicted
+++ resolved
@@ -484,11 +484,7 @@
   "bad-inline-option",
   "broad-exception-caught", # Allow catching base Exception class
   "deprecated-pragma",
-<<<<<<< HEAD
-  "duplicate-code",
-=======
   "duplicate-code", # This is too restrictive for our codebase
->>>>>>> 44825d97
   "file-ignored",
   "import-error", # pylint gets confused by tests for our examples
   "import-outside-toplevel", # Allow lazy imports inside of methods
