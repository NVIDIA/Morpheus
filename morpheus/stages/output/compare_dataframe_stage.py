# Copyright (c) 2023, NVIDIA CORPORATION.
#
# Licensed under the Apache License, Version 2.0 (the "License");
# you may not use this file except in compliance with the License.
# You may obtain a copy of the License at
#
#     http://www.apache.org/licenses/LICENSE-2.0
#
# Unless required by applicable law or agreed to in writing, software
# distributed under the License is distributed on an "AS IS" BASIS,
# WITHOUT WARRANTIES OR CONDITIONS OF ANY KIND, either express or implied.
# See the License for the specific language governing permissions and
# limitations under the License.
"""
Output stage that collects received messages and compares the concatinated dataframe of all messages against a known
expected dataframe.
"""

import copy
import typing

import cudf

from morpheus.config import Config
from morpheus.io.deserializers import read_file_to_df
from morpheus.stages.output.in_memory_sink_stage import InMemorySinkStage
from morpheus.utils import compare_df
from morpheus.utils import concat_df
from morpheus.utils.type_aliases import DataFrameType


class CompareDataFrameStage(InMemorySinkStage):
    """
    Collects incoming messages, comparing the concatinated dataframe of all messages against an expected dataframe
    `compare_df`.

    If a column name is matched by both `include` and `exclude`, it will be excluded.

    Parameters
    ----------
    c : `morpheus.config.Config`
        Pipeline configuration instance.
    compare_df : typing.Union[DataFrameType, str]
        Dataframe to compare against the aggregate DataFrame composed from the received messages. When `compare_df` is
        a string it is assumed to be a file path.
    include : typing.List[str], optional
        List of regex patterns to match columns to include. By default all columns are included.
    exclude : typing.List[str], optional
        List of regex patters to match columns to exclude. By default no columns are excluded.
    index_col : str, optional
        Whether to convert any column in the dataset to the index. Useful when the pipeline will change the index,
        by default None.
    abs_tol : float, default = 0.001
        Absolute tolerance to use when comparing float columns.
    rel_tol : float, default = 0.05
        Relative tolerance to use when comparing float columns.
    reset_index : bool, default = False
        When `True` the index of the aggregate DataFrame will be reset. Useful for testing with KafkaSourceStage,
        where the index restarts for each `MessageMeta` emitted.
    """

    def __init__(self,
                 c: Config,
<<<<<<< HEAD
                 compare_df: typing.Union[pd.DataFrame, cudf.DataFrame, str, typing.List[str]],
=======
                 compare_df: typing.Union[DataFrameType, str],
>>>>>>> c7036155
                 include: typing.List[str] = None,
                 exclude: typing.List[str] = None,
                 index_col: str = None,
                 abs_tol: float = 0.001,
                 rel_tol: float = 0.005,
                 reset_index=False):
        super().__init__(c)

        if isinstance(compare_df, str):
            compare_df = read_file_to_df(compare_df, df_type='pandas')
        elif isinstance(compare_df, cudf.DataFrame):
            compare_df = compare_df.to_pandas()
        elif isinstance(compare_df, list):
            tmp_dfs = []
            for item in compare_df:
                tmp_df = read_file_to_df(item, df_type='pandas')
                tmp_dfs.append(tmp_df)
            compare_df = pd.concat(tmp_dfs)
            compare_df.reset_index(inplace=True, drop=True)

        self._compare_df = compare_df

        # Make copies of the arrays to prevent changes after the Regex is compiled
        self._include_columns = copy.copy(include)
        self._exclude_columns = copy.copy(exclude)
        self._index_col = index_col
        self._abs_tol = abs_tol
        self._rel_tol = rel_tol
        self._reset_index = reset_index

    @property
    def name(self) -> str:
        """Name of the stage."""
        return "compare"

    def supports_cpp_node(self) -> bool:
        """Indicates whether this stage supports a C++ node."""
        return False

    def get_results(self, clear=True) -> dict:
        """
        Returns the results dictionary. This is the same dictionary that is written to results_file_name

        Returns
        -------
        dict
            Results dictionary
        """
        messages = self.get_messages()
        if (len(messages) == 0):
            return {}

        combined_df = concat_df.concat_dataframes(messages)

        if self._reset_index:
            combined_df.reset_index(inplace=True)

        results = compare_df.compare_df(self._compare_df,
                                        combined_df,
                                        include_columns=self._include_columns,
                                        exclude_columns=self._exclude_columns,
                                        replace_idx=self._index_col,
                                        abs_tol=self._abs_tol,
                                        rel_tol=self._rel_tol)

        if clear:
            self.clear()

        return results<|MERGE_RESOLUTION|>--- conflicted
+++ resolved
@@ -61,11 +61,7 @@
 
     def __init__(self,
                  c: Config,
-<<<<<<< HEAD
-                 compare_df: typing.Union[pd.DataFrame, cudf.DataFrame, str, typing.List[str]],
-=======
                  compare_df: typing.Union[DataFrameType, str],
->>>>>>> c7036155
                  include: typing.List[str] = None,
                  exclude: typing.List[str] = None,
                  index_col: str = None,
