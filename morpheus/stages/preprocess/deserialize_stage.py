--- conflicted
+++ resolved
@@ -46,17 +46,7 @@
     ----------
     c : `morpheus.config.Config`
         Pipeline configuration instance.
-    ensure_sliceable_index : bool, default = True
-        Whether or not to call `ensure_sliceable_index()` on all incoming `MessageMeta`, which will replace the index
-        of the underlying dataframe if the existing one is not unique and monotonic.
-    message_type : typing.Literal[MultiMessage, ControlMessage], default = MultiMessage
-        Sets the type of message to be emitted from this stage.
-    task_type : str, default = None
-        If specified, adds the specified task to the `ControlMessage`. This parameter is only valid when `message_type`
-        is set to `ControlMessage`. If not `None`, `task_payload` must also be specified.
-    task_payload : dict, default = None
-        If specified, adds the specified task to the `ControlMessage`. This parameter is only valid when `message_type`
-        is set to `ControlMessage`. If not `None`, `task_type` must also be specified.
+
     """
 
     def __init__(self,
@@ -107,6 +97,7 @@
     def accepted_types(self) -> typing.Tuple:
         """
         Returns accepted input types for this stage.
+
         """
         return (MessageMeta, )
 
@@ -117,132 +108,11 @@
     def compute_schema(self, schema: StageSchema):
         schema.output_schema.set_type(self._message_type)
 
-<<<<<<< HEAD
-    @staticmethod
-    def check_slicable_index(x: MessageMeta, ensure_sliceable_index: bool = True):
-        if (not x.has_sliceable_index()):
-            if (ensure_sliceable_index):
-                old_index_name = x.ensure_sliceable_index()
-
-                if (old_index_name):
-                    logger.warning(("Incoming MessageMeta does not have a unique and monotonic index. "
-                                    "Updating index to be unique. "
-                                    "Existing index will be retained in column '%s'"),
-                                   old_index_name)
-
-            else:
-                warnings.warn(
-                    "Detected a non-sliceable index on an incoming MessageMeta. "
-                    "Performance when taking slices of messages may be degraded. "
-                    "Consider setting `ensure_sliceable_index==True`",
-                    RuntimeWarning)
-
-        return x
-
-    @staticmethod
-    def process_dataframe_to_multi_message(x: MessageMeta, batch_size: int,
-                                           ensure_sliceable_index: bool) -> typing.List[MultiMessage]:
-        """
-        The deserialization of the cudf is implemented in this function.
-
-        Parameters
-        ----------
-        x : cudf.DataFrame
-            Input rows that needs to be deserilaized.
-        batch_size : int
-            Batch size.
-        ensure_sliceable_index : bool
-            Calls `MessageMeta.ensure_sliceable_index()` on incoming messages to ensure unique and monotonic indices.
-
-        """
-
-        x = DeserializeStage.check_slicable_index(x, ensure_sliceable_index)
-
-        full_message = MultiMessage(meta=x)
-
-        # Now break it up by batches
-        output = []
-
-        for i in range(0, full_message.mess_count, batch_size):
-            output.append(full_message.get_slice(i, min(i + batch_size, full_message.mess_count)))
-
-        return output
-
-    @staticmethod
-    def process_dataframe_to_control_message(x: MessageMeta,
-                                             batch_size: int,
-                                             ensure_sliceable_index: bool,
-                                             task_tuple: tuple[str, dict] | None) -> typing.List[ControlMessage]:
-        """
-        The deserialization of the cudf is implemented in this function.
-
-        Parameters
-        ----------
-        x : cudf.DataFrame
-            Input rows that needs to be deserilaized.
-        batch_size : int
-            Batch size.
-        ensure_sliceable_index : bool
-            Calls `MessageMeta.ensure_sliceable_index()` on incoming messages to ensure unique and monotonic indices.
-        task_tuple: typing.Tuple[str, dict] | None
-            If specified, adds the specified task to the ControlMessage. The first parameter is the task type and second
-            parameter is the task payload
-
-        """
-
-        x = DeserializeStage.check_slicable_index(x, ensure_sliceable_index)
-
-        # Now break it up by batches
-        output = []
-
-        if (x.count > batch_size):
-            df = x.df
-
-            # Break the message meta into smaller chunks
-            for i in range(0, x.count, batch_size):
-
-                message = ControlMessage()
-
-                message.payload(MessageMeta(df=df.iloc[i:i + batch_size]))
-
-                if (task_tuple is not None):
-                    message.add_task(task_type=task_tuple[0], task=task_tuple[1])
-
-                output.append(message)
-        else:
-            message = ControlMessage()
-
-            message.payload(MessageMeta(x.df))
-
-            if (task_tuple is not None):
-                message.add_task(task_type=task_tuple[0], task=task_tuple[1])
-
-            output.append(message)
-
-        return output
-
-    def _build_single(self, builder: mrc.Builder, input_node: mrc.SegmentObject) -> mrc.SegmentObject:
-
-        if self._build_cpp_node():
-            if self._message_type is ControlMessage:
-                node = _stages.DeserializeControlMessageStage(builder,
-                                                              self.unique_name,
-                                                              self._batch_size,
-                                                              ensure_sliceable_index=self._ensure_sliceable_index,
-                                                              task_type=self._task_type,
-                                                              task_payload=self._task_payload)
-            else:
-                node = _stages.DeserializeMultiMessageStage(builder,
-                                                            self.unique_name,
-                                                            self._batch_size,
-                                                            ensure_sliceable_index=self._ensure_sliceable_index)
-=======
     def _build_single(self, builder: mrc.Builder, input_node: mrc.SegmentObject) -> mrc.SegmentObject:
         if (self.supports_cpp_node()):
             # TODO(Devin): Skip this for now we get conflicting types for cpp and python message metas
             out_node = _stages.DeserializeStage(builder, self.unique_name, self._batch_size)
             builder.make_edge(input_node, out_node)
->>>>>>> 5fb063fa
         else:
             module_loader = DeserializeLoaderFactory.get_instance(module_name=f"deserialize_{self.unique_name}",
                                                                   module_config=self._module_config)
