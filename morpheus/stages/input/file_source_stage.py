--- conflicted
+++ resolved
@@ -93,20 +93,13 @@
         """Return None for no max intput count"""
         return self._input_count
 
-<<<<<<< HEAD
-    def _build_source(self, seg: srf.Builder) -> StreamPair:
-
-        if CppConfig.get_should_use_cpp():
-            out_stream = _stages.FileSourceStage(seg, self.unique_name, self._filename, self._repeat_count)
-=======
     def supports_cpp_node(self):
         return True
 
-    def _build_source(self, seg: neo.Segment) -> StreamPair:
+    def _build_source(self, seg: srf.Builder) -> StreamPair:
 
         if self._build_cpp_node():
-            out_stream = neos.FileSourceStage(seg, self.unique_name, self._filename, self._repeat_count)
->>>>>>> 33a938c3
+            out_stream = _stages.FileSourceStage(seg, self.unique_name, self._filename, self._repeat_count)
         else:
             out_stream = seg.make_source(self.unique_name, self._generate_frames())
 
