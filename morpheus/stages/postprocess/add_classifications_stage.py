# Copyright (c) 2021-2022, NVIDIA CORPORATION.
#
# Licensed under the Apache License, Version 2.0 (the "License");
# you may not use this file except in compliance with the License.
# You may obtain a copy of the License at
#
#     http://www.apache.org/licenses/LICENSE-2.0
#
# Unless required by applicable law or agreed to in writing, software
# distributed under the License is distributed on an "AS IS" BASIS,
# WITHOUT WARRANTIES OR CONDITIONS OF ANY KIND, either express or implied.
# See the License for the specific language governing permissions and
# limitations under the License.

import logging
import typing

import srf

import morpheus._lib.stages as _stages
from morpheus.config import Config
from morpheus.messages import MultiResponseProbsMessage
from morpheus.pipeline.single_port_stage import SinglePortStage
from morpheus.pipeline.stream_pair import StreamPair

logger = logging.getLogger(__name__)


class AddClassificationsStage(SinglePortStage):
    """
    Add classification labels based on probabilities calculated in inference stage. Label indexes will be looked up in
    the Config.class_labels property. Uses default threshold of 0.5 for predictions.

    Parameters
    ----------
    c : `morpheus.config.Config`
        Pipeline configuration instance.
    threshold : float
        Threshold to classify, default is 0.5.
    labels: list, default = None
        The list of labels to add classifications for. Each item in the list will determine its index from the
        Config.class_labels property and must be one of the available class labels. Leave as None to add all labels in
        the Config.class_labels property.
    prefix: str, default = ""
        A prefix to append to each label.

    """

    def __init__(self, c: Config, threshold: float = 0.5, labels: typing.List[str] = None, prefix: str = ""):
        super().__init__(c)

        self._feature_length = c.feature_length
        self._threshold = threshold
        self._prefix = prefix
        self._class_labels = c.class_labels
        self._labels = labels if labels is not None and len(labels) > 0 else c.class_labels

        # Build the Index to Label map.
        self._idx2label = {}

        for label in self._labels:
            # All labels must be in class_labels in order to get their position
            if (label not in self._class_labels):
                logger.warning("The label '%s' is not in Config.class_labels and will be ignored", label)
                continue

            self._idx2label[self._class_labels.index(label)] = self._prefix + label

        assert len(self._idx2label) > 0, "No labels were added to the stage"

    @property
    def name(self) -> str:
        return "add-class"

    def accepted_types(self) -> typing.Tuple:
        """
        Accepted input types for this stage are returned.

        Returns
        -------
        typing.Tuple[`morpheus.pipeline.messages.MultiResponseProbsMessage`, ]
            Accepted input types.

        """
        return (MultiResponseProbsMessage, )

    def supports_cpp_node(self):
        # Enable support by default
        return True

    def _add_labels(self, x: MultiResponseProbsMessage):

        if (x.probs.shape[1] != len(self._class_labels)):
            raise RuntimeError("Label count does not match output of model. Label count: {}, Model output: {}".format(
                len(self._class_labels), x.probs.shape[1]))

        probs_np = (x.probs > self._threshold).astype(bool).get()

        for i, label in self._idx2label.items():
            x.set_meta(label, probs_np[:, i].tolist())

        # Return passthrough
        return x

    def _build_single(self, seg: srf.Builder, input_stream: StreamPair) -> StreamPair:

        # Convert the messages to rows of strings
<<<<<<< HEAD
        if CppConfig.get_should_use_cpp():
            stream = _stages.AddClassificationsStage(seg,
                                                     self.unique_name,
                                                     self._threshold,
                                                     len(self._class_labels),
                                                     self._idx2label)
=======
        if self._build_cpp_node():
            stream = neos.AddClassificationsStage(seg,
                                                  self.unique_name,
                                                  self._threshold,
                                                  len(self._class_labels),
                                                  self._idx2label)
>>>>>>> 33a938c3
        else:
            stream = seg.make_node(self.unique_name, self._add_labels)

        seg.make_edge(input_stream[0], stream)

        # Return input unchanged
        return stream, MultiResponseProbsMessage<|MERGE_RESOLUTION|>--- conflicted
+++ resolved
@@ -105,21 +105,12 @@
     def _build_single(self, seg: srf.Builder, input_stream: StreamPair) -> StreamPair:
 
         # Convert the messages to rows of strings
-<<<<<<< HEAD
-        if CppConfig.get_should_use_cpp():
+        if self._build_cpp_node():
             stream = _stages.AddClassificationsStage(seg,
                                                      self.unique_name,
                                                      self._threshold,
                                                      len(self._class_labels),
                                                      self._idx2label)
-=======
-        if self._build_cpp_node():
-            stream = neos.AddClassificationsStage(seg,
-                                                  self.unique_name,
-                                                  self._threshold,
-                                                  len(self._class_labels),
-                                                  self._idx2label)
->>>>>>> 33a938c3
         else:
             stream = seg.make_node(self.unique_name, self._add_labels)
 
