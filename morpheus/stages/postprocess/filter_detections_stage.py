--- conflicted
+++ resolved
@@ -32,11 +32,6 @@
 @register_stage("filter")
 class FilterDetectionsStage(SinglePortStage):
     """
-<<<<<<< HEAD
-    Filter message by a classification threshold.
-
-    This Stage class is used to filter results based on a given criteria.
-=======
     The FilterDetectionsStage is used to filter rows from a dataframe based on values in a tensor using a specified
     criteria. Rows in the `meta` dataframe are excluded if their associated value in the `probs` array is less than or
     equal to `threshold`.
@@ -59,7 +54,6 @@
     messages could be high (in the worst case scenario as high as half the number of records in the incoming message).
     Depending on the downstream stages, this can cause performance issues, especially if those stages need to acquire
     the Python GIL.
->>>>>>> 99d767f4
 
     Parameters
     ----------
