--- conflicted
+++ resolved
@@ -54,20 +54,12 @@
     return obj.round(freq="S")
 
 
-<<<<<<< HEAD
-def calc_bin(stop_ts: pd.Timestamp, start_ts: pd.Timestamp, resolution_sec: float) -> int:
-=======
 def calc_bin(obj: pd.Timestamp, time0: pd.Timestamp, resolution_sec: float) -> int:
->>>>>>> 913fdfb1
     """
     Calculates the bin spacing between the start and stop timestamp at a specified resolution.
     """
 
-<<<<<<< HEAD
-    return round((round_seconds(stop_ts) - start_ts).total_seconds()) // resolution_sec
-=======
     return round((round_seconds(obj) - time0).total_seconds()) // resolution_sec
->>>>>>> 913fdfb1
 
 
 def zscore(data):
@@ -113,11 +105,7 @@
     return prdg
 
 
-<<<<<<< HEAD
-def fft_ad(signalvalues: cp.ndarray, filter_pct=90, z_thresh=8, lowpass=None):
-=======
 def fftAD(signalvalues: cp.ndarray, percentile=90, zthresh=8, lowpass=None):  # pylint: disable=invalid-name
->>>>>>> 913fdfb1
     """
     Detect anomalies with fast fourier transform.
 
@@ -125,15 +113,9 @@
     ----------
     signalvalues : cupy.ndarray
         Values of time signal (real valued).
-<<<<<<< HEAD
-    filter_pct : int, optional
-        Filtering percentile for spectral density based filtering, by default 90.
-    z_thresh : int, optional
-=======
     percentile : int, optional
         Filtering percentile for spectral density based filtering, by default 90.
     zthresh : int, optional
->>>>>>> 913fdfb1
         Z-score threshold, can be tuned for datasets and sensitivity, by default 8.
     lowpass : _type_, optional
         Filtering percentile for frequency based filtering, by default None.
@@ -152,19 +134,11 @@
     # lowpass: percentile to keep
     if lowpass:
         freqs = cp.arange(len(periodogram))
-<<<<<<< HEAD
-        lowpass_bar = int(cp.percentile(freqs, lowpass))
-        indices_mask[lowpass_bar:] = True
-    # p: percentile to delete
-    else:
-        threshold = cp.percentile(periodogram, filter_pct).item()
-=======
         freq_perct = int(cp.percentile(freqs, lowpass))
         indices_mask[freq_perct:] = True
     # p: percentile to delete
     else:
         threshold = cp.percentile(periodogram, percentile).item()
->>>>>>> 913fdfb1
 
         indices_mask = (periodogram < threshold)
 
@@ -176,11 +150,7 @@
 
     z_score = zscore(err)
 
-<<<<<<< HEAD
-    return cp.arange(len(signalvalues))[z_score >= z_thresh]
-=======
     return cp.arange(len(signalvalues))[z_score >= zthresh]
->>>>>>> 913fdfb1
 
 
 @dataclasses.dataclass
@@ -243,17 +213,10 @@
 
         self._t0_epoch: float = None
 
-<<<<<<< HEAD
-    def _calc_bin_series(self, timestamp_col: pd.Series) -> pd.Series:
-
-        return round(
-            (timestamp_col.dt.round(freq="S") - self._t0_epoch).dt.total_seconds()).astype(int) // self._resolution_sec
-=======
     def _calc_bin_series(self, timeseries: pd.Series) -> pd.Series:
 
         return round(
             (timeseries.dt.round(freq="S") - self._t0_epoch).dt.total_seconds()).astype(int) // self._resolution_sec
->>>>>>> 913fdfb1
 
     def _calc_outliers(self, action: _TimeSeriesAction):
 
@@ -267,11 +230,7 @@
         # TODO(MDD): Take this out after testing
         assert cp.sum(signal_cp) == len(action.window), "All points in window are not accounted for in histogram"
 
-<<<<<<< HEAD
-        is_anomaly = fft_ad(signal_cp, filter_pct=self._filter_percent, z_thresh=self._zscore_threshold)
-=======
         is_anomaly = fftAD(signal_cp, percentile=self._filter_percent, zthresh=self._zscore_threshold)
->>>>>>> 913fdfb1
 
         if (len(is_anomaly) > 0):
 
@@ -288,12 +247,8 @@
             idx = action.message.get_meta().index
 
             # Find anomalies that are in the active message
-<<<<<<< HEAD
-            paired_anomalies = anomalies[anomalies].index.intersection(idx)  # noqa: E712
-=======
             # pylint: disable=singleton-comparison
             paired_anomalies = anomalies[anomalies == True].index.intersection(idx)  # noqa: E712
->>>>>>> 913fdfb1
 
             # Return the anomalies for priting. But only if the current message has anomalies that will get flagged
             if (len(paired_anomalies) > 0):
@@ -354,26 +309,13 @@
                 # Last message, so stop processing
                 logger.debug("not is_complete, no pending")
                 return None
-<<<<<<< HEAD
-            if (not is_complete and len(self._pending_messages) > 1):
-                # Not shutting down, so hold message
-                logger.debug("not is_complete, more pending")
-                return _TimeSeriesAction(send_message=False, message=self._pending_messages.popleft())
-=======
-
->>>>>>> 913fdfb1
             if (is_complete and self._cold_end):
                 # Shutting down and we have a cold ending, just empty the message
                 logger.debug("is_complete and self._cold_end")
                 return _TimeSeriesAction(send_message=True, message=self._pending_messages.popleft())
 
             # Shutting down and hot end
-<<<<<<< HEAD
-            logger.debug("Hot End. Processing. TS: %s", timeseries_start)
-            pass
-=======
             # logger.debug("Hot End. Processing. TS: %s", timeseries_start._repr_base)
->>>>>>> 913fdfb1
 
         # By this point we have both a front and back buffer. So get ready for a calculation
         logger.debug("Perform Calc.  TS: %s, WS: %s, MS: %s, ME: %s, WE: %s, TE: %s.",
