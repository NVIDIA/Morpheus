--- conflicted
+++ resolved
@@ -83,17 +83,8 @@
 
         memory = ResponseMemory(count=output_dims[0], tensors={'probs': cp.zeros(output_dims)})
 
-<<<<<<< HEAD
-        output_message = MultiResponseMessage(meta=x.meta,
-                                              mess_offset=x.mess_offset,
-                                              mess_count=x.mess_count,
-                                              memory=memory,
-                                              offset=0,
-                                              count=memory.count)
-=======
-        output_message = MultiResponseProbsMessage.from_message(x, memory=memory)
-
->>>>>>> 7aa6a7fd
+        output_message = MultiResponseMessage.from_message(x, memory=memory)
+
         return output_message
 
     @abstractmethod
@@ -388,24 +379,12 @@
 
         assert saved_count == total_mess_count, "Did not set every element in output"
 
-<<<<<<< HEAD
         memory = ResponseMemory(count=total_mess_count, tensors={'probs': probs})
 
-        return MultiResponseMessage(meta=saved_meta,
-                                    mess_offset=saved_offset,
-                                    mess_count=saved_count,
-                                    memory=memory,
-                                    offset=0,
-                                    count=memory.count)
+        return MultiResponseMessage.from_message(in_message[0], mess_count=saved_count, memory=memory)
 
     @staticmethod
-    def _convert_one_response(memory: ResponseMemory, inf: MultiInferenceMessage, res: ResponseMemory):
-=======
-        return MultiResponseProbsMessage.from_message(in_message[0], mess_count=saved_count, memory=memory)
-
-    @staticmethod
-    def _convert_one_response(output: MultiResponseProbsMessage, inf: MultiInferenceMessage, res: ResponseMemoryProbs):
->>>>>>> 7aa6a7fd
+    def _convert_one_response(output: MultiResponseMessage, inf: MultiInferenceMessage, res: ResponseMemory):
         # Make sure we have a continuous list
         # assert inf.mess_offset == saved_offset + saved_count
         memory = output.memory
@@ -431,17 +410,6 @@
 
             # Out message has more reponses, so we have to do key based blending of probs
             for i, idx in enumerate(mess_ids):
-<<<<<<< HEAD
                 probs[idx, :] = cp.maximum(probs[idx, :], resp_probs[i, :])
 
-        return MultiResponseMessage(meta=inf.meta,
-                                    mess_offset=inf.mess_offset,
-                                    mess_count=inf.mess_count,
-                                    memory=memory,
-                                    offset=inf.offset,
-                                    count=inf.count)
-=======
-                probs[idx, :] = cp.maximum(probs[idx, :], res.probs[i, :])
-
-        return MultiResponseProbsMessage.from_message(inf, memory=memory, offset=inf.offset, count=inf.mess_count)
->>>>>>> 7aa6a7fd
+        return MultiResponseMessage.from_message(inf, memory=memory, offset=inf.offset, count=inf.mess_count)