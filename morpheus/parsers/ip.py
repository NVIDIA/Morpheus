--- conflicted
+++ resolved
@@ -326,11 +326,7 @@
 
 
 def _netmask_kernel(idx, out1, out2, out3, out4, kwarg1):
-<<<<<<< HEAD
-    for i in range(len(idx)):
-=======
     for i, _ in enumerate(idx):
->>>>>>> e7911f3e
         out1[i] = int(kwarg1 / 16777216) % 256
         out2[i] = int(kwarg1 / 65536) % 256
         out3[i] = int(kwarg1 / 256) % 256
@@ -386,11 +382,7 @@
 
 
 def _hostmask_kernel(idx, out1, out2, out3, out4, kwarg1):
-<<<<<<< HEAD
-    for i in range(len(idx)):
-=======
     for i, _ in enumerate(idx):
->>>>>>> e7911f3e
         out1[i] = int(kwarg1 / 16777216) % 256
         out2[i] = int(kwarg1 / 65536) % 256
         out3[i] = int(kwarg1 / 256) % 256
@@ -442,11 +434,7 @@
     return df["hostmask"]
 
 
-<<<<<<< HEAD
-def _mask_kernel(masked_ip_int, out1, out2, out3, out4):
-=======
 def _mask_kernel(masked_ip_int, out1, out2, out3, out4, kwarg1):  # pylint: disable=unused-argument
->>>>>>> e7911f3e
     for i, ipnum in enumerate(masked_ip_int):
         out1[i] = int(ipnum / 16777216) % 256
         out2[i] = int(ipnum / 65536) % 256
@@ -477,17 +465,10 @@
     >>> import cudf
     >>> input_ips = cudf.Series(["192.168.0.1","10.0.0.1"])
     >>> input_masks = cudf.Series(["255.255.0.0", "255.255.0.0"])
-<<<<<<< HEAD
     >>> ip.mask(input_ips, input_masks)
     0    192.168.0.0
     1       10.0.0.0
     Name: mask, dtype: object
-=======
-    >>> clx.ip.mask(input_ips, input_masks)
-    ... 0    192.168.0.0
-    ... 1       10.0.0.0
-    ... Name: mask, dtype: object
->>>>>>> e7911f3e
     """
     df = cudf.DataFrame()
     df["int_mask"] = masks.str.ip2int()
