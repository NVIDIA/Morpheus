# Copyright (c) 2022-2023, NVIDIA CORPORATION.
#
# Licensed under the Apache License, Version 2.0 (the "License");
# you may not use this file except in compliance with the License.
# You may obtain a copy of the License at
#
#     http://www.apache.org/licenses/LICENSE-2.0
#
# Unless required by applicable law or agreed to in writing, software
# distributed under the License is distributed on an "AS IS" BASIS,
# WITHOUT WARRANTIES OR CONDITIONS OF ANY KIND, either express or implied.
# See the License for the specific language governing permissions and
# limitations under the License.

import logging
import re
from collections import namedtuple

import fsspec
import fsspec.utils
import mrc
import pandas as pd
from mrc.core import operators as ops

from morpheus.messages import MessageControl
from morpheus.utils.file_utils import date_extractor
from morpheus.utils.loader_ids import FILE_TO_DF_LOADER
from morpheus.utils.module_ids import FILE_BATCHER
from morpheus.utils.module_ids import MODULE_NAMESPACE
from morpheus.utils.module_utils import get_module_config
from morpheus.utils.module_utils import register_module

logger = logging.getLogger(__name__)


@register_module(FILE_BATCHER, MODULE_NAMESPACE)
def file_batcher(builder: mrc.Builder) -> MessageControl:
    """
    This module loads the input files, removes files that are older than the chosen window of time,
    and then groups the remaining files by period that fall inside the window.

    Parameters
    ----------
    builder : mrc.Builder
        mrc Builder object.
    """

    config = get_module_config(FILE_BATCHER, builder)

    TimestampFileObj = namedtuple("TimestampFileObj", ["timestamp", "file_name"])

    iso_date_regex_pattern = config.get("iso_date_regex_pattern", None)
    start_time = config.get("start_time", None)
    end_time = config.get("end_time", None)
    sampling_rate_s = config.get("sampling_rate_s", None)
    period = config.get("period", None)

    iso_date_regex = re.compile(iso_date_regex_pattern)

<<<<<<< HEAD
    #TODO (Devin): add support for accessing the config within the Loader's execution context
    message_config = {
        "loader_id": FILE_TO_DF_LOADER,
        "timestamp_column_name": config.get("timestamp_column_name"),
        "schema": config.get("schema"),
        "file_type": config.get("file_type"),
        "filter_null": config.get("filter_null"),
        "parser_kwargs": config.get("parser_kwargs"),
        "cache_dir": config.get("cache_dir")
=======
    message_control_conf = {
        "tasks": [{
            "type": "load",
            "properties": {
                "loader_id": FILE_TO_DF_LOADER,
                "strategy": "aggregate",
                "timestamp_column_name": config.get("timestamp_column_name"),
                "schema": config.get("schema"),
                "file_type": config.get("file_type"),
                "filter_null": config.get("filter_null"),
                "parser_kwargs": config.get("parser_kwargs"),
                "cache_dir": config.get("cache_dir")
            }
        }]
>>>>>>> a8401fff
    }

    def on_data(file_objects: fsspec.core.OpenFiles):

        # Determine the date of the file, and apply the window filter if we have one
        ts_and_files = []
        for file_object in file_objects:
            ts = date_extractor(file_object, iso_date_regex)

            # Exclude any files outside the time window
            if ((start_time is not None and ts < start_time) or (end_time is not None and ts > end_time)):
                continue

            ts_and_files.append(TimestampFileObj(ts, file_object.full_name))

        # sort the incoming data by date
        ts_and_files.sort(key=lambda x: x.timestamp)

        # Create a dataframe with the incoming metadata
        if ((len(ts_and_files) > 1) and (sampling_rate_s > 0)):
            file_sampled_list = []

            ts_last = ts_and_files[0].timestamp

            file_sampled_list.append(ts_and_files[0])

            for idx in range(1, len(ts_and_files)):
                ts = ts_and_files[idx].timestamp

                if ((ts - ts_last).seconds >= sampling_rate_s):

                    ts_and_files.append(ts_and_files[idx])
                    ts_last = ts
            else:
                ts_and_files = file_sampled_list

        df = pd.DataFrame()

        timestamps = []
        full_names = []
        for (ts, file_name) in ts_and_files:
            timestamps.append(ts)
            full_names.append(file_name)

        df["ts"] = timestamps
        df["key"] = full_names

        nonlocal message_control_conf

        out_messages = []

        if len(df) > 0:
            # Now split by the batching settings
            df_period = df["ts"].dt.to_period(period)

            period_gb = df.groupby(df_period)

            n_groups = len(period_gb)
            for group in period_gb.groups:
                period_df = period_gb.get_group(group)
                filenames = period_df["key"].to_list()
                message_control_conf["tasks"][0]["properties"]["files"] = (filenames, n_groups)
                message = MessageControl(message_control_conf)
                out_messages.append(message)

        return out_messages

    def node_fn(obs: mrc.Observable, sub: mrc.Subscriber):
        obs.pipe(ops.map(on_data), ops.flatten()).subscribe(sub)

    node = builder.make_node_full(FILE_BATCHER, node_fn)

    # Register input and output port for a module.
    builder.register_module_input("input", node)
    builder.register_module_output("output", node)<|MERGE_RESOLUTION|>--- conflicted
+++ resolved
@@ -57,34 +57,6 @@
 
     iso_date_regex = re.compile(iso_date_regex_pattern)
 
-<<<<<<< HEAD
-    #TODO (Devin): add support for accessing the config within the Loader's execution context
-    message_config = {
-        "loader_id": FILE_TO_DF_LOADER,
-        "timestamp_column_name": config.get("timestamp_column_name"),
-        "schema": config.get("schema"),
-        "file_type": config.get("file_type"),
-        "filter_null": config.get("filter_null"),
-        "parser_kwargs": config.get("parser_kwargs"),
-        "cache_dir": config.get("cache_dir")
-=======
-    message_control_conf = {
-        "tasks": [{
-            "type": "load",
-            "properties": {
-                "loader_id": FILE_TO_DF_LOADER,
-                "strategy": "aggregate",
-                "timestamp_column_name": config.get("timestamp_column_name"),
-                "schema": config.get("schema"),
-                "file_type": config.get("file_type"),
-                "filter_null": config.get("filter_null"),
-                "parser_kwargs": config.get("parser_kwargs"),
-                "cache_dir": config.get("cache_dir")
-            }
-        }]
->>>>>>> a8401fff
-    }
-
     def on_data(file_objects: fsspec.core.OpenFiles):
 
         # Determine the date of the file, and apply the window filter if we have one
@@ -113,7 +85,6 @@
                 ts = ts_and_files[idx].timestamp
 
                 if ((ts - ts_last).seconds >= sampling_rate_s):
-
                     ts_and_files.append(ts_and_files[idx])
                     ts_last = ts
             else:
@@ -130,8 +101,6 @@
         df["ts"] = timestamps
         df["key"] = full_names
 
-        nonlocal message_control_conf
-
         out_messages = []
 
         if len(df) > 0:
@@ -144,8 +113,39 @@
             for group in period_gb.groups:
                 period_df = period_gb.get_group(group)
                 filenames = period_df["key"].to_list()
-                message_control_conf["tasks"][0]["properties"]["files"] = (filenames, n_groups)
-                message = MessageControl(message_control_conf)
+
+                message_config = {}
+                load_task = {
+                    "type": "load",
+                    "properties": {
+                        "loader_id": FILE_TO_DF_LOADER,
+                        "files": filenames,
+                        "n_groups": n_groups,
+                        "batcher_config": {  # TODO(Devin): remove this
+                            "timestamp_column_name": config.get("timestamp_column_name"),
+                            "schema": config.get("schema"),
+                            "file_type": config.get("file_type"),
+                            "filter_null": config.get("filter_null"),
+                            "parser_kwargs": config.get("parser_kwargs"),
+                            "cache_dir": config.get("cache_dir")
+                        }
+                    }
+                }
+
+                task_infer = {
+                    "type": "inference",
+                    "properties": {
+                    }
+                }
+
+                task_train = {
+                    "type": "training",
+                    "properties": {
+                    }
+                }
+
+                message_config["tasks"] = [task_infer, task_train, load_task]
+                message = MessageControl(message_config)
                 out_messages.append(message)
 
         return out_messages
