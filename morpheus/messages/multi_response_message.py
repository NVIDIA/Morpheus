--- conflicted
+++ resolved
@@ -14,123 +14,15 @@
 # limitations under the License.
 
 import dataclasses
-import logging
 import typing
 
 import morpheus._lib.messages as _messages
-<<<<<<< HEAD
-from morpheus.messages.data_class_prop import DataClassProp
-from morpheus.messages.message_meta import MessageMeta
-from morpheus.messages.multi_message import MultiMessage
-from morpheus.messages.tensor_memory import TensorMemory
+from morpheus.messages.multi_tensor_message import MultiTensorMessage
 from morpheus.utils.logger import deprecated_message_warning
 
-logger = logging.getLogger(__name__)
-
-
-@dataclasses.dataclass(init=False)
-class ResponseMemory(TensorMemory, cpp_class=_messages.ResponseMemory):
-    """Output memory block holding the results of inference."""
-
-    def get_output(self, name: str):
-        """
-        Getter function used with DataClassProp for getting inference output from message containers derived
-        from ResponseMemory.
-
-        Parameters
-        ----------
-        name : str
-            Key used to do lookup in tensors dict of message container.
-
-        Returns
-        -------
-        cupy.ndarray
-            Tensors corresponding to name.
-
-        Raises
-        ------
-        AttributeError
-            If output name does not exist in message container.
-
-        """
-        try:
-            return self.get_tensor(name)
-        except KeyError:
-            raise AttributeError
-=======
-from morpheus.messages.multi_tensor_message import MultiTensorMessage
->>>>>>> 3635018b
-
-    def set_output(self, name: str, value):
-        """
-        Setter function used with DataClassProp for setting output in message containers derived
-        from ResponseMemory.
-
-<<<<<<< HEAD
-        Parameters
-        ----------
-        name : str
-            Key used to do lookup in tensors dict of message container.
-        value : cupy.ndarray
-            Value to set for input.
-        """
-
-        # Ensure that we have 2D array here (`ensure_2d` inserts the wrong axis)
-        tensor = value if value.ndim == 2 else cp.reshape(value, (value.shape[0], -1))
-        self.set_tensor(name, tensor)
-
-
-@dataclasses.dataclass(init=False)
-class ResponseMemoryProbs(ResponseMemory, cpp_class=_messages.ResponseMemoryProbs):
-    """
-    Subclass of `ResponseMemory` containng an output tensor named 'probs'.
-
-    Parameters
-    ----------
-    probs : cupy.ndarray
-        Probabilities tensor
-    """
-    probs: dataclasses.InitVar[cp.ndarray] = DataClassProp(ResponseMemory.get_output, ResponseMemory.set_output)
-
-    def __new__(cls, *args, **kwargs):
-        deprecated_message_warning(logger, cls, ResponseMemory)
-        return super(ResponseMemory, cls).__new__(cls, *args, **kwargs)
-
-    def __init__(self, count, probs):
-        super().__init__(count, tensors={'probs': probs})
-
-
-@dataclasses.dataclass(init=False)
-class ResponseMemoryAE(ResponseMemory, cpp_class=None):
-    """
-    Subclass of `ResponseMemory` specific to the AutoEncoder pipeline.
-
-    Parameters
-    ----------
-    probs : cupy.ndarray
-        Probabilities tensor
-
-    user_id : str
-        User id the inference was performed against.
-
-    explain_df : pd.Dataframe
-        Explainability Dataframe, for each feature a column will exist with a name in the form of: `{feature}_z_loss`
-        containing the loss z-score along with `max_abs_z` and `mean_abs_z` columns
-    """
-    probs: dataclasses.InitVar[cp.ndarray] = DataClassProp(ResponseMemory.get_output, ResponseMemory.set_output)
-    user_id = ""
-    explain_df = None
-
-    def __init__(self, count, probs):
-        super().__init__(count, tensors={'probs': probs})
-
-
-@dataclasses.dataclass
-class MultiResponseMessage(MultiMessage, cpp_class=_messages.MultiResponseMessage):
-=======
+
 @dataclasses.dataclass
 class MultiResponseMessage(MultiTensorMessage, cpp_class=_messages.MultiResponseMessage):
->>>>>>> 3635018b
     """
     This class contains several inference responses as well as the cooresponding message metadata.
     """
@@ -146,15 +38,7 @@
             Inference outputs.
 
         """
-<<<<<<< HEAD
-        tensors = self.memory.get_tensors()
-        return {key: self.get_output(key) for key in tensors.keys()}
-
-    def __getattr__(self, name: str) -> typing.Any:
-        return self.get_output(name)
-=======
         return self.tensors
->>>>>>> 3635018b
 
     def get_output(self, name: str):
         """
@@ -171,11 +55,7 @@
             Inference output.
 
         """
-<<<<<<< HEAD
-        return self.memory.get_output(name)[self.offset:self.offset + self.count, :]
-=======
         return self.get_tensor(name)
->>>>>>> 3635018b
 
     def copy_output_ranges(self, ranges, mask=None):
         """
@@ -283,25 +163,7 @@
 
     user_id: str = None
 
-<<<<<<< HEAD
-    @property
-    def probs(self):
-        """
-        Probabilities of prediction.
-
-        Returns
-        -------
-        cupy.ndarray
-            probabilities
-
-        """
-
-        return self.get_output("probs")
-
-    def copy_ranges(self, ranges):
-=======
     def copy_ranges(self, ranges: typing.List[typing.Tuple[int, int]]):
->>>>>>> 3635018b
         """
         Perform a copy of the current message, dataframe and tensors for the given `ranges` of rows.
 
