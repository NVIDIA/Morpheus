# SPDX-FileCopyrightText: Copyright (c) 2022-2023, NVIDIA CORPORATION & AFFILIATES. All rights reserved.
# SPDX-License-Identifier: Apache-2.0
#
# Licensed under the Apache License, Version 2.0 (the "License");
# you may not use this file except in compliance with the License.
# You may obtain a copy of the License at
#
# http://www.apache.org/licenses/LICENSE-2.0
#
# Unless required by applicable law or agreed to in writing, software
# distributed under the License is distributed on an "AS IS" BASIS,
# WITHOUT WARRANTIES OR CONDITIONS OF ANY KIND, either express or implied.
# See the License for the specific language governing permissions and
# limitations under the License.

import dataclasses
import typing

import cupy as cp

import morpheus._lib.messages as _messages
from morpheus.messages.data_class_prop import DataClassProp
from morpheus.messages.multi_message import MultiMessage
from morpheus.messages.tensor_memory import TensorMemory


@dataclasses.dataclass
class InferenceMemory(TensorMemory, cpp_class=_messages.InferenceMemory):
    """
    This is a base container class for data that will be used for inference stages. This class is designed to
    hold generic tensor data in cupy arrays.
    """


def get_input(instance, name: str):
    """
    Getter function used with DataClassProp for getting inference input from message containers derived
    from InferenceMemory.

    Parameters
    ----------
    instance : `InferenceMemory`
        Message container holding inputs.
    name : str
        Key used to do lookup in inputs dict of message container.

    Returns
    -------
    cupy.ndarray
        Inputs corresponding to name.

    Raises
    ------
    AttributeError
        If input name does not exist in message container.
    """
    if (name not in instance.tensors):
        raise AttributeError

    return instance.tensors[name]


def set_input(instance, name: str, value):
    """
    Setter function used with DataClassProp for setting inference input in message containers derived
    from InferenceMemory.

    Parameters
    ----------
    instance : `InferenceMemory`
        Message container holding inputs.
    name : str
        Key used to do lookup in inputs dict of message container.
    value : cupy.ndarray
        Value to set for input.
    """
    # Ensure that we have 2D array here (`ensure_2d` inserts the wrong axis)
    instance.tensors[name] = value if value.ndim == 2 else cp.reshape(value, (value.shape[0], -1))


@dataclasses.dataclass(init=False)
class InferenceMemoryNLP(InferenceMemory, cpp_class=_messages.InferenceMemoryNLP):
    """
    This is a container class for data that needs to be submitted to the inference server for NLP category
    usecases.

    Parameters
    ----------
    input_ids : cupy.ndarray
        The token-ids for each string padded with 0s to max_length.
    input_mask : cupy.ndarray
        The mask for token-ids result where corresponding positions identify valid token-id values.
    seq_ids : cupy.ndarray
        Ids used to index from an inference input to a message. Necessary since there can be more inference
        inputs than messages (i.e., if some messages get broken into multiple inference requests).

    """
    input_ids: dataclasses.InitVar[cp.ndarray] = DataClassProp(get_input, set_input)
    input_mask: dataclasses.InitVar[cp.ndarray] = DataClassProp(get_input, set_input)
    seq_ids: dataclasses.InitVar[cp.ndarray] = DataClassProp(get_input, set_input)

    def __init__(self, count, input_ids, input_mask, seq_ids):
        super().__init__(count, tensors={'input_ids': input_ids, 'input_mask': input_mask, 'seq_ids': seq_ids})


@dataclasses.dataclass(init=False)
class InferenceMemoryFIL(InferenceMemory, cpp_class=_messages.InferenceMemoryFIL):
    """
    This is a container class for data that needs to be submitted to the inference server for FIL category
    usecases.

    Parameters
    ----------
    input__0 : cupy.ndarray
        Inference input.
    seq_ids : cupy.ndarray
        Ids used to index from an inference input to a message. Necessary since there can be more inference
        inputs than messages (i.e., if some messages get broken into multiple inference requests).

    """
    input__0: dataclasses.InitVar[cp.ndarray] = DataClassProp(get_input, set_input)
    seq_ids: dataclasses.InitVar[cp.ndarray] = DataClassProp(get_input, set_input)

    def __init__(self, count, input__0, seq_ids):
        super().__init__(count, tensors={'input__0': input__0, 'seq_ids': seq_ids})


@dataclasses.dataclass(init=False)
class InferenceMemoryAE(InferenceMemory, cpp_class=None):
    """
<<<<<<< HEAD
    This is a container class for data that needs to be submitted to the inference server for auto encoder
    usecases.
=======
    This is a container class for data that needs to be submitted to the inference server for auto encoder usecases.
>>>>>>> 81911727

    Parameters
    ----------
    input : cupy.ndarray
        Inference input.
    seq_ids : cupy.ndarray
        Ids used to index from an inference input to a message. Necessary since there can be more inference
        inputs than messages (i.e., if some messages get broken into multiple inference requests).
    """

    input: dataclasses.InitVar[cp.ndarray] = DataClassProp(get_input, set_input)
    seq_ids: dataclasses.InitVar[cp.ndarray] = DataClassProp(get_input, set_input)

    def __init__(self, count, input, seq_ids):
        super().__init__(count, tensors={'input': input, 'seq_ids': seq_ids})


@dataclasses.dataclass
class MultiInferenceMessage(MultiMessage, cpp_class=_messages.MultiInferenceMessage):
    """
    This is a container class that holds the TensorMemory container and the metadata of the data contained
    within it. Builds on top of the `MultiMessage` class to add additional data for inferencing.

    This class requires two separate memory blocks for a batch. One for the message metadata (i.e., start time,
    IP address, etc.) and another for the raw inference inputs (i.e., input_ids, seq_ids). Since there can be
    more inference input requests than messages (This happens when some messages get broken into multiple
    inference requests) this class stores two different offset and count values. `mess_offset` and
    `mess_count` refer to the offset and count in the message metadata batch and `offset` and `count` index
    into the inference batch data.

    Parameters
    ----------
    memory : `TensorMemory`
        Inference memory.
    offset : int
        Message offset in inference memory instance.
    count : int
        Message count in inference memory instance.

    """
    memory: TensorMemory = dataclasses.field(repr=False)
    offset: int
    count: int

    @property
    def inputs(self):
        """
        Get inputs stored in the TensorMemory container.

        Returns
        -------
        cupy.ndarray
            Inference inputs.

        """

        return {key: self.get_input(key) for key in self.memory.tensors.keys()}

    def __getstate__(self):
        return self.__dict__

    def __setstate__(self, d):
        self.__dict__ = d

    def __getattr__(self, name: str) -> typing.Any:

        input_val = self.memory.tensors.get(name, None)

        if (input_val is not None):
            return input_val[self.offset:self.offset + self.count, :]

        raise AttributeError

    def get_input(self, name: str):
        """
        Get input stored in the TensorMemory container.

        Parameters
        ----------
        name : str
            Input key name.

        Returns
        -------
        cupy.ndarray
            Inference input.

        """

        return self.memory.tensors[name][self.offset:self.offset + self.count, :]

    def get_slice(self, start, stop):
        """
        Returns sliced batches based on offsets supplied. Automatically calculates the correct `mess_offset`
        and `mess_count`.

        Parameters
        ----------
        start : int
            Start offset address.
        stop : int
            Stop offset address.

        Returns
        -------
        `MultiInferenceMessage`
            A new `MultiInferenceMessage` with sliced offset and count.

        """
        mess_start = self.mess_offset + self.seq_ids[start, 0].item()
        mess_stop = self.mess_offset + self.seq_ids[stop - 1, 0].item() + 1
        return MultiInferenceMessage(meta=self.meta,
                                     mess_offset=mess_start,
                                     mess_count=mess_stop - mess_start,
                                     memory=self.memory,
                                     offset=start,
                                     count=stop - start)


@dataclasses.dataclass
class MultiInferenceNLPMessage(MultiInferenceMessage, cpp_class=_messages.MultiInferenceNLPMessage):
    """
    A stronger typed version of `MultiInferenceMessage` that is used for NLP workloads. Helps ensure the
    proper inputs are set and eases debugging.
    """

    @property
    def input_ids(self):
        """
        Returns token-ids for each string padded with 0s to max_length.

        Returns
        -------
        cupy.ndarray
            The token-ids for each string padded with 0s to max_length.

        """

        return self.get_input("input_ids")

    @property
    def input_mask(self):
        """
        Returns mask for token-ids result where corresponding positions identify valid token-id values.

        Returns
        -------
        cupy.ndarray
            The mask for token-ids result where corresponding positions identify valid token-id values.

        """

        return self.get_input("input_mask")

    @property
    def seq_ids(self):
        """
        Returns sequence ids, which are used to keep track of which inference requests belong to each message.

        Returns
        -------
        cupy.ndarray
            Ids used to index from an inference input to a message. Necessary since there can be more
            inference inputs than messages (i.e., if some messages get broken into multiple inference requests).

        """

        return self.get_input("seq_ids")


@dataclasses.dataclass
class MultiInferenceFILMessage(MultiInferenceMessage, cpp_class=_messages.MultiInferenceFILMessage):
    """
    A stronger typed version of `MultiInferenceMessage` that is used for FIL workloads. Helps ensure the
    proper inputs are set and eases debugging.
    """

    @property
    def input__0(self):
        """
        Input to FIL model inference.

        Returns
        -------
        cupy.ndarray
            Input data.

        """

        return self.get_input("input__0")

    @property
    def seq_ids(self):
        """
        Returns sequence ids, which are used to keep track of messages in a multi-threaded environment.

        Returns
        -------
        cupy.ndarray
            Sequence ids.

        """

        return self.get_input("seq_ids")<|MERGE_RESOLUTION|>--- conflicted
+++ resolved
@@ -128,12 +128,7 @@
 @dataclasses.dataclass(init=False)
 class InferenceMemoryAE(InferenceMemory, cpp_class=None):
     """
-<<<<<<< HEAD
-    This is a container class for data that needs to be submitted to the inference server for auto encoder
-    usecases.
-=======
     This is a container class for data that needs to be submitted to the inference server for auto encoder usecases.
->>>>>>> 81911727
 
     Parameters
     ----------
