--- conflicted
+++ resolved
@@ -39,19 +39,11 @@
 #include <mrc/segment/builder.hpp>
 #include <mrc/segment/object.hpp>
 #include <mrc/utils/string_utils.hpp>
-<<<<<<< HEAD
-#include <pybind11/attr.h>
-#include <pybind11/pybind11.h>
-#include <pybind11/pytypes.h>
-#include <pybind11/stl/filesystem.h>
-#include <pymrc/utils.hpp>
-=======
 #include <pybind11/attr.h>            // for multiple_inheritance
 #include <pybind11/pybind11.h>        // for arg, init, class_, module_, str_attr_accessor, PYBIND11_MODULE, pybind11
 #include <pybind11/pytypes.h>         // for dict, sequence
 #include <pybind11/stl/filesystem.h>  // IWYU pragma: keep
 #include <pymrc/utils.hpp>            // for pymrc::import
->>>>>>> 10922a42
 #include <rxcpp/rx.hpp>
 
 #include <filesystem>
