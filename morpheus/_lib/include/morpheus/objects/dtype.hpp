--- conflicted
+++ resolved
@@ -48,17 +48,10 @@
     return sizeof(T) * CHAR_BIT;
 }
 
-<<<<<<< HEAD
-// Pulled from cudf
+/**
+ * @brief Enum class for representing data types used in Tensors and DataFrame columns.
+ */
 enum class MORPHEUS_EXPORT TypeId : int32_t
-=======
-#pragma GCC visibility push(default)
-
-/**
- * @brief Enum class for representing data types used in Tensors and DataFrame columns.
- */
-enum class TypeId : int32_t
->>>>>>> 808c52ca
 {
     EMPTY,    ///< Always null with no underlying data
     INT8,     ///< 1 byte signed integer
@@ -94,17 +87,11 @@
     NUM_TYPE_IDS  ///< Total number of type ids
 };
 
-<<<<<<< HEAD
-/****** DType****************************************/
-struct MORPHEUS_EXPORT DType
-=======
 /**
  * @class DType
  * @brief This class represents a data type specified by a TypeId.
  */
-struct DType
->>>>>>> 808c52ca
-{
+struct MORPHEUS_EXPORT DType {
     /**
      * @brief Construct a DType for a given type specified by a TypeId.
      *
