/**
 * SPDX-FileCopyrightText: Copyright (c) 2021-2023, NVIDIA CORPORATION & AFFILIATES. All rights reserved.
 * SPDX-License-Identifier: Apache-2.0
 *
 * Licensed under the Apache License, Version 2.0 (the "License");
 * you may not use this file except in compliance with the License.
 * You may obtain a copy of the License at
 *
 * http://www.apache.org/licenses/LICENSE-2.0
 *
 * Unless required by applicable law or agreed to in writing, software
 * distributed under the License is distributed on an "AS IS" BASIS,
 * WITHOUT WARRANTIES OR CONDITIONS OF ANY KIND, either express or implied.
 * See the License for the specific language governing permissions and
 * limitations under the License.
 */

#pragma once

#include "morpheus/messages/memory/inference_memory.hpp"
#include "morpheus/objects/tensor_object.hpp"

#include <cudf/types.hpp>      // for size_type
#include <pybind11/pytypes.h>  // for object

#include <cstddef>
#include <memory>

namespace morpheus {
/****** Component public implementations *******************/
/****** InferenceMemoryFIL****************************************/

/**
 * @addtogroup messages
 * @{
 * @file
 */

/**
 * This is a container class for data that needs to be submitted to the inference server for FIL category
 * usecases.
 */
class InferenceMemoryFIL : public InferenceMemory
{
  public:
    /**
     * @brief Construct a new Inference Memory FIL object
     *
     * @param count : Message count in inference memory object
     * @param input__0 : Inference input
     * @param seq_ids : Ids used to index from an inference input to a message. Necessary since there can be more
     * inference inputs than messages (i.e., if some messages get broken into multiple inference requests)
     */
    InferenceMemoryFIL(size_t count, TensorObject&& input__0, TensorObject&& seq_ids);

    /**
     * @brief Returns the 'input__0' tensor, throws a `std::runtime_error` if it does not exist
     *
     * @throw std::runtime_error
     * @return const TensorObject&
     */
    const TensorObject& get_input__0() const;

    /**
     * @brief Returns the 'seq_ids' tensor, throws a `std::runtime_error` if it does not exist
     *
     * @throw std::runtime_error
     * @return const TensorObject&
     */
    const TensorObject& get_seq_ids() const;

    /**
     * @brief Sets a tensor named 'input__0'
     *
     * @param input__0
     * @throws std::length_error If the number of rows in `input__0` does not match `count`.
     */
<<<<<<< HEAD
    void set_input__0(TensorObject&& input_ids);
=======
    void set_input__0(TensorObject&& input__0);
>>>>>>> 9cb5a4d8

    /**
     * @brief Sets a tensor named 'seq_ids'
     *
     * @param seq_ids
     * @throws std::length_error If the number of rows in `seq_ids` does not match `count`.
     */
    void set_seq_ids(TensorObject&& seq_ids);
};

/****** InferenceMemoryFILInterfaceProxy *************************/
#pragma GCC visibility push(default)
/**
 * @brief Interface proxy, used to insulate python bindings
 */
struct InferenceMemoryFILInterfaceProxy : public InferenceMemoryInterfaceProxy
{
    /**
     * @brief Create and initialize an InferenceMemoryFIL object, and return a shared pointer to the result
     *
     * @param count : Message count in inference memory object
     * @param input__0 : Inference input
     * @param seq_ids : Ids used to index from an inference input to a message. Necessary since there can be more
     * inference inputs than messages (i.e., if some messages get broken into multiple inference requests)
     * @return std::shared_ptr<InferenceMemoryFIL>
     */
    static std::shared_ptr<InferenceMemoryFIL> init(cudf::size_type count,
                                                    pybind11::object input__0,
                                                    pybind11::object seq_ids);

    /**
     * @brief Returns the 'input__0' as cupy array
     *
     * @param self
     * @return pybind11::object
     */
    static pybind11::object get_input__0(InferenceMemoryFIL& self);

    /**
     * @brief Sets a tensor named 'input__0'
     *
     * @param self
     * @param cupy_values
     */
    static void set_input__0(InferenceMemoryFIL& self, pybind11::object cupy_values);

    /**
     * @brief Returns the 'seq_ids' as a cupy array
     *
     * @param self
     * @return pybind11::object
     */
    static pybind11::object get_seq_ids(InferenceMemoryFIL& self);

    /**
     * @brief Sets a tensor named 'seq_ids'
     *
     * @param self
     * @param cupy_values
     */
    static void set_seq_ids(InferenceMemoryFIL& self, pybind11::object cupy_values);
};
#pragma GCC visibility pop

/** @} */  // end of group
}  // namespace morpheus<|MERGE_RESOLUTION|>--- conflicted
+++ resolved
@@ -75,11 +75,7 @@
      * @param input__0
      * @throws std::length_error If the number of rows in `input__0` does not match `count`.
      */
-<<<<<<< HEAD
-    void set_input__0(TensorObject&& input_ids);
-=======
     void set_input__0(TensorObject&& input__0);
->>>>>>> 9cb5a4d8
 
     /**
      * @brief Sets a tensor named 'seq_ids'
