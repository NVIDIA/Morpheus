/**
 * SPDX-FileCopyrightText: Copyright (c) 2021-2023, NVIDIA CORPORATION & AFFILIATES. All rights reserved.
 * SPDX-License-Identifier: Apache-2.0
 *
 * Licensed under the Apache License, Version 2.0 (the "License");
 * you may not use this file except in compliance with the License.
 * You may obtain a copy of the License at
 *
 * http://www.apache.org/licenses/LICENSE-2.0
 *
 * Unless required by applicable law or agreed to in writing, software
 * distributed under the License is distributed on an "AS IS" BASIS,
 * WITHOUT WARRANTIES OR CONDITIONS OF ANY KIND, either express or implied.
 * See the License for the specific language governing permissions and
 * limitations under the License.
 */

#pragma once

#include "morpheus/messages/memory/response_memory.hpp"
#include "morpheus/objects/tensor_object.hpp"
#include "morpheus/types.hpp"  // for TensorMap

#include <pybind11/pytypes.h>

#include <memory>

namespace morpheus {
/****** Component public implementations *******************/
/****** ResponseMemoryProbs*********************************/

/**
 * @addtogroup messages
 * @{
 * @file
 */

/**
 * @brief Output memory block containing the inference response probabilities.
 *
 */
class ResponseMemoryProbs : public ResponseMemory
{
  public:
    /**
     * @brief Construct a new Response Memory Probs object
     *
     * @param count
     * @param probs
     */
    ResponseMemoryProbs(TensorIndex count, TensorObject&& probs);
    /**
     * @brief Construct a new Response Memory Probs object
     *
     * @param count
     * @param tensors
     */
<<<<<<< HEAD
    ResponseMemoryProbs(size_t count, tensor_map_t&& tensors);
=======
    ResponseMemoryProbs(TensorIndex count, TensorMap&& tensors);
>>>>>>> 193f89e6

    /**
     * @brief Returns the tensor named 'probs'. alias for `get_tensor("probs")`
     *
     * @return const TensorObject&
     * @throws std::runtime_error If no tensor named "probs" exists
     */
    const TensorObject& get_probs() const;

    /**
     * @brief Update the tensor named 'probs'
     *
     * @param probs
     * @throws std::length_error If the number of rows in `probs` does not match `count`.
     */
    void set_probs(TensorObject&& probs);
};

/****** ResponseMemoryProbsInterfaceProxy*******************/
#pragma GCC visibility push(default)
/**
 * @brief Interface proxy, used to insulate python bindings
 */
struct ResponseMemoryProbsInterfaceProxy : public ResponseMemoryInterfaceProxy
{
    /**
     * @brief Create and initialize a ResponseMemoryProbs object, and return a shared pointer to the result
     *
     * @param count
     * @param probs
     * @return std::shared_ptr<ResponseMemoryProbs>
     */
    static std::shared_ptr<ResponseMemoryProbs> init(TensorIndex count, pybind11::object probs);

    /**
<<<<<<< HEAD
     * @brief Get messages count in the response memory probs object
     *
     * @param self
     * @return std::size_t
     */
    static std::size_t count(ResponseMemoryProbs& self);

    /**
     * @brief Get the response memory probs object
=======
     * @brief Get the response memory probs object ()
>>>>>>> 193f89e6
     *
     * @param self
     * @return pybind11::object
     * @throws pybind11::key_error When no tensor named "probs" exists.
     */
    static pybind11::object get_probs(ResponseMemoryProbs& self);

    /**
     * @brief Set the response memory probs object (alias for `set_tensor("probs", cupy_values)`)
     *
     * @param self
     * @param cupy_values
     */
    static void set_probs(ResponseMemoryProbs& self, pybind11::object cupy_values);
};
#pragma GCC visibility pop

/** @} */  // end of group
}  // namespace morpheus<|MERGE_RESOLUTION|>--- conflicted
+++ resolved
@@ -55,11 +55,7 @@
      * @param count
      * @param tensors
      */
-<<<<<<< HEAD
-    ResponseMemoryProbs(size_t count, tensor_map_t&& tensors);
-=======
     ResponseMemoryProbs(TensorIndex count, TensorMap&& tensors);
->>>>>>> 193f89e6
 
     /**
      * @brief Returns the tensor named 'probs'. alias for `get_tensor("probs")`
@@ -95,19 +91,7 @@
     static std::shared_ptr<ResponseMemoryProbs> init(TensorIndex count, pybind11::object probs);
 
     /**
-<<<<<<< HEAD
-     * @brief Get messages count in the response memory probs object
-     *
-     * @param self
-     * @return std::size_t
-     */
-    static std::size_t count(ResponseMemoryProbs& self);
-
-    /**
-     * @brief Get the response memory probs object
-=======
      * @brief Get the response memory probs object ()
->>>>>>> 193f89e6
      *
      * @param self
      * @return pybind11::object
