--- conflicted
+++ resolved
@@ -151,11 +151,7 @@
                                                     std::size_t count);
 
     /**
-<<<<<<< HEAD
-     * @brief GReturns a shared pointer of a tensor memory object
-=======
      * @brief Returns a shared pointer of a tensor memory object
->>>>>>> 9cb5a4d8
      *
      * @return std::shared_ptr<TensorMemory>
      */
@@ -183,10 +179,6 @@
      * @param self
      * @param name : Tensor name
      * @return pybind11::object
-<<<<<<< HEAD
-     */
-    static pybind11::object get_tensor(MultiTensorMessage& self, const std::string& name);
-=======
      * @throws pybind11::key_error When no matching tensor exists.
      */
     static pybind11::object get_tensor(MultiTensorMessage& self, const std::string& name);
@@ -200,7 +192,6 @@
      * @throws pybind11::attribute_error When no matching tensor exists.
      */
     static pybind11::object get_tensor_property(MultiTensorMessage& self, const std::string name);
->>>>>>> 9cb5a4d8
 };
 
 #pragma GCC visibility pop
