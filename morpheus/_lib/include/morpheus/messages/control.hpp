--- conflicted
+++ resolved
@@ -17,6 +17,7 @@
 
 #pragma once
 
+#include "morpheus/messages/memory/tensor_memory.hpp"
 #include "morpheus/messages/meta.hpp"
 
 #include <nlohmann/json.hpp>
@@ -259,7 +260,6 @@
     [[nodiscard]] std::vector<std::string> list_metadata() const;
 
     /**
-<<<<<<< HEAD
      * @brief Retrieves the current payload object of the control message.
      *
      * This method returns a shared pointer to the current payload object associated
@@ -267,11 +267,9 @@
      * specific to this message instance.
      *
      * @return A shared pointer to the MessageMeta instance representing the message payload.
-=======
      * @brief Get the payload object for the control message.
      * @param payload
      * A shared pointer to the message payload.
->>>>>>> e30fe76d
      */
     std::shared_ptr<MessageMeta> payload();
 
@@ -449,7 +447,6 @@
      */
     static void set_metadata(ControlMessage& self, const std::string& key, pybind11::object& value);
 
-<<<<<<< HEAD
     /**
      * @brief Retrieves a metadata value by key, with an optional default value.
      *
@@ -479,6 +476,12 @@
     static void set_timestamp(ControlMessage& self, const std::string& key, std::size_t timestamp_ns);
 
     /**
+     * @brief Set the payload object given a Python instance of MessageMeta
+     * @param meta
+     */
+    static void payload_from_python_meta(ControlMessage& self, const pybind11::object& meta);
+
+    /**
      * @brief Retrieves the timestamp for a specific key within a given group from the ControlMessage object.
      *
      * @param self Reference to the underlying ControlMessage object.
@@ -499,15 +502,6 @@
      * @return A Python dictionary of matching group::key combinations and their timestamps.
      */
     static pybind11::dict filter_timestamp(ControlMessage& self, const std::string& regex_filter);
-=======
-    static pybind11::dict list_metadata(ControlMessage& self);
-
-    /**
-     * @brief Set the payload object given a Python instance of MessageMeta
-     * @param meta
-     */
-    static void payload_from_python_meta(ControlMessage& self, const pybind11::object& meta);
->>>>>>> e30fe76d
 };
 
 #pragma GCC visibility pop
