--- conflicted
+++ resolved
@@ -90,13 +90,8 @@
      * @param idx2label : Index to classification labels map
      * @return std::shared_ptr<mrc::segment::Object<AddScoresStage>>
      */
-<<<<<<< HEAD
-    static std::shared_ptr<mrc::segment::Object<AddScoresStage>> init(mrc::segment::Builder &builder,
-                                                                      const std::string &name,
-=======
     static std::shared_ptr<mrc::segment::Object<AddScoresStage>> init(mrc::segment::Builder& builder,
                                                                       const std::string& name,
->>>>>>> 987e6bfc
                                                                       std::size_t num_class_labels,
                                                                       std::map<std::size_t, std::string> idx2label);
 };
