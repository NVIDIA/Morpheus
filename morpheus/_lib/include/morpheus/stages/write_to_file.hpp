/**
 * SPDX-FileCopyrightText: Copyright (c) 2021-2022, NVIDIA CORPORATION & AFFILIATES. All rights reserved.
 * SPDX-License-Identifier: Apache-2.0
 *
 * Licensed under the Apache License, Version 2.0 (the "License");
 * you may not use this file except in compliance with the License.
 * You may obtain a copy of the License at
 *
 * http://www.apache.org/licenses/LICENSE-2.0
 *
 * Unless required by applicable law or agreed to in writing, software
 * distributed under the License is distributed on an "AS IS" BASIS,
 * WITHOUT WARRANTIES OR CONDITIONS OF ANY KIND, either express or implied.
 * See the License for the specific language governing permissions and
 * limitations under the License.
 */

#pragma once

#include "morpheus/messages/meta.hpp"
#include "morpheus/objects/file_types.hpp"

#include <mrc/channel/status.hpp>          // for Status
#include <mrc/node/sink_properties.hpp>    // for SinkProperties<>::sink_type_t
#include <mrc/node/source_properties.hpp>  // for SourceProperties<>::source_type_t
#include <mrc/segment/builder.hpp>
#include <mrc/segment/object.hpp>  // for Object
#include <pymrc/node.hpp>
#include <rxcpp/rx.hpp>

#include <fstream>
#include <functional>  // for function
#include <memory>
#include <string>
#include <vector>

namespace morpheus {
/****** Component public implementations *******************/
/****** WriteToFileStage********************************/

/**
 * @addtogroup stages
 * @{
 * @file
 */

#pragma GCC visibility push(default)
/**
 * @brief Write all messages to a file. Messages are written to a file by this class.
 * This class does not maintain an open file or buffer messages.
 */
class WriteToFileStage : public mrc::pymrc::PythonNode<std::shared_ptr<MessageMeta>, std::shared_ptr<MessageMeta>>
{
  public:
    using base_t = mrc::pymrc::PythonNode<std::shared_ptr<MessageMeta>, std::shared_ptr<MessageMeta>>;
    using typename base_t::sink_type_t;
    using typename base_t::source_type_t;
    using typename base_t::subscribe_fn_t;

    /**
     * @brief Construct a new Write To File Stage object
     *
     * @param filename : Reference to the name of the file to which the messages will be written
     * @param mode : Reference to the mode for opening a file
     * @param file_type : FileTypes
     * @param include_index_col : Write out the index as a column, by default true
     */
    WriteToFileStage(const std::string &filename,
                     std::ios::openmode mode = std::ios::out,
                     FileTypes file_type     = FileTypes::Auto,
                     bool include_index_col  = true);

  private:
    /**
     * @brief Close the file
     */
    void close();

    /**
     * @brief Write messages (rows in a DataFrame) to a JSON format
     *
     * @param msg
     */
    void write_json(sink_type_t &msg);

    /**
     * @brief Write messages (rows in a DataFrame) to a CSV format
     *
     * @param msg
     */
    void write_csv(sink_type_t &msg);

    subscribe_fn_t build_operator();

    bool m_is_first{};
    bool m_include_index_col;
    std::ofstream m_fstream;
    std::function<void(sink_type_t &)> m_write_func;
};

/****** WriteToFileStageInterfaceProxy******************/
/**
 * @brief Interface proxy, used to insulate python bindings.
 */
struct WriteToFileStageInterfaceProxy
{
    /**
     * @brief Create and initialize a WriteToFileStage, and return the result
     *
     * @param builder : Pipeline context object reference
     * @param name : Name of a stage reference
     * @param filename : Reference to the name of the file to which the messages will be written
     * @param mode : Reference to the mode for opening a file
     * @param file_type : FileTypes
     * @param include_index_col : Write out the index as a column, by default true
     * @return std::shared_ptr<mrc::segment::Object<WriteToFileStage>>
     */
<<<<<<< HEAD
    static std::shared_ptr<mrc::segment::Object<WriteToFileStage>> init(mrc::segment::Builder &builder,
                                                                        const std::string &name,
                                                                        const std::string &filename,
                                                                        const std::string &mode = "w",
=======
    static std::shared_ptr<mrc::segment::Object<WriteToFileStage>> init(mrc::segment::Builder& builder,
                                                                        const std::string& name,
                                                                        const std::string& filename,
                                                                        const std::string& mode = "w",
>>>>>>> 987e6bfc
                                                                        FileTypes file_type     = FileTypes::Auto,
                                                                        bool include_index_col  = true);
};

#pragma GCC visibility pop
/** @} */  // end of group
}  // namespace morpheus<|MERGE_RESOLUTION|>--- conflicted
+++ resolved
@@ -115,17 +115,10 @@
      * @param include_index_col : Write out the index as a column, by default true
      * @return std::shared_ptr<mrc::segment::Object<WriteToFileStage>>
      */
-<<<<<<< HEAD
-    static std::shared_ptr<mrc::segment::Object<WriteToFileStage>> init(mrc::segment::Builder &builder,
-                                                                        const std::string &name,
-                                                                        const std::string &filename,
-                                                                        const std::string &mode = "w",
-=======
     static std::shared_ptr<mrc::segment::Object<WriteToFileStage>> init(mrc::segment::Builder& builder,
                                                                         const std::string& name,
                                                                         const std::string& filename,
                                                                         const std::string& mode = "w",
->>>>>>> 987e6bfc
                                                                         FileTypes file_type     = FileTypes::Auto,
                                                                         bool include_index_col  = true);
 };
