--- conflicted
+++ resolved
@@ -121,12 +121,8 @@
      * containing the overflowing token-ids can contain duplicated token-ids from the main sequence. If max_length is
      * equal to stride there are no duplicated-id tokens. If stride is 80% of max_length, 20% of the first sequence will
      * be repeated on the second sequence and so on until the entire sentence is encoded.
-<<<<<<< HEAD
+     * @param column : Name of the string column to operate on, defaults to "data".
      * @return std::shared_ptr<mrc::segment::Object<PreprocessNLPStage>>
-=======
-     * @param column : Name of the string column to operate on, defaults to "data".
-     * @return std::shared_ptr<srf::segment::Object<PreprocessNLPStage>>
->>>>>>> f2c09b1c
      */
     static std::shared_ptr<mrc::segment::Object<PreprocessNLPStage>> init(mrc::segment::Builder &builder,
                                                                           const std::string &name,
