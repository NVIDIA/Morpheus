/**
 * SPDX-FileCopyrightText: Copyright (c) 2021-2022, NVIDIA CORPORATION & AFFILIATES. All rights reserved.
 * SPDX-License-Identifier: Apache-2.0
 *
 * Licensed under the Apache License, Version 2.0 (the "License");
 * you may not use this file except in compliance with the License.
 * You may obtain a copy of the License at
 *
 * http://www.apache.org/licenses/LICENSE-2.0
 *
 * Unless required by applicable law or agreed to in writing, software
 * distributed under the License is distributed on an "AS IS" BASIS,
 * WITHOUT WARRANTIES OR CONDITIONS OF ANY KIND, either express or implied.
 * See the License for the specific language governing permissions and
 * limitations under the License.
 */

#pragma once

#include "morpheus/messages/multi_inference.hpp"
#include "morpheus/messages/multi_response_probs.hpp"
#include "morpheus/objects/triton_in_out.hpp"

#include <http_client.h>
#include <mrc/channel/status.hpp>          // for Status
#include <mrc/node/sink_properties.hpp>    // for SinkProperties<>::sink_type_t
#include <mrc/node/source_properties.hpp>  // for SourceProperties<>::source_type_t
#include <mrc/segment/builder.hpp>
#include <mrc/segment/object.hpp>  // for Object
#include <pymrc/node.hpp>
#include <rxcpp/rx.hpp>  // for apply, make_subscriber, observable_member, is_on_error<>::not_void, is_on_next_of<>::not_void, from

#include <map>
#include <memory>
#include <string>
#include <vector>

namespace morpheus {
/****** Component public implementations *******************/
/****** InferenceClientStage********************************/

/**
 * @addtogroup stages
 * @{
 * @file
 */

#pragma GCC visibility push(default)
/**
 * @brief Perform inference with Triton Inference Server.
 * This class specifies which inference implementation category (Ex: NLP/FIL) is needed for inferencing.
 */
class InferenceClientStage
  : public mrc::pymrc::PythonNode<std::shared_ptr<MultiInferenceMessage>, std::shared_ptr<MultiResponseProbsMessage>>
{
  public:
    using base_t =
        mrc::pymrc::PythonNode<std::shared_ptr<MultiInferenceMessage>, std::shared_ptr<MultiResponseProbsMessage>>;
    using typename base_t::sink_type_t;
    using typename base_t::source_type_t;
    using typename base_t::subscribe_fn_t;

    /**
     * @brief Construct a new Inference Client Stage object
     *
     * @param model_name : Name of the model specifies which model can handle the inference requests that are sent to
     * Triton inference
     * @param server_url : Triton server URL.
     * @param force_convert_inputs : Instructs the stage to convert the incoming data to the same format that Triton is
     * expecting. If set to False, data will only be converted if it would not result in the loss of data.
     * @param use_shared_memory : Whether or not to use CUDA Shared IPC Memory for transferring data to Triton. Using
     * CUDA IPC reduces network transfer time but requires that Morpheus and Triton are located on the same machine.
     * @param needs_logits : Determines if logits are required.
     * @param inout_mapping : Dictionary used to map pipeline input/output names to Triton input/output names. Use this
     * if the Morpheus names do not match the model.
     */
    InferenceClientStage(std::string model_name,
                         std::string server_url,
                         bool force_convert_inputs,
                         bool use_shared_memory,
                         bool needs_logits,
                         std::map<std::string, std::string> inout_mapping = {});

  private:
    /**
     * TODO(Documentation)
     */
    bool is_default_grpc_port(std::string &server_url);

    /**
     * TODO(Documentation)
     */
    void connect_with_server();

    /**
     * TODO(Documentation)
     */
    subscribe_fn_t build_operator();

    std::string m_model_name;
    std::string m_server_url;
    bool m_force_convert_inputs;
    bool m_use_shared_memory;
    bool m_needs_logits{true};
    std::map<std::string, std::string> m_inout_mapping;

    // Below are settings created during handshake with server
    // std::shared_ptr<triton::client::InferenceServerHttpClient> m_client;
    std::vector<TritonInOut> m_model_inputs;
    std::vector<TritonInOut> m_model_outputs;
    triton::client::InferOptions m_options;
    int m_max_batch_size{-1};
};

/****** InferenceClientStageInferenceProxy******************/
/**
 * @brief Interface proxy, used to insulate python bindings.
 */
struct InferenceClientStageInterfaceProxy
{
    /**
     * @brief Create and initialize a InferenceClientStage, and return the result
     *
     * @param builder : Pipeline context object reference
     * @param name : Name of a stage reference
     * @param model_name : Name of the model specifies which model can handle the inference requests that are sent to
     * Triton inference
     * @param server_url : Triton server URL.
     * @param force_convert_inputs : Instructs the stage to convert the incoming data to the same format that Triton is
     * expecting. If set to False, data will only be converted if it would not result in the loss of data.
     * @param use_shared_memory : Whether or not to use CUDA Shared IPC Memory for transferring data to Triton. Using
     * CUDA IPC reduces network transfer time but requires that Morpheus and Triton are located on the same machine.
     * @param needs_logits : Determines if logits are required.
     * @param inout_mapping : Dictionary used to map pipeline input/output names to Triton input/output names. Use this
     * if the Morpheus names do not match the model.
     * @return std::shared_ptr<mrc::segment::Object<InferenceClientStage>>
     */
    static std::shared_ptr<mrc::segment::Object<InferenceClientStage>> init(
<<<<<<< HEAD
        mrc::segment::Builder &builder,
        const std::string &name,
=======
        mrc::segment::Builder& builder,
        const std::string& name,
>>>>>>> 987e6bfc
        std::string model_name,
        std::string server_url,
        bool force_convert_inputs,
        bool use_shared_memory,
        bool needs_logits,
        std::map<std::string, std::string> inout_mapping);
};
#pragma GCC visibility pop
/** @} */  // end of group
}  // namespace morpheus<|MERGE_RESOLUTION|>--- conflicted
+++ resolved
@@ -136,13 +136,8 @@
      * @return std::shared_ptr<mrc::segment::Object<InferenceClientStage>>
      */
     static std::shared_ptr<mrc::segment::Object<InferenceClientStage>> init(
-<<<<<<< HEAD
-        mrc::segment::Builder &builder,
-        const std::string &name,
-=======
         mrc::segment::Builder& builder,
         const std::string& name,
->>>>>>> 987e6bfc
         std::string model_name,
         std::string server_url,
         bool force_convert_inputs,
