--- conflicted
+++ resolved
@@ -86,16 +86,6 @@
     }
 
     /**
-<<<<<<< HEAD
-     * @brief Check if a string contains a substring.
-     *
-     * This method takes two string arguments, `str` and `search_str`. It returns true if `str`
-     * contains `search_str`, and false otherwise.
-     *
-     * @param str The string to search in.
-     * @param search_str The string to search for.
-     * @return True if `str` contains `search_str`, false otherwise.
-=======
      * @brief Generates a string representation of a std::map in the form "{key1: 'value1', key2: 'value2'}"
      *
      * @tparam IterT Deduced iterator type
@@ -127,8 +117,14 @@
     }
 
     /**
-     * TODO(Documentation)
->>>>>>> 808f9965
+     * @brief Check if a string contains a substring.
+     *
+     * This method takes two string arguments, `str` and `search_str`. It returns true if `str`
+     * contains `search_str`, and false otherwise.
+     *
+     * @param str The string to search in.
+     * @param search_str The string to search for.
+     * @return True if `str` contains `search_str`, false otherwise.
      */
     static bool str_contains(const std::string& str, const std::string& search_str);
 };
