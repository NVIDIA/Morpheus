--- conflicted
+++ resolved
@@ -166,20 +166,14 @@
 
     RMMTensor t0(buffer, 0, DType::create<float>(), {3, 320, 320});
 
-    std::vector<TensorIndex> shape;
+    ShapeType shape;
     t0.get_shape(shape);
 
-<<<<<<< HEAD
-    std::vector<TensorIndex> stride;
+    ShapeType stride;
     t0.get_stride(stride);
 
     EXPECT_TRUE(TensorUtils::has_contiguous_stride(shape, stride));
     EXPECT_TRUE(TensorUtils::validate_shape_and_stride(shape, stride));
 
-    EXPECT_EQ(stride, std::vector<TensorIndex>({320 * 320, 320, 1}));
-}
-=======
-    EXPECT_EQ(t0.stride(), ShapeType({320 * 320, 320, 1}));
-}
-*/
->>>>>>> 193f89e6
+    EXPECT_EQ(stride, ShapeType({320 * 320, 320, 1}));
+}