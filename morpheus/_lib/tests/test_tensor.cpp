--- conflicted
+++ resolved
@@ -17,15 +17,10 @@
 
 #include "./test_morpheus.hpp"  // IWYU pragma: associated
 
-<<<<<<< HEAD
+#include "morpheus/objects/dtype.hpp"  // for DType
+#include "morpheus/objects/rmm_tensor.hpp"
 #include "morpheus/types.hpp"                  // for shape_type_t, TensorIndex
 #include "morpheus/utilities/tensor_util.hpp"  // for TensorUtils
-=======
-#include "morpheus/objects/dtype.hpp"  // for DType
-#include "morpheus/objects/rmm_tensor.hpp"
-#include "morpheus/objects/tensor_object.hpp"  // for TensorIndex
-#include "morpheus/utilities/tensor_util.hpp"  // for TensorUtils, TensorUtils::shape_type_t
->>>>>>> 1ab97d32
 
 #include <gtest/gtest.h>  // for AssertionResult, SuiteApiResolver, TestInfo, EXPECT_TRUE, Message, TEST_F, Test, TestFactoryImpl, TestPartResult
 
@@ -48,13 +43,8 @@
 
 TEST_F(TestTensor, UtilsShapeString)
 {
-<<<<<<< HEAD
     shape_type_t shape = {100, 10, 1};
     auto shape_str     = TensorUtils::shape_to_string(shape);
-=======
-    TensorUtils::shape_type_t shape = {100, 10, 1};
-    auto shape_str                  = TensorUtils::shape_to_string(shape);
->>>>>>> 1ab97d32
     EXPECT_TRUE(shape_str == std::string("(100, 10, 1)"));
 }
 
