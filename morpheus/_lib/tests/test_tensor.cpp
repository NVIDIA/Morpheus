--- conflicted
+++ resolved
@@ -19,14 +19,9 @@
 
 #include "morpheus/objects/dtype.hpp"  // for DType
 #include "morpheus/objects/rmm_tensor.hpp"
-<<<<<<< HEAD
-#include "morpheus/objects/tensor_object.hpp"  // for TensorIndex
-#include "morpheus/utilities/tensor_util.hpp"  // for TensorUtils, TensorUtils::shape_type_t
-=======
 #include "morpheus/objects/tensor_object.hpp"  // for ITensor
 #include "morpheus/types.hpp"                  // for ShapeType, TensorIndex
 #include "morpheus/utilities/tensor_util.hpp"  // for TensorUtils
->>>>>>> 193f89e6
 
 #include <cuda_runtime.h>
 #include <gtest/gtest.h>  // for AssertionResult, SuiteApiResolver, TestInfo, EXPECT_TRUE, Message, TEST_F, Test, TestFactoryImpl, TestPartResult
@@ -53,13 +48,8 @@
 
 TEST_F(TestTensor, UtilsShapeString)
 {
-<<<<<<< HEAD
-    TensorUtils::shape_type_t shape = {100, 10, 1};
-    auto shape_str                  = TensorUtils::shape_to_string(shape);
-=======
     ShapeType shape = {100, 10, 1};
     auto shape_str  = TensorUtils::shape_to_string(shape);
->>>>>>> 193f89e6
     EXPECT_TRUE(shape_str == std::string("(100, 10, 1)"));
 }
 
@@ -128,38 +118,6 @@
     }
 }
 
-TEST_F(TestTensor, AsType)
-{
-    std::vector<float> float_vec{5.1, 2.2, 8.3, 9.4, 8.5, 2.6, 1.7, 8.1};
-
-    DType float_type(TypeId::FLOAT32);
-
-    auto float_buffer =
-        std::make_shared<rmm::device_buffer>(float_vec.size() * float_type.item_size(), rmm::cuda_stream_per_thread);
-
-    MRC_CHECK_CUDA(cudaMemcpy(float_buffer->data(), float_vec.data(), float_buffer->size(), cudaMemcpyHostToDevice));
-
-    std::vector<TensorIndex> shape{4, 2};
-    std::vector<TensorIndex> stride{1, 4};
-    auto float_tensor = std::make_shared<RMMTensor>(float_buffer, 0, float_type, shape, stride);
-
-    DType double_type(TypeId::FLOAT64);
-    auto double_tensor = float_tensor->as_type(double_type);
-
-    EXPECT_EQ(float_vec.size(), double_tensor->count());
-    EXPECT_EQ(float_vec.size() * double_type.item_size(), double_tensor->bytes());
-
-    std::vector<double> double_vec(float_vec.size());
-    MRC_CHECK_CUDA(
-        cudaMemcpy(double_vec.data(), double_tensor->data(), double_tensor->bytes(), cudaMemcpyDeviceToHost));
-
-    EXPECT_EQ(double_vec.size(), float_vec.size());
-    for (std::size_t i = 0; i < double_vec.size(); ++i)
-    {
-        EXPECT_DOUBLE_EQ(double_vec[i], float_vec[i]);
-    }
-}
-
 /*
 TEST_F(TestTensor, UtilsValidateShapeAndStride)
 {
