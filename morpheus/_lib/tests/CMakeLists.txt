--- conflicted
+++ resolved
@@ -20,10 +20,6 @@
   # test_cuda.cu
   test_main.cpp
   test_matx_util.cpp
-<<<<<<< HEAD
-  test_doca.cpp
-=======
->>>>>>> d07f4d6f
   test_multi_slices.cpp
   test_tensor.cpp
   test_type_util_detail.cpp
@@ -33,7 +29,6 @@
   PRIVATE
     morpheus
     cuda_utils
-    morpheus
     srf::pysrf
     GTest::gtest
     matx::matx
