--- conflicted
+++ resolved
@@ -38,12 +38,9 @@
 
 target_link_libraries(test_libmorpheus
   PRIVATE
-<<<<<<< HEAD
     morpheus
     cuda_utils
     mrc::pymrc
-=======
->>>>>>> 41e1a00f
     GTest::gtest
     matx::matx
     morpheus
