/**
 * SPDX-FileCopyrightText: Copyright (c) 2018-2023, NVIDIA CORPORATION & AFFILIATES. All rights reserved.
 * SPDX-License-Identifier: Apache-2.0
 *
 * Licensed under the Apache License, Version 2.0 (the "License");
 * you may not use this file except in compliance with the License.
 * You may obtain a copy of the License at
 *
 * http://www.apache.org/licenses/LICENSE-2.0
 *
 * Unless required by applicable law or agreed to in writing, software
 * distributed under the License is distributed on an "AS IS" BASIS,
 * WITHOUT WARRANTIES OR CONDITIONS OF ANY KIND, either express or implied.
 * See the License for the specific language governing permissions and
 * limitations under the License.
 */

<<<<<<< HEAD
#include "test_morpheus.hpp"

#include <pybind11/embed.h>

=======
#include <cstdlib>
>>>>>>> c41a3579
#include <filesystem>
#include <stdexcept>

namespace morpheus::test {

bool TestWithPythonInterpreter::m_initialized = false;

void TestWithPythonInterpreter::SetUp()
{
    initialize_interpreter();
}

void TestWithPythonInterpreter::TearDown() {}

void TestWithPythonInterpreter::initialize_interpreter() const
{
    if (!m_initialized)
    {
        pybind11::initialize_interpreter();
        m_initialized = true;
    }
}

std::filesystem::path get_morpheus_root()
{
    auto root = std::getenv("MORPHEUS_ROOT");

    if (root == nullptr)
    {
        throw std::runtime_error("MORPHEUS_ROOT env variable is not set");
    }

    return std::filesystem::path{root};
}

}  // namespace morpheus::test<|MERGE_RESOLUTION|>--- conflicted
+++ resolved
@@ -15,14 +15,11 @@
  * limitations under the License.
  */
 
-<<<<<<< HEAD
 #include "test_morpheus.hpp"
 
 #include <pybind11/embed.h>
 
-=======
 #include <cstdlib>
->>>>>>> c41a3579
 #include <filesystem>
 #include <stdexcept>
 
