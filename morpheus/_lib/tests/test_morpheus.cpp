--- conflicted
+++ resolved
@@ -19,10 +19,7 @@
 
 #include <pybind11/embed.h>
 
-<<<<<<< HEAD
-=======
 #include <cstdlib>
->>>>>>> b5111245
 #include <filesystem>
 #include <stdexcept>
 
