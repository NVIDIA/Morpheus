/*
 * SPDX-FileCopyrightText: Copyright (c) 2023-2024, NVIDIA CORPORATION & AFFILIATES. All rights reserved.
 * SPDX-License-Identifier: Apache-2.0
 *
 * Licensed under the Apache License, Version 2.0 (the "License");
 * you may not use this file except in compliance with the License.
 * You may obtain a copy of the License at
 *
 * http://www.apache.org/licenses/LICENSE-2.0
 *
 * Unless required by applicable law or agreed to in writing, software
 * distributed under the License is distributed on an "AS IS" BASIS,
 * WITHOUT WARRANTIES OR CONDITIONS OF ANY KIND, either express or implied.
 * See the License for the specific language governing permissions and
 * limitations under the License.
 */

#include "../test_utils/common.hpp"  // IWYU pragma: associated

#include "morpheus/llm/fwd.hpp"
#include "morpheus/llm/input_map.hpp"
#include "morpheus/llm/llm_context.hpp"  // for LLMContext
#include "morpheus/llm/llm_lambda_node.hpp"
#include "morpheus/llm/llm_node.hpp"  // for LLMNode
#include "morpheus/llm/llm_node_runner.hpp"
#include "morpheus/llm/llm_task.hpp"
#include "morpheus/types.hpp"

#include <gtest/gtest.h>
#include <mrc/channel/forward.hpp>
#include <mrc/coroutines/sync_wait.hpp>
#include <mrc/coroutines/when_all.hpp>
#include <pymrc/utilities/json_values.hpp>  // for JSONValues

#include <coroutine>
#include <memory>
#include <stdexcept>
#include <string>
<<<<<<< HEAD
#include <tuple>  // for tuple
// IWYU pragma: no_include "morpheus/llm/fwd.hpp"
=======
#include <tuple>
>>>>>>> 3a6fb768

using namespace morpheus;
using namespace morpheus::test;
using namespace mrc;

TEST_CLASS(LLMNodeRunner);

auto make_nr_dummy_node()
{
    return llm::make_lambda_node([]() -> Task<int> {
        co_return 0;
    });
}

auto make_nr_single_input_node()
{
    return llm::make_lambda_node([](int i) -> Task<int> {
        co_return i + 1;
    });
}

TEST_F(TestLLMNodeRunner, ParentInput)
{
    auto node   = make_nr_single_input_node();
    auto inputs = llm::input_mappings_t{{"input0", "arg0"}};
    llm::LLMNodeRunner runner{"runner", inputs, node};
    ASSERT_EQ(runner.parent_input_names(), std::vector<std::string>{"input0"});
    ASSERT_EQ(runner.sibling_input_names(), std::vector<std::string>{});
}

TEST_F(TestLLMNodeRunner, SiblingInputExternalNode)
{
    auto node   = make_nr_single_input_node();
    auto inputs = llm::input_mappings_t{{"/sibling", "arg0"}};
    llm::LLMNodeRunner runner{"runner", inputs, node};
    ASSERT_EQ(runner.parent_input_names(), std::vector<std::string>{});
    ASSERT_EQ(runner.sibling_input_names(), std::vector<std::string>{"/sibling"});
}

TEST_F(TestLLMNodeRunner, SiblingInputExternalNodeInputName)
{
    auto node   = make_nr_single_input_node();
    auto inputs = llm::input_mappings_t{{"/sibling/input0", "arg0"}};
    llm::LLMNodeRunner runner{"runner", inputs, node};
    ASSERT_EQ(runner.parent_input_names(), std::vector<std::string>{});
    ASSERT_EQ(runner.sibling_input_names(), std::vector<std::string>{"/sibling/input0"});
}

TEST_F(TestLLMNodeRunner, ParentSiblingInputs)
{
    auto node = std::make_shared<llm::LLMNode>();

    node->add_node("Root1", {{"input0", "arg0"}}, make_nr_single_input_node());
    node->add_node("Root2", {{"input1", "arg0"}}, make_nr_single_input_node());

    auto inputs = llm::input_mappings_t{{"input0", "input0"}, {"/sibling", "input1"}};
    llm::LLMNodeRunner runner{"runner", inputs, node};
    ASSERT_EQ(runner.parent_input_names(), std::vector<std::string>{"input0"});
    ASSERT_EQ(runner.sibling_input_names(), std::vector<std::string>{"/sibling"});
}

TEST_F(TestLLMNodeRunner, DuplicateInput)
{
    auto node   = make_nr_single_input_node();
    auto inputs = llm::input_mappings_t{{"input0", "arg0"}, {"input0", "arg0"}};
    ASSERT_THROW(llm::LLMNodeRunner("runner", inputs, node), std::runtime_error);
}

TEST_F(TestLLMNodeRunner, InvalidExternalNode)
{
    auto node   = make_nr_single_input_node();
    auto inputs = llm::input_mappings_t{{"ext/input0", "arg0"}};
    ASSERT_THROW(llm::LLMNodeRunner("runner", inputs, node), std::invalid_argument);
}

TEST_F(TestLLMNodeRunner, InvalidSingleInputForNode)
{
    auto node   = make_nr_single_input_node();
    auto inputs = llm::input_mappings_t{{"input0", "arg1"}};
    ASSERT_THROW(llm::LLMNodeRunner("runner", inputs, node), std::runtime_error);
}

TEST_F(TestLLMNodeRunner, InvalidMultipleInputsForNode)
{
    auto node   = make_nr_single_input_node();
    auto inputs = llm::input_mappings_t{{"input0", "arg0"}, {"input1", "arg1"}};
    ASSERT_THROW(llm::LLMNodeRunner("runner", inputs, node), std::runtime_error);
}

TEST_F(TestLLMNodeRunner, Execute)
{
    llm::LLMNode node;

    auto runner_1 = node.add_node("Root1", {}, make_nr_dummy_node());
    auto runner_2 = node.add_node("Root2", {{"/Root1"}}, make_nr_single_input_node(), true);

    auto context = std::make_shared<llm::LLMContext>(llm::LLMTask{}, nullptr);

    coroutines::sync_wait(coroutines::when_all(runner_1->execute(context), runner_2->execute(context)));

    ASSERT_EQ(context->view_outputs().view_json()["Root1"], 0);
    ASSERT_EQ(context->view_outputs().view_json()["Root2"], 1);
}<|MERGE_RESOLUTION|>--- conflicted
+++ resolved
@@ -36,12 +36,8 @@
 #include <memory>
 #include <stdexcept>
 #include <string>
-<<<<<<< HEAD
 #include <tuple>  // for tuple
 // IWYU pragma: no_include "morpheus/llm/fwd.hpp"
-=======
-#include <tuple>
->>>>>>> 3a6fb768
 
 using namespace morpheus;
 using namespace morpheus::test;
