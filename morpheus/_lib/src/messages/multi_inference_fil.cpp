/**
 * SPDX-FileCopyrightText: Copyright (c) 2021-2023, NVIDIA CORPORATION & AFFILIATES. All rights reserved.
 * SPDX-License-Identifier: Apache-2.0
 *
 * Licensed under the Apache License, Version 2.0 (the "License");
 * you may not use this file except in compliance with the License.
 * You may obtain a copy of the License at
 *
 * http://www.apache.org/licenses/LICENSE-2.0
 *
 * Unless required by applicable law or agreed to in writing, software
 * distributed under the License is distributed on an "AS IS" BASIS,
 * WITHOUT WARRANTIES OR CONDITIONS OF ANY KIND, either express or implied.
 * See the License for the specific language governing permissions and
 * limitations under the License.
 */

#include "morpheus/messages/multi_inference_fil.hpp"

#include "morpheus/messages/memory/inference_memory.hpp"
#include "morpheus/messages/meta.hpp"
#include "morpheus/messages/multi.hpp"
#include "morpheus/messages/multi_inference.hpp"

#include <memory>
#include <utility>

namespace morpheus {
/****** Component public implementations *******************/
/****** MultiInferenceFILMessage****************************************/
<<<<<<< HEAD
MultiInferenceFILMessage::MultiInferenceFILMessage(std::shared_ptr<MessageMeta> meta,
                                                   size_t mess_offset,
                                                   std::optional<size_t> mess_count,
                                                   std::shared_ptr<InferenceMemory> memory,
                                                   size_t offset,
                                                   std::optional<size_t> count) :
  DerivedMultiMessage(meta, mess_offset, mess_count, memory, offset, count)
=======
MultiInferenceFILMessage::MultiInferenceFILMessage(std::shared_ptr<morpheus::MessageMeta> meta,
                                                   TensorIndex mess_offset,
                                                   TensorIndex mess_count,
                                                   std::shared_ptr<morpheus::InferenceMemory> memory,
                                                   TensorIndex offset,
                                                   TensorIndex count) :
  MultiInferenceMessage(meta, mess_offset, mess_count, memory, offset, count)
>>>>>>> 8843cd71
{}

const TensorObject MultiInferenceFILMessage::get_input__0() const
{
    return this->get_input("input__0");
}

void MultiInferenceFILMessage::set_input__0(const TensorObject& input__0)
{
    this->set_input("input__0", input__0);
}

const TensorObject MultiInferenceFILMessage::get_seq_ids() const
{
    return this->get_input("seq_ids");
}

void MultiInferenceFILMessage::set_seq_ids(const TensorObject& seq_ids)
{
    this->set_input("seq_ids", seq_ids);
}

/****** MultiInferenceFILMessageInterfaceProxy *************************/
std::shared_ptr<MultiInferenceFILMessage> MultiInferenceFILMessageInterfaceProxy::init(
    std::shared_ptr<MessageMeta> meta,
<<<<<<< HEAD
    size_t mess_offset,
    std::optional<size_t> mess_count,
    std::shared_ptr<InferenceMemory> memory,
    size_t offset,
    std::optional<size_t> count)
=======
    TensorIndex mess_offset,
    TensorIndex mess_count,
    std::shared_ptr<InferenceMemory> memory,
    TensorIndex offset,
    TensorIndex count)
>>>>>>> 8843cd71
{
    return std::make_shared<MultiInferenceFILMessage>(
        std::move(meta), mess_offset, mess_count, std::move(memory), offset, count);
}

pybind11::object MultiInferenceFILMessageInterfaceProxy::input__0(MultiInferenceFILMessage& self)
{
    return get_tensor_property(self, "input__0");
}

pybind11::object MultiInferenceFILMessageInterfaceProxy::seq_ids(MultiInferenceFILMessage& self)
{
    return get_tensor_property(self, "seq_ids");
}

}  // namespace morpheus
// Created by drobison on 3/17/22.
//<|MERGE_RESOLUTION|>--- conflicted
+++ resolved
@@ -28,23 +28,13 @@
 namespace morpheus {
 /****** Component public implementations *******************/
 /****** MultiInferenceFILMessage****************************************/
-<<<<<<< HEAD
 MultiInferenceFILMessage::MultiInferenceFILMessage(std::shared_ptr<MessageMeta> meta,
-                                                   size_t mess_offset,
-                                                   std::optional<size_t> mess_count,
-                                                   std::shared_ptr<InferenceMemory> memory,
-                                                   size_t offset,
-                                                   std::optional<size_t> count) :
-  DerivedMultiMessage(meta, mess_offset, mess_count, memory, offset, count)
-=======
-MultiInferenceFILMessage::MultiInferenceFILMessage(std::shared_ptr<morpheus::MessageMeta> meta,
                                                    TensorIndex mess_offset,
                                                    TensorIndex mess_count,
-                                                   std::shared_ptr<morpheus::InferenceMemory> memory,
+                                                   std::shared_ptr<InferenceMemory> memory,
                                                    TensorIndex offset,
                                                    TensorIndex count) :
-  MultiInferenceMessage(meta, mess_offset, mess_count, memory, offset, count)
->>>>>>> 8843cd71
+  DerivedMultiMessage(meta, mess_offset, mess_count, memory, offset, count)
 {}
 
 const TensorObject MultiInferenceFILMessage::get_input__0() const
@@ -70,19 +60,11 @@
 /****** MultiInferenceFILMessageInterfaceProxy *************************/
 std::shared_ptr<MultiInferenceFILMessage> MultiInferenceFILMessageInterfaceProxy::init(
     std::shared_ptr<MessageMeta> meta,
-<<<<<<< HEAD
-    size_t mess_offset,
-    std::optional<size_t> mess_count,
-    std::shared_ptr<InferenceMemory> memory,
-    size_t offset,
-    std::optional<size_t> count)
-=======
     TensorIndex mess_offset,
     TensorIndex mess_count,
     std::shared_ptr<InferenceMemory> memory,
     TensorIndex offset,
     TensorIndex count)
->>>>>>> 8843cd71
 {
     return std::make_shared<MultiInferenceFILMessage>(
         std::move(meta), mess_offset, mess_count, std::move(memory), offset, count);
