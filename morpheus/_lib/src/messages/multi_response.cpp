/**
 * SPDX-FileCopyrightText: Copyright (c) 2021-2023, NVIDIA CORPORATION & AFFILIATES. All rights reserved.
 * SPDX-License-Identifier: Apache-2.0
 *
 * Licensed under the Apache License, Version 2.0 (the "License");
 * you may not use this file except in compliance with the License.
 * You may obtain a copy of the License at
 *
 * http://www.apache.org/licenses/LICENSE-2.0
 *
 * Unless required by applicable law or agreed to in writing, software
 * distributed under the License is distributed on an "AS IS" BASIS,
 * WITHOUT WARRANTIES OR CONDITIONS OF ANY KIND, either express or implied.
 * See the License for the specific language governing permissions and
 * limitations under the License.
 */

#include "morpheus/messages/multi_response.hpp"

#include "morpheus/messages/memory/response_memory.hpp"
#include "morpheus/messages/meta.hpp"
#include "morpheus/messages/multi.hpp"
#include "morpheus/objects/tensor_object.hpp"

#include <memory>
#include <string>
#include <utility>

namespace morpheus {
/****** Component public implementations *******************/
MultiResponseMessage::MultiResponseMessage(std::shared_ptr<MessageMeta> meta,
<<<<<<< HEAD
                                           size_t mess_offset,
                                           std::optional<size_t> mess_count,
                                           std::shared_ptr<ResponseMemory> memory,
                                           size_t offset,
                                           std::optional<size_t> count) :
=======
                                           TensorIndex mess_offset,
                                           TensorIndex mess_count,
                                           std::shared_ptr<ResponseMemory> memory,
                                           TensorIndex offset,
                                           TensorIndex count) :
>>>>>>> 8843cd71
  DerivedMultiMessage(meta, mess_offset, mess_count, memory, offset, count)
{}

const TensorObject MultiResponseMessage::get_output(const std::string& name) const
{
    return get_tensor(name);
}

TensorObject MultiResponseMessage::get_output(const std::string& name)
{
    return get_tensor(name);
}

void MultiResponseMessage::set_output(const std::string& name, const TensorObject& value)
{
    set_tensor(name, value);
}

/****** MultiResponseMessageInterfaceProxy *************************/
std::shared_ptr<MultiResponseMessage> MultiResponseMessageInterfaceProxy::init(std::shared_ptr<MessageMeta> meta,
<<<<<<< HEAD
                                                                               size_t mess_offset,
                                                                               std::optional<size_t> mess_count,
                                                                               std::shared_ptr<ResponseMemory> memory,
                                                                               size_t offset,
                                                                               std::optional<size_t> count)
=======
                                                                               TensorIndex mess_offset,
                                                                               TensorIndex mess_count,
                                                                               std::shared_ptr<ResponseMemory> memory,
                                                                               TensorIndex offset,
                                                                               TensorIndex count)
>>>>>>> 8843cd71
{
    return std::make_shared<MultiResponseMessage>(
        std::move(meta), mess_offset, mess_count, std::move(memory), offset, count);
}

}  // namespace morpheus<|MERGE_RESOLUTION|>--- conflicted
+++ resolved
@@ -29,19 +29,11 @@
 namespace morpheus {
 /****** Component public implementations *******************/
 MultiResponseMessage::MultiResponseMessage(std::shared_ptr<MessageMeta> meta,
-<<<<<<< HEAD
-                                           size_t mess_offset,
-                                           std::optional<size_t> mess_count,
-                                           std::shared_ptr<ResponseMemory> memory,
-                                           size_t offset,
-                                           std::optional<size_t> count) :
-=======
                                            TensorIndex mess_offset,
                                            TensorIndex mess_count,
                                            std::shared_ptr<ResponseMemory> memory,
                                            TensorIndex offset,
                                            TensorIndex count) :
->>>>>>> 8843cd71
   DerivedMultiMessage(meta, mess_offset, mess_count, memory, offset, count)
 {}
 
@@ -62,19 +54,11 @@
 
 /****** MultiResponseMessageInterfaceProxy *************************/
 std::shared_ptr<MultiResponseMessage> MultiResponseMessageInterfaceProxy::init(std::shared_ptr<MessageMeta> meta,
-<<<<<<< HEAD
-                                                                               size_t mess_offset,
-                                                                               std::optional<size_t> mess_count,
-                                                                               std::shared_ptr<ResponseMemory> memory,
-                                                                               size_t offset,
-                                                                               std::optional<size_t> count)
-=======
                                                                                TensorIndex mess_offset,
                                                                                TensorIndex mess_count,
                                                                                std::shared_ptr<ResponseMemory> memory,
                                                                                TensorIndex offset,
                                                                                TensorIndex count)
->>>>>>> 8843cd71
 {
     return std::make_shared<MultiResponseMessage>(
         std::move(meta), mess_offset, mess_count, std::move(memory), offset, count);
