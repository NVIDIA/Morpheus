--- conflicted
+++ resolved
@@ -19,12 +19,8 @@
 
 #include "morpheus/utilities/cupy_util.hpp"
 
-<<<<<<< HEAD
-#include <pybind11/pybind11.h>  // for key_error & object
-=======
 #include <pybind11/cast.h>
 #include <pybind11/stl.h>  // IWYU pragma: keep
->>>>>>> 3635018b
 
 #include <string>
 #include <utility>  // for move
@@ -42,11 +38,6 @@
 }
 
 /****** ResponseMemoryInterfaceProxy *************************/
-<<<<<<< HEAD
-std::shared_ptr<ResponseMemory> ResponseMemoryInterfaceProxy::init(std::size_t count, CupyUtil::py_tensor_map_t tensors)
-{
-    return std::make_shared<ResponseMemory>(count, std::move(CupyUtil::cupy_to_tensors(tensors)));
-=======
 std::shared_ptr<ResponseMemory> ResponseMemoryInterfaceProxy::init(std::size_t count, pybind11::object& tensors)
 {
     if (tensors.is_none())
@@ -58,7 +49,6 @@
         return std::make_shared<ResponseMemory>(
             count, std::move(CupyUtil::cupy_to_tensors(tensors.cast<CupyUtil::py_tensor_map_t>())));
     }
->>>>>>> 3635018b
 }
 
 }  // namespace morpheus