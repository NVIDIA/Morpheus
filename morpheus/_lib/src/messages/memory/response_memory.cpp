--- conflicted
+++ resolved
@@ -28,13 +28,8 @@
 namespace morpheus {
 /****** Component public implementations *******************/
 /****** ResponseMemory****************************************/
-<<<<<<< HEAD
-ResponseMemory::ResponseMemory(size_t count) : TensorMemory(count) {}
-ResponseMemory::ResponseMemory(size_t count, tensor_map_t&& tensors) : TensorMemory(count, std::move(tensors)) {}
-=======
 ResponseMemory::ResponseMemory(TensorIndex count) : TensorMemory(count) {}
 ResponseMemory::ResponseMemory(TensorIndex count, TensorMap&& tensors) : TensorMemory(count, std::move(tensors)) {}
->>>>>>> 193f89e6
 
 bool ResponseMemory::has_output(const std::string& name) const
 {
@@ -42,28 +37,13 @@
 }
 
 /****** ResponseMemoryInterfaceProxy *************************/
-<<<<<<< HEAD
-pybind11::object ResponseMemoryInterfaceProxy::get_output(ResponseMemory& self, const std::string& name)
-=======
 std::shared_ptr<ResponseMemory> ResponseMemoryInterfaceProxy::init(TensorIndex count, pybind11::object& tensors)
->>>>>>> 193f89e6
 {
     if (tensors.is_none())
     {
         return std::make_shared<ResponseMemory>(count);
     }
-<<<<<<< HEAD
-
-    return CupyUtil::tensor_to_cupy(self.tensors[name]);
-}
-
-TensorObject ResponseMemoryInterfaceProxy::get_output_tensor(ResponseMemory& self, const std::string& name)
-{
-    // Directly return the tensor object
-    if (!self.has_tensor(name))
-=======
     else
->>>>>>> 193f89e6
     {
         return std::make_shared<ResponseMemory>(
             count, std::move(CupyUtil::cupy_to_tensors(tensors.cast<CupyUtil::py_tensor_map_t>())));
