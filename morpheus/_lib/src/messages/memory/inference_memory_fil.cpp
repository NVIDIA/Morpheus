/**
 * SPDX-FileCopyrightText: Copyright (c) 2021-2023, NVIDIA CORPORATION & AFFILIATES. All rights reserved.
 * SPDX-License-Identifier: Apache-2.0
 *
 * Licensed under the Apache License, Version 2.0 (the "License");
 * you may not use this file except in compliance with the License.
 * You may obtain a copy of the License at
 *
 * http://www.apache.org/licenses/LICENSE-2.0
 *
 * Unless required by applicable law or agreed to in writing, software
 * distributed under the License is distributed on an "AS IS" BASIS,
 * WITHOUT WARRANTIES OR CONDITIONS OF ANY KIND, either express or implied.
 * See the License for the specific language governing permissions and
 * limitations under the License.
 */

#include "morpheus/messages/memory/inference_memory_fil.hpp"

#include "morpheus/messages/memory/inference_memory.hpp"
#include "morpheus/utilities/cupy_util.hpp"  // for CupyUtil

#include <pybind11/pytypes.h>

#include <memory>
#include <utility>

namespace morpheus {
/****** Component public implementations *******************/
/****** InferenceMemoryFIL****************************************/
InferenceMemoryFIL::InferenceMemoryFIL(TensorIndex count, TensorObject&& input__0, TensorObject&& seq_ids) :
  InferenceMemory(count)
{
    set_tensor("input__0", std::move(input__0));
    set_tensor("seq_ids", std::move(seq_ids));
}

const TensorObject& InferenceMemoryFIL::get_input__0() const
{
    return get_tensor("input__0");
}

void InferenceMemoryFIL::set_input__0(TensorObject&& input__0)
{
    set_tensor("input__0", std::move(input__0));
}

const TensorObject& InferenceMemoryFIL::get_seq_ids() const
{
    return get_tensor("seq_ids");
}

void InferenceMemoryFIL::set_seq_ids(TensorObject&& seq_ids)
{
    set_tensor("seq_ids", std::move(seq_ids));
}

/****** InferenceMemoryFILInterfaceProxy *************************/
std::shared_ptr<InferenceMemoryFIL> InferenceMemoryFILInterfaceProxy::init(TensorIndex count,
                                                                           pybind11::object input__0,
                                                                           pybind11::object seq_ids)
{
    // Convert the cupy arrays to tensors
    return std::make_shared<InferenceMemoryFIL>(
        count, std::move(CupyUtil::cupy_to_tensor(input__0)), std::move(CupyUtil::cupy_to_tensor(seq_ids)));
}

<<<<<<< HEAD
std::size_t InferenceMemoryFILInterfaceProxy::count(InferenceMemoryFIL& self)
{
    return self.count;
}

TensorObject InferenceMemoryFILInterfaceProxy::get_tensor(InferenceMemoryFIL& self, const std::string& name)
{
    return self.tensors[name];
}

=======
>>>>>>> 193f89e6
pybind11::object InferenceMemoryFILInterfaceProxy::get_input__0(InferenceMemoryFIL& self)
{
    return get_tensor_property(self, "input__0");
}

void InferenceMemoryFILInterfaceProxy::set_input__0(InferenceMemoryFIL& self, pybind11::object cupy_values)
{
    self.set_input__0(CupyUtil::cupy_to_tensor(cupy_values));
}

pybind11::object InferenceMemoryFILInterfaceProxy::get_seq_ids(InferenceMemoryFIL& self)
{
    return get_tensor_property(self, "seq_ids");
}

void InferenceMemoryFILInterfaceProxy::set_seq_ids(InferenceMemoryFIL& self, pybind11::object cupy_values)
{
    return self.set_seq_ids(CupyUtil::cupy_to_tensor(cupy_values));
}
}  // namespace morpheus<|MERGE_RESOLUTION|>--- conflicted
+++ resolved
@@ -65,19 +65,6 @@
         count, std::move(CupyUtil::cupy_to_tensor(input__0)), std::move(CupyUtil::cupy_to_tensor(seq_ids)));
 }
 
-<<<<<<< HEAD
-std::size_t InferenceMemoryFILInterfaceProxy::count(InferenceMemoryFIL& self)
-{
-    return self.count;
-}
-
-TensorObject InferenceMemoryFILInterfaceProxy::get_tensor(InferenceMemoryFIL& self, const std::string& name)
-{
-    return self.tensors[name];
-}
-
-=======
->>>>>>> 193f89e6
 pybind11::object InferenceMemoryFILInterfaceProxy::get_input__0(InferenceMemoryFIL& self)
 {
     return get_tensor_property(self, "input__0");
