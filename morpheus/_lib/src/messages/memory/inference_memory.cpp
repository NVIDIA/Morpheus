--- conflicted
+++ resolved
@@ -37,12 +37,6 @@
 }
 
 /****** InferenceMemoryInterfaceProxy *************************/
-<<<<<<< HEAD
-std::shared_ptr<InferenceMemory> InferenceMemoryInterfaceProxy::init(std::size_t count,
-                                                                     CupyUtil::py_tensor_map_t tensors)
-{
-    return std::make_shared<InferenceMemory>(count, std::move(CupyUtil::cupy_to_tensors(tensors)));
-=======
 std::shared_ptr<InferenceMemory> InferenceMemoryInterfaceProxy::init(std::size_t count, pybind11::object& tensors)
 {
     if (tensors.is_none())
@@ -54,7 +48,6 @@
         return std::make_shared<InferenceMemory>(
             count, std::move(CupyUtil::cupy_to_tensors(tensors.cast<CupyUtil::py_tensor_map_t>())));
     }
->>>>>>> 3635018b
 }
 
 }  // namespace morpheus