--- conflicted
+++ resolved
@@ -17,15 +17,6 @@
 
 #include "morpheus/messages/memory/tensor_memory.hpp"  // IWYU pragma: associated
 
-<<<<<<< HEAD
-#include "morpheus/utilities/cupy_util.hpp"
-
-#include <pybind11/cast.h>
-#include <pybind11/stl.h>  // IWYU pragma: keep
-
-#include <map>
-#include <sstream>
-=======
 #include "morpheus/objects/tensor_object.hpp"  // for TensorObject
 #include "morpheus/utilities/cupy_util.hpp"    // for CupyUtil
 #include "morpheus/utilities/string_util.hpp"  // for MORPHEUS_CONCAT_STR
@@ -36,7 +27,6 @@
 
 #include <map>
 #include <sstream>    // needed by MORPHEUS_CONCAT_STR
->>>>>>> 9cb5a4d8
 #include <stdexcept>  // for std::length_error
 #include <string>
 #include <vector>
@@ -46,11 +36,7 @@
 /****** Component public implementations *******************/
 /****** TensorMemory****************************************/
 TensorMemory::TensorMemory(size_t count) : count(count) {}
-<<<<<<< HEAD
-TensorMemory::TensorMemory(size_t count, CupyUtil::tensor_map_t&& tensors) : count(count), tensors(std::move(tensors))
-=======
 TensorMemory::TensorMemory(size_t count, TensorMap&& tensors) : count(count), tensors(std::move(tensors))
->>>>>>> 9cb5a4d8
 {
     check_tensors_length(this->tensors);
 }
@@ -60,17 +46,10 @@
     return this->tensors.find(name) != this->tensors.end();
 }
 
-<<<<<<< HEAD
-CupyUtil::tensor_map_t TensorMemory::copy_tensor_ranges(const std::vector<std::pair<TensorIndex, TensorIndex>>& ranges,
-                                                        size_t num_selected_rows) const
-{
-    CupyUtil::tensor_map_t tensors;
-=======
 TensorMap TensorMemory::copy_tensor_ranges(const std::vector<std::pair<TensorIndex, TensorIndex>>& ranges,
                                            size_t num_selected_rows) const
 {
     TensorMap tensors;
->>>>>>> 9cb5a4d8
     for (const auto& p : this->tensors)
     {
         tensors.insert(std::pair{p.first, p.second.copy_rows(ranges, num_selected_rows)});
@@ -83,15 +62,6 @@
 {
     if (tensor.shape(0) != this->count)
     {
-<<<<<<< HEAD
-        std::stringstream err_msg;
-        err_msg << "The number rows in tensor " << tensor.shape(0) << " does not match TensorMemory.count of "
-                << this->count;
-        throw std::length_error{err_msg.str()};
-    }
-}
-
-=======
         throw std::length_error{MORPHEUS_CONCAT_STR("The number rows in tensor "
                                                     << tensor.shape(0) << " does not match TensorMemory.count of "
                                                     << this->count)};
@@ -118,18 +88,13 @@
     return tensors[name];
 }
 
->>>>>>> 9cb5a4d8
 void TensorMemory::set_tensor(const std::string& name, TensorObject&& tensor)
 {
     check_tensor_length(tensor);
     this->tensors.insert_or_assign(name, std::move(tensor));
 }
 
-<<<<<<< HEAD
-void TensorMemory::check_tensors_length(const CupyUtil::tensor_map_t& tensors)
-=======
 void TensorMemory::check_tensors_length(const TensorMap& tensors)
->>>>>>> 9cb5a4d8
 {
     for (const auto& p : tensors)
     {
@@ -137,11 +102,7 @@
     }
 }
 
-<<<<<<< HEAD
-void TensorMemory::set_tensors(CupyUtil::tensor_map_t&& tensors)
-=======
 void TensorMemory::set_tensors(TensorMap&& tensors)
->>>>>>> 9cb5a4d8
 {
     check_tensors_length(tensors);
     this->tensors = std::move(tensors);
@@ -178,14 +139,6 @@
 
 pybind11::object TensorMemoryInterfaceProxy::get_tensor(TensorMemory& self, const std::string name)
 {
-<<<<<<< HEAD
-    if (!self.has_tensor(name))
-    {
-        throw pybind11::key_error{};
-    }
-
-    return CupyUtil::tensor_to_cupy(self.tensors[name]);
-=======
     try
     {
         auto tensor = self.get_tensor(name);
@@ -205,7 +158,6 @@
     {
         throw pybind11::attribute_error{e.what()};
     }
->>>>>>> 9cb5a4d8
 }
 
 void TensorMemoryInterfaceProxy::set_tensor(TensorMemory& self,
