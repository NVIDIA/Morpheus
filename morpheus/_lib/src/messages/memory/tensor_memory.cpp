--- conflicted
+++ resolved
@@ -36,32 +36,20 @@
 namespace morpheus {
 /****** Component public implementations *******************/
 /****** TensorMemory****************************************/
-<<<<<<< HEAD
-TensorMemory::TensorMemory(size_t count) : count(count) {}
-TensorMemory::TensorMemory(size_t count, tensor_map_t&& tensors) : count(count), tensors(std::move(tensors)) {}
-=======
 TensorMemory::TensorMemory(TensorIndex count) : count(count) {}
 TensorMemory::TensorMemory(TensorIndex count, TensorMap&& tensors) : count(count), tensors(std::move(tensors))
 {
     check_tensors_length(this->tensors);
 }
->>>>>>> 193f89e6
 
 bool TensorMemory::has_tensor(const std::string& name) const
 {
     return this->tensors.find(name) != this->tensors.end();
 }
 
-<<<<<<< HEAD
-TensorMemory::tensor_map_t TensorMemory::copy_tensor_ranges(
-    const std::vector<std::pair<TensorIndex, TensorIndex>>& ranges, size_t num_selected_rows) const
-{
-    tensor_map_t tensors;
-=======
 TensorMap TensorMemory::copy_tensor_ranges(const std::vector<RangeType>& ranges, TensorIndex num_selected_rows) const
 {
     TensorMap tensors;
->>>>>>> 193f89e6
     for (const auto& p : this->tensors)
     {
         tensors.insert(std::pair{p.first, p.second.copy_rows(ranges, num_selected_rows)});
