--- conflicted
+++ resolved
@@ -31,21 +31,12 @@
 namespace morpheus {
 /****** Component public implementations *******************/
 /****** <MultiTensorMessage>****************************************/
-<<<<<<< HEAD
 MultiTensorMessage::MultiTensorMessage(std::shared_ptr<MessageMeta> meta,
-                                       size_t mess_offset,
-                                       std::optional<size_t> mess_count,
-                                       std::shared_ptr<TensorMemory> memory,
-                                       size_t offset,
-                                       std::optional<size_t> count) :
-=======
-MultiTensorMessage::MultiTensorMessage(std::shared_ptr<morpheus::MessageMeta> meta,
                                        TensorIndex mess_offset,
                                        TensorIndex mess_count,
-                                       std::shared_ptr<morpheus::TensorMemory> memory,
+                                       std::shared_ptr<TensorMemory> memory,
                                        TensorIndex offset,
                                        TensorIndex count) :
->>>>>>> 8843cd71
   DerivedMultiMessage(meta, mess_offset, mess_count),
   memory(std::move(memory)),
   offset(offset)
@@ -56,7 +47,12 @@
     }
 
     // Default to using the count from the meta if it is unset
-    this->count = count.value_or(this->memory->count);
+    if (count == -1)
+    {
+        count = this->memory->count;
+    }
+
+    this->count = count;
 
     if (this->offset < 0 || this->offset >= this->memory->count)
     {
@@ -135,13 +131,8 @@
         auto id_tensor = this->get_tensor("seq_ids");
 
         // Determine the new start and stop before passing onto the base
-<<<<<<< HEAD
-        start = id_tensor.read_element<int32_t>({(TensorIndex)start, 0});
-        stop  = id_tensor.read_element<int32_t>({(TensorIndex)stop - 1, 0}) + 1;
-=======
-        start = seq_ids.read_element<TensorIndex>({start, 0});
-        stop  = seq_ids.read_element<TensorIndex>({stop - 1, 0}) + 1;
->>>>>>> 8843cd71
+        start = id_tensor.read_element<TensorIndex>({start, 0});
+        stop  = id_tensor.read_element<TensorIndex>({stop - 1, 0}) + 1;
     }
 
     // Pass onto the base
@@ -170,19 +161,11 @@
 
 /****** MultiTensorMessageInterfaceProxy *************************/
 std::shared_ptr<MultiTensorMessage> MultiTensorMessageInterfaceProxy::init(std::shared_ptr<MessageMeta> meta,
-<<<<<<< HEAD
-                                                                           size_t mess_offset,
-                                                                           std::optional<size_t> mess_count,
-                                                                           std::shared_ptr<TensorMemory> memory,
-                                                                           size_t offset,
-                                                                           std::optional<size_t> count)
-=======
                                                                            TensorIndex mess_offset,
                                                                            TensorIndex mess_count,
                                                                            std::shared_ptr<TensorMemory> memory,
                                                                            TensorIndex offset,
                                                                            TensorIndex count)
->>>>>>> 8843cd71
 {
     return std::make_shared<MultiTensorMessage>(
         std::move(meta), mess_offset, mess_count, std::move(memory), offset, count);
