/**
 * SPDX-FileCopyrightText: Copyright (c) 2021-2022, NVIDIA CORPORATION & AFFILIATES. All rights reserved.
 * SPDX-License-Identifier: Apache-2.0
 *
 * Licensed under the Apache License, Version 2.0 (the "License");
 * you may not use this file except in compliance with the License.
 * You may obtain a copy of the License at
 *
 * http://www.apache.org/licenses/LICENSE-2.0
 *
 * Unless required by applicable law or agreed to in writing, software
 * distributed under the License is distributed on an "AS IS" BASIS,
 * WITHOUT WARRANTIES OR CONDITIONS OF ANY KIND, either express or implied.
 * See the License for the specific language governing permissions and
 * limitations under the License.
 */

#include "morpheus/stages/preprocess_nlp.hpp"

#include "morpheus/messages/memory/inference_memory.hpp"  // for InferenceMemory
#include "morpheus/messages/memory/tensor_memory.hpp"     // for TensorMemory::tensor_map_t
#include "morpheus/messages/multi_inference.hpp"
#include "morpheus/objects/table_info.hpp"  // for TableInfo
#include "morpheus/objects/tensor.hpp"
#include "morpheus/objects/tensor_object.hpp"  // for TensorIndex, TensorObject
#include "morpheus/utilities/type_util.hpp"

#include <cudf/column/column.hpp>                // for column, column::contents
#include <cudf/strings/strings_column_view.hpp>  // for strings_column_view
#include <cudf/types.hpp>
#include <cudf/unary.hpp>
#include <mrc/segment/builder.hpp>
#include <nvtext/subword_tokenize.hpp>
#include <pymrc/node.hpp>
#include <rmm/device_buffer.hpp>  // for device_buffer

#include <cstdint>
#include <exception>
#include <map>
#include <memory>
#include <type_traits>  // for declval
#include <utility>

namespace morpheus {
// Component public implementations
// ************ PreprocessNLPStage ************************* //
PreprocessNLPStage::PreprocessNLPStage(std::string vocab_hash_file,
                                       uint32_t sequence_length,
                                       bool truncation,
                                       bool do_lower_case,
                                       bool add_special_token,
                                       int stride,
                                       std::string column) :
  PythonNode(base_t::op_factory_from_sub_fn(build_operator())),
  m_vocab_hash_file(std::move(vocab_hash_file)),
  m_sequence_length(sequence_length),
  m_truncation(truncation),
  m_do_lower_case(do_lower_case),
  m_add_special_token(add_special_token),
  m_stride(stride),
  m_column(std::move(column))
{}

PreprocessNLPStage::subscribe_fn_t PreprocessNLPStage::build_operator()
{
    return [this](rxcpp::observable<sink_type_t> input, rxcpp::subscriber<source_type_t> output) {
        uint32_t stride = m_stride;

        // Auto calc stride to be 75% of sequence length
        if (stride < 0)
        {
            stride = m_sequence_length / 2;
            stride = stride + stride / 2;
        }

        return input.subscribe(rxcpp::make_observer<sink_type_t>(
            [this, &output, stride](sink_type_t x) {
                // Convert to string view
                auto string_col = cudf::strings_column_view{x->get_meta(this->m_column).get_column(0)};

                // Create the hashed vocab
                thread_local std::unique_ptr<nvtext::hashed_vocabulary> vocab =
                    nvtext::load_vocabulary_file(this->m_vocab_hash_file);

                // Perform the tokenizer
                auto token_results = nvtext::subword_tokenize(string_col,
                                                              *vocab,
                                                              this->m_sequence_length,
                                                              stride,
                                                              this->m_do_lower_case,
                                                              this->m_truncation,
                                                              string_col.size() * 2);

                // Build the results
                auto memory = std::make_shared<InferenceMemory>(token_results.nrows_tensor);

                int32_t length = token_results.tensor_token_ids->size() / token_results.sequence_length;
                auto input_ids_released =
                    cudf::cast(token_results.tensor_token_ids->view(), cudf::data_type(cudf::type_id::INT32))
                        ->release();

                memory->tensors["input_ids"] = std::move(
                    Tensor::create(std::move(input_ids_released.data),
                                   DType::create<int32_t>(),
                                   std::vector<TensorIndex>{length, static_cast<int>(token_results.sequence_length)},
                                   std::vector<TensorIndex>{},
                                   0));

                length = token_results.tensor_attention_mask->size() / token_results.sequence_length;
                auto input_mask_released =
                    cudf::cast(token_results.tensor_attention_mask->view(), cudf::data_type(cudf::type_id::INT32))
                        ->release();
                memory->tensors["input_mask"] = std::move(
                    Tensor::create(std::move(input_mask_released.data),
                                   DType::create<int32_t>(),
                                   std::vector<TensorIndex>{length, static_cast<int>(token_results.sequence_length)},
                                   std::vector<TensorIndex>{},
                                   0));

                length = token_results.tensor_metadata->size() / 3;
                auto seq_ids_released =
                    cudf::cast(token_results.tensor_metadata->view(), cudf::data_type(cudf::type_id::INT32))->release();
                memory->tensors["seq_ids"] =
                    std::move(Tensor::create(std::move(seq_ids_released.data),
                                             DType::create<int32_t>(),
                                             std::vector<TensorIndex>{length, static_cast<int32_t>(3)},
                                             std::vector<TensorIndex>{},
                                             0));

                auto next = std::make_shared<MultiInferenceMessage>(
                    x->meta, x->mess_offset, x->mess_count, std::move(memory), 0, memory->count);

                output.on_next(std::move(next));
            },
            [&](std::exception_ptr error_ptr) { output.on_error(error_ptr); },
            [&]() { output.on_completed(); }));
    };
}

// ************ PreprocessNLPStageInterfaceProxy *********** //
std::shared_ptr<mrc::segment::Object<PreprocessNLPStage>> PreprocessNLPStageInterfaceProxy::init(
<<<<<<< HEAD
    mrc::segment::Builder &builder,
    const std::string &name,
=======
    mrc::segment::Builder& builder,
    const std::string& name,
>>>>>>> 987e6bfc
    std::string vocab_hash_file,
    uint32_t sequence_length,
    bool truncation,
    bool do_lower_case,
    bool add_special_token,
    int stride,
    std::string column)
{
    auto stage = builder.construct_object<PreprocessNLPStage>(
        name, vocab_hash_file, sequence_length, truncation, do_lower_case, add_special_token, stride, column);

    return stage;
}
}  // namespace morpheus<|MERGE_RESOLUTION|>--- conflicted
+++ resolved
@@ -139,13 +139,8 @@
 
 // ************ PreprocessNLPStageInterfaceProxy *********** //
 std::shared_ptr<mrc::segment::Object<PreprocessNLPStage>> PreprocessNLPStageInterfaceProxy::init(
-<<<<<<< HEAD
-    mrc::segment::Builder &builder,
-    const std::string &name,
-=======
     mrc::segment::Builder& builder,
     const std::string& name,
->>>>>>> 987e6bfc
     std::string vocab_hash_file,
     uint32_t sequence_length,
     bool truncation,
