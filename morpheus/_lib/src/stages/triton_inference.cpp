/**
 * SPDX-FileCopyrightText: Copyright (c) 2021-2022, NVIDIA CORPORATION & AFFILIATES. All rights reserved.
 * SPDX-License-Identifier: Apache-2.0
 *
 * Licensed under the Apache License, Version 2.0 (the "License");
 * you may not use this file except in compliance with the License.
 * You may obtain a copy of the License at
 *
 * http://www.apache.org/licenses/LICENSE-2.0
 *
 * Unless required by applicable law or agreed to in writing, software
 * distributed under the License is distributed on an "AS IS" BASIS,
 * WITHOUT WARRANTIES OR CONDITIONS OF ANY KIND, either express or implied.
 * See the License for the specific language governing permissions and
 * limitations under the License.
 */

#include "morpheus/stages/triton_inference.hpp"

#include "morpheus/messages/memory/inference_memory.hpp"       // for InferenceMemory
#include "morpheus/messages/memory/response_memory_probs.hpp"  // for ResponseMemoryProbs
#include "morpheus/messages/memory/tensor_memory.hpp"          // for TensorMemory::tensor_map_t
#include "morpheus/messages/multi_response_probs.hpp"
#include "morpheus/objects/dev_mem_info.hpp"  // for DevMemInfo
#include "morpheus/objects/tensor.hpp"
#include "morpheus/objects/tensor_object.hpp"  // for TensorIndex, TensorObject
#include "morpheus/objects/triton_in_out.hpp"
#include "morpheus/utilities/matx_util.hpp"
#include "morpheus/utilities/stage_util.hpp"
#include "morpheus/utilities/string_util.hpp"  // for MORPHEUS_CONCAT_STR
#include "morpheus/utilities/type_util.hpp"
#include "morpheus/utilities/type_util_detail.hpp"  // for DataType

#include <cuda_runtime.h>  // for cudaMemcpy, cudaMemcpy2D, cudaMemcpyDeviceToHost, cudaMemcpyHostToDevice
#include <glog/logging.h>
#include <http_client.h>
#include <mrc/cuda/common.hpp>  // for MRC_CHECK_CUDA
#include <nlohmann/json.hpp>
#include <pymrc/node.hpp>
#include <rmm/cuda_stream_view.hpp>  // for cuda_stream_per_thread
#include <rmm/device_buffer.hpp>     // for device_buffer

#include <algorithm>  // for min
#include <cstddef>
#include <cstdint>
#include <exception>
#include <functional>  // for multiplies
#include <memory>
#include <numeric>  // for accumulate
#include <sstream>
#include <stdexcept>    // for runtime_error, out_of_range
#include <type_traits>  // for declval
#include <utility>
// IWYU pragma: no_include <initializer_list>

#define CHECK_TRITON(method) ::InferenceClientStage__check_triton_errors(method, #method, __FILE__, __LINE__);

namespace {
// Component-private free functions.
void InferenceClientStage__check_triton_errors(triton::client::Error status,
                                               const std::string &methodName,
                                               const std::string &filename,
                                               const int &lineNumber)
{
    if (!status.IsOk())
    {
        std::string err_msg = MORPHEUS_CONCAT_STR("Triton Error while executing '"
                                                  << methodName << "'. Error: " + status.Message() << "\n"
                                                  << filename << "(" << lineNumber << ")");
        LOG(ERROR) << err_msg;
        throw std::runtime_error(err_msg);
    }
}

template <typename IndexT>
inline IndexT get_elem_count(const std::vector<IndexT> &shape)
{
    return std::accumulate(shape.begin(), shape.end(), 1, std::multiplies<>());
}
}  // namespace

namespace morpheus {
// Component public implementations
// ************ InferenceClientStage ************************* //
InferenceClientStage::InferenceClientStage(std::string model_name,
                                           std::string server_url,
                                           bool force_convert_inputs,
                                           bool use_shared_memory,
                                           bool needs_logits,
                                           std::map<std::string, std::string> inout_mapping) :
  PythonNode(base_t::op_factory_from_sub_fn(build_operator())),
  m_model_name(std::move(model_name)),
  m_server_url(std::move(server_url)),
  m_force_convert_inputs(force_convert_inputs),
  m_use_shared_memory(use_shared_memory),
  m_needs_logits(needs_logits),
  m_inout_mapping(std::move(inout_mapping)),
  m_options(m_model_name)
{
    // Connect with the server to setup the inputs/outputs
    this->connect_with_server();  // TODO(Devin)
}

InferenceClientStage::subscribe_fn_t InferenceClientStage::build_operator()
{
    return [this](rxcpp::observable<sink_type_t> input, rxcpp::subscriber<source_type_t> output) {
        std::unique_ptr<triton::client::InferenceServerHttpClient> client;

        CHECK_TRITON(triton::client::InferenceServerHttpClient::Create(&client, m_server_url, false));

        return input.subscribe(rxcpp::make_observer<sink_type_t>(
            [this, &output, &client](sink_type_t x) {
                // When our tensor lengths are longer than our dataframe we will need to use the seq_ids
                // array to lookup how the values should map back into the dataframe
                const bool needs_seq_ids = x->mess_count != x->count;
                std::map<std::string, TensorObject> response_outputs;

                // Create the output memory blocks
                for (auto &model_output : m_model_outputs)
                {
                    std::vector<TensorIndex> total_shape{model_output.shape.begin(), model_output.shape.end()};

                    // First dimension will always end up being the number of rows in the dataframe
                    total_shape[0]  = static_cast<TensorIndex>(x->mess_count);
                    auto elem_count = get_elem_count(total_shape);

                    // Create the output memory
                    auto output_buffer = std::make_shared<rmm::device_buffer>(
                        elem_count * model_output.datatype.item_size(), rmm::cuda_stream_per_thread);

                    response_outputs[model_output.mapped_name] = Tensor::create(
                        std::move(output_buffer), model_output.datatype, total_shape, std::vector<TensorIndex>{}, 0);
                }

                // This will be the final output of all mini-batches
                auto response_mem_probs =
                    std::make_shared<ResponseMemoryProbs>(x->mess_count, std::move(response_outputs));
                auto response = std::make_shared<MultiResponseProbsMessage>(x->meta,
                                                                            x->mess_offset,
                                                                            x->mess_count,
                                                                            std::move(response_mem_probs),
                                                                            0,
                                                                            response_mem_probs->count);

                std::unique_ptr<std::vector<int32_t>> host_seq_ids{nullptr};
                if (needs_seq_ids)
                {
                    // Take a copy of the sequence Ids allowing us to map rows in the response to rows in the dataframe
                    // The output tensors we store in `reponse_memory` will all be of the same length as the the
                    // dataframe. seq_ids has three columns, but we are only interested in the first column.
                    auto seq_ids         = x->get_input("seq_ids");
                    const auto item_size = seq_ids.dtype().item_size();

                    host_seq_ids = std::make_unique<std::vector<int32_t>>(x->count);
                    MRC_CHECK_CUDA(cudaMemcpy2D(host_seq_ids->data(),
                                                item_size,
                                                seq_ids.data(),
                                                seq_ids.stride(0) * item_size,
                                                item_size,
                                                host_seq_ids->size(),
                                                cudaMemcpyDeviceToHost));
                }

                for (size_t i = 0; i < x->count; i += m_max_batch_size)
                {
                    triton::client::InferInput *input1;

                    size_t start = i;
                    size_t stop  = std::min(i + m_max_batch_size, x->count);

                    sink_type_t mini_batch_input = x->get_slice(start, stop);

                    size_t out_start = start;
                    size_t out_stop  = stop;
                    if (needs_seq_ids)
                    {
                        out_start = (*host_seq_ids)[out_start];
                        if (out_stop < host_seq_ids->size())
                        {
                            out_stop = (*host_seq_ids)[out_stop];
                        }
                        else
                        {
                            out_stop = x->mess_count;
                        }
                    }

                    source_type_t mini_batch_output = response->get_slice(out_start, out_stop);

                    // Iterate on the model inputs in case the model takes less than what tensors are available
                    std::vector<std::pair<std::shared_ptr<triton::client::InferInput>, std::vector<uint8_t>>>
                        saved_inputs = foreach_map(m_model_inputs, [this, &mini_batch_input](auto const &model_input) {
                            DCHECK(mini_batch_input->memory->has_tensor(model_input.mapped_name))
                                << "Model input '" << model_input.mapped_name << "' not found in InferenceMemory";

                            auto const &inp_tensor = mini_batch_input->get_input(model_input.mapped_name);

                            // Convert to the right type. Make shallow if necessary
                            auto final_tensor = inp_tensor.as_type(model_input.datatype);

                            std::vector<uint8_t> inp_data = final_tensor.get_host_data();

                            // Test
                            triton::client::InferInput *inp_ptr;

                            triton::client::InferInput::Create(&inp_ptr,
                                                               model_input.name,
                                                               {inp_tensor.shape(0), inp_tensor.shape(1)},
                                                               model_input.datatype.triton_str());
                            std::shared_ptr<triton::client::InferInput> inp_shared;
                            inp_shared.reset(inp_ptr);

                            inp_ptr->AppendRaw(inp_data);

                            return std::make_pair(inp_shared, std::move(inp_data));
                        });

                    std::vector<std::shared_ptr<const triton::client::InferRequestedOutput>> saved_outputs =
                        foreach_map(m_model_outputs, [this](auto const &model_output) {
                            // Generate the outputs to be requested.
                            triton::client::InferRequestedOutput *out_ptr;

                            triton::client::InferRequestedOutput::Create(&out_ptr, model_output.name);
                            std::shared_ptr<const triton::client::InferRequestedOutput> out_shared;
                            out_shared.reset(out_ptr);

                            return out_shared;
                        });

                    std::vector<triton::client::InferInput *> inputs =
                        foreach_map(saved_inputs, [](auto x) { return x.first.get(); });

                    std::vector<const triton::client::InferRequestedOutput *> outputs =
                        foreach_map(saved_outputs, [](auto x) { return x.get(); });

                    // this->segment().resources().fiber_pool().enqueue([client, output](){});

                    triton::client::InferResult *results;

                    CHECK_TRITON(client->Infer(&results, m_options, inputs, outputs));

                    for (auto &model_output : m_model_outputs)
                    {
                        std::vector<int64_t> output_shape;

                        CHECK_TRITON(results->Shape(model_output.name, &output_shape));

                        // Make sure we have at least 2 dims
                        while (output_shape.size() < 2)
                        {
                            output_shape.push_back(1);
                        }

                        const uint8_t *output_ptr = nullptr;
                        size_t output_ptr_size    = 0;
                        CHECK_TRITON(results->RawData(model_output.name, &output_ptr, &output_ptr_size));

                        auto output_buffer =
                            std::make_shared<rmm::device_buffer>(output_ptr_size, rmm::cuda_stream_per_thread);

                        MRC_CHECK_CUDA(
                            cudaMemcpy(output_buffer->data(), output_ptr, output_ptr_size, cudaMemcpyHostToDevice));

                        if (needs_seq_ids && output_shape[0] != mini_batch_output->count)
                        {
                            // Since we are working with slices of both the input and the output, the seq_ids have
                            // already been applied to the output's start & stop, so we only need to reduce the
                            // response tensort when the size doesn't match our output
                            std::vector<int64_t> mapped_output_shape{output_shape};
                            mapped_output_shape[0] = mini_batch_output->count;

                            size_t element_count = get_elem_count(output_shape);

                            // Triton results are always in row-major as required by the KServe protocol
                            // https://github.com/kserve/kserve/blob/master/docs/predict-api/v2/required_api.md#tensor-data
                            std::vector<int64_t> stride{output_shape[1], 1};
                            output_buffer = MatxUtil::reduce_max(
                                DevMemInfo{element_count, model_output.datatype.type_id(), output_buffer, 0},
                                *host_seq_ids,
                                mini_batch_input->offset,
                                output_shape,
                                stride,
                                mapped_output_shape);
                            output_shape = std::move(mapped_output_shape);
                        }

                        // If we need to do logits, do that here
                        if (m_needs_logits)
                        {
                            size_t element_count = get_elem_count(output_shape);
                            output_buffer        = MatxUtil::logits(
                                DevMemInfo{element_count, model_output.datatype.type_id(), output_buffer, 0});
                        }

                        mini_batch_output->set_output(
                            model_output.mapped_name,
                            Tensor::create(std::move(output_buffer),
                                           model_output.datatype,
                                           std::vector<TensorIndex>{static_cast<TensorIndex>(output_shape[0]),
                                                                    static_cast<TensorIndex>(output_shape[1])},
                                           std::vector<TensorIndex>{},
                                           0));
                    }
                }
                output.on_next(std::move(response));
            },
            [&](std::exception_ptr error_ptr) { output.on_error(error_ptr); },
            [&]() { output.on_completed(); }));
    };
}

void InferenceClientStage::connect_with_server()
{
    std::string server_url = m_server_url;

    std::unique_ptr<triton::client::InferenceServerHttpClient> client;

    auto result = triton::client::InferenceServerHttpClient::Create(&client, server_url, false);

    // Now load the input/outputs for the model
    bool is_server_live = false;

    triton::client::Error status = client->IsServerLive(&is_server_live);

    if (!status.IsOk())
    {
        if (this->is_default_grpc_port(server_url))
        {
            LOG(WARNING) << "Failed to connect to Triton at '" << m_server_url
                         << "'. Default gRPC port of (8001) was detected but C++ "
                            "InferenceClientStage uses HTTP protocol. Retrying with default HTTP port (8000)";

            // We are using the default gRPC port, try the default HTTP
            std::unique_ptr<triton::client::InferenceServerHttpClient> unique_client;

            auto result = triton::client::InferenceServerHttpClient::Create(&unique_client, server_url, false);

            client = std::move(unique_client);

            status = client->IsServerLive(&is_server_live);
        }
        else if (status.Message().find("Unsupported protocol") != std::string::npos)
        {
            throw std::runtime_error(MORPHEUS_CONCAT_STR(
                "Failed to connect to Triton at '"
                << m_server_url
                << "'. Received 'Unsupported Protocol' error. Are you using the right port? The C++ "
                   "InferenceClientStage uses Triton's HTTP protocol instead of gRPC. Ensure you have "
                   "specified the HTTP port (Default 8000)."));
        }

        if (!status.IsOk())
            throw std::runtime_error(
                MORPHEUS_CONCAT_STR("Unable to connect to Triton at '"
                                    << m_server_url << "'. Check the URL and port and ensure the server is running."));
    }

    // Save this for new clients
    m_server_url = server_url;

    if (!is_server_live)
        throw std::runtime_error("Server is not live");

    bool is_server_ready = false;
    CHECK_TRITON(client->IsServerReady(&is_server_ready));

    if (!is_server_ready)
        throw std::runtime_error("Server is not ready");

    bool is_model_ready = false;
    CHECK_TRITON(client->IsModelReady(&is_model_ready, this->m_model_name));

    if (!is_model_ready)
        throw std::runtime_error("Model is not ready");

    std::string model_metadata_json;
    CHECK_TRITON(client->ModelMetadata(&model_metadata_json, this->m_model_name));

    auto model_metadata = nlohmann::json::parse(model_metadata_json);

    std::string model_config_json;
    CHECK_TRITON(client->ModelConfig(&model_config_json, this->m_model_name));

    auto model_config = nlohmann::json::parse(model_config_json);

    if (model_config.contains("max_batch_size"))
    {
        m_max_batch_size = model_config.at("max_batch_size").get<int>();
    }

    for (auto const &input : model_metadata.at("inputs"))
    {
        auto shape = input.at("shape").get<std::vector<int>>();

        auto dtype = DType::from_triton(input.at("datatype").get<std::string>());

        size_t bytes = dtype.item_size();

        for (auto &y : shape)
        {
            if (y == -1)
            {
                y = m_max_batch_size;
            }

            bytes *= y;
        }

        std::string mapped_name = input.at("name").get<std::string>();

        if (m_inout_mapping.find(mapped_name) != m_inout_mapping.end())
        {
            mapped_name = m_inout_mapping[mapped_name];
        }

        m_model_inputs.push_back(TritonInOut{input.at("name").get<std::string>(),
                                             bytes,
                                             DType::from_triton(input.at("datatype").get<std::string>()),
                                             shape,
                                             mapped_name,
                                             0});
    }

    for (auto const &output : model_metadata.at("outputs"))
    {
        auto shape = output.at("shape").get<std::vector<int>>();

        auto dtype = DType::from_triton(output.at("datatype").get<std::string>());

        size_t bytes = dtype.item_size();

        for (auto &y : shape)
        {
            if (y == -1)
            {
                y = m_max_batch_size;
            }

            bytes *= y;
        }

        std::string mapped_name = output.at("name").get<std::string>();

        if (m_inout_mapping.find(mapped_name) != m_inout_mapping.end())
        {
            mapped_name = m_inout_mapping[mapped_name];
        }

        m_model_outputs.push_back(
            TritonInOut{output.at("name").get<std::string>(), bytes, dtype, shape, mapped_name, 0});
    }
}

bool InferenceClientStage::is_default_grpc_port(std::string &server_url)
{
    // Check if we are the default gRPC port of 8001 and try 8000 for http client instead
    size_t colon_loc = server_url.find_last_of(':');

    if (colon_loc == -1)
    {
        return false;
    }

    // Check if the port matches 8001
    if (server_url.size() < colon_loc + 1 || server_url.substr(colon_loc + 1) != "8001")
    {
        return false;
    }

    // It matches, change to 8000
    server_url = server_url.substr(0, colon_loc) + ":8000";

    return true;
}

// ************ InferenceClientStageInterfaceProxy********* //
std::shared_ptr<mrc::segment::Object<InferenceClientStage>> InferenceClientStageInterfaceProxy::init(
<<<<<<< HEAD
    mrc::segment::Builder &builder,
    const std::string &name,
=======
    mrc::segment::Builder& builder,
    const std::string& name,
>>>>>>> 987e6bfc
    std::string model_name,
    std::string server_url,
    bool force_convert_inputs,
    bool use_shared_memory,
    bool needs_logits,
    std::map<std::string, std::string> inout_mapping)
{
    auto stage = builder.construct_object<InferenceClientStage>(
        name, model_name, server_url, force_convert_inputs, use_shared_memory, needs_logits, inout_mapping);

    return stage;
}
}  // namespace morpheus<|MERGE_RESOLUTION|>--- conflicted
+++ resolved
@@ -475,13 +475,8 @@
 
 // ************ InferenceClientStageInterfaceProxy********* //
 std::shared_ptr<mrc::segment::Object<InferenceClientStage>> InferenceClientStageInterfaceProxy::init(
-<<<<<<< HEAD
-    mrc::segment::Builder &builder,
-    const std::string &name,
-=======
     mrc::segment::Builder& builder,
     const std::string& name,
->>>>>>> 987e6bfc
     std::string model_name,
     std::string server_url,
     bool force_convert_inputs,
