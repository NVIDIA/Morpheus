--- conflicted
+++ resolved
@@ -18,21 +18,6 @@
 #include "morpheus/stages/triton_inference.hpp"
 
 #include "morpheus/messages/memory/response_memory_probs.hpp"  // for ResponseMemoryProbs
-<<<<<<< HEAD
-#include "morpheus/messages/memory/tensor_memory.hpp"          // for TensorMemory::tensor_map_t
-#include "morpheus/messages/multi_response_probs.hpp"
-#include "morpheus/objects/dev_mem_info.hpp"  // for DevMemInfo
-#include "morpheus/objects/dtype.hpp"         // for DType
-#include "morpheus/objects/rmm_tensor.hpp"
-#include "morpheus/objects/tensor.hpp"
-#include "morpheus/objects/tensor_object.hpp"  // for TensorIndex, TensorObject
-#include "morpheus/objects/triton_in_out.hpp"
-#include "morpheus/utilities/cupy_util.hpp"
-#include "morpheus/utilities/matx_util.hpp"
-#include "morpheus/utilities/stage_util.hpp"  // for foreach_map
-#include "morpheus/utilities/string_util.hpp"  // for MORPHEUS_CONCAT_STR
-#include "morpheus/utilities/tensor_util.hpp"  // for get_elem_count
-=======
 #include "morpheus/messages/memory/tensor_memory.hpp"          // for TensorMemory
 #include "morpheus/messages/multi_response_probs.hpp"          // for MultiResponseProbsMessage
 #include "morpheus/objects/dev_mem_info.hpp"                   // for DevMemInfo
@@ -46,7 +31,6 @@
 #include "morpheus/utilities/stage_util.hpp"                   // for foreach_map
 #include "morpheus/utilities/string_util.hpp"                  // for MORPHEUS_CONCAT_STR
 #include "morpheus/utilities/tensor_util.hpp"                  // for get_elem_count
->>>>>>> e3c6f52f
 
 #include <cuda_runtime.h>  // for cudaMemcpy, cudaMemcpy2D, cudaMemcpyDeviceToHost, cudaMemcpyHostToDevice
 #include <cudf/types.hpp>
@@ -74,10 +58,6 @@
 namespace {
 
 using namespace morpheus;
-<<<<<<< HEAD
-using tensor_map_t = CupyUtil::tensor_map_t;
-=======
->>>>>>> e3c6f52f
 using buffer_map_t = std::map<std::string, std::shared_ptr<rmm::device_buffer>>;
 
 // Component-private free functions.
