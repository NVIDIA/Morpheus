--- conflicted
+++ resolved
@@ -28,7 +28,7 @@
 #include "morpheus/objects/tensor_object.hpp"  // for TensorIndex, TensorObject
 #include "morpheus/objects/triton_in_out.hpp"
 #include "morpheus/utilities/matx_util.hpp"
-#include "morpheus/utilities/stage_util.hpp"  // for foreach_map
+#include "morpheus/utilities/stage_util.hpp"   // for foreach_map
 #include "morpheus/utilities/string_util.hpp"  // for MORPHEUS_CONCAT_STR
 #include "morpheus/utilities/tensor_util.hpp"  // for get_elem_count
 
@@ -58,11 +58,8 @@
 namespace {
 
 using namespace morpheus;
-<<<<<<< HEAD
-=======
 using tensor_map_t = TensorMemory::tensor_map_t;
 using buffer_map_t = std::map<std::string, std::shared_ptr<rmm::device_buffer>>;
->>>>>>> ffc9aa01
 
 // Component-private free functions.
 void InferenceClientStage__check_triton_errors(triton::client::Error status,
@@ -80,19 +77,11 @@
     }
 }
 
-<<<<<<< HEAD
-std::map<std::string, TensorObject> build_response_outputs(std::size_t count,
-                                                           const std::vector<TritonInOut>& model_outputs)
-{
-    std::map<std::string, TensorObject> response_outputs;
-
-=======
 void build_output_tensors(std::size_t count,
                           const std::vector<TritonInOut>& model_outputs,
                           buffer_map_t& output_buffers,
                           tensor_map_t& output_tensors)
 {
->>>>>>> ffc9aa01
     // Create the output memory blocks
     for (auto& model_output : model_outputs)
     {
@@ -106,16 +95,6 @@
         auto output_buffer = std::make_shared<rmm::device_buffer>(elem_count * model_output.datatype.item_size(),
                                                                   rmm::cuda_stream_per_thread);
 
-<<<<<<< HEAD
-        // Triton results are always in row-major as required by the KServe protocol
-        // https://github.com/kserve/kserve/blob/master/docs/predict-api/v2/required_api.md#tensor-data
-        std::vector<TensorIndex> stride{total_shape[1], 1};
-        response_outputs[model_output.mapped_name] =
-            Tensor::create(std::move(output_buffer), model_output.datatype, total_shape, stride, 0);
-    }
-
-    return response_outputs;
-=======
         output_buffers[model_output.mapped_name] = output_buffer;
 
         // Triton results are always in row-major as required by the KServe protocol
@@ -124,7 +103,6 @@
         output_tensors[model_output.mapped_name] =
             Tensor::create(std::move(output_buffer), model_output.datatype, total_shape, stride, 0);
     }
->>>>>>> ffc9aa01
 }
 
 std::vector<int32_t> get_seq_ids(const InferenceClientStage::sink_type_t& message)
@@ -185,27 +163,17 @@
     return out_shared;
 }
 
-<<<<<<< HEAD
-void reduce_outputs(const InferenceClientStage::sink_type_t& x, std::map<std::string, TensorObject>& response_outputs)
-=======
 void reduce_outputs(const InferenceClientStage::sink_type_t& x,
                     buffer_map_t& output_buffers,
                     tensor_map_t& output_tensors)
->>>>>>> ffc9aa01
 {
     // When our tensor lengths are longer than our dataframe we will need to use the seq_ids array to
     // lookup how the values should map back into the dataframe.
     auto host_seq_ids = get_seq_ids(x);
 
-<<<<<<< HEAD
-    std::map<std::string, TensorObject> reduced_outputs;
-
-    for (const auto& output : response_outputs)
-=======
     tensor_map_t reduced_outputs;
 
     for (const auto& output : output_tensors)
->>>>>>> ffc9aa01
     {
         DCHECK(std::dynamic_pointer_cast<RMMTensor>(output.second.get_tensor()) != nullptr);
         auto tensor = std::static_pointer_cast<RMMTensor>(output.second.get_tensor());
@@ -227,19 +195,11 @@
         std::vector<std::size_t> reduced_shape{tensor_shape};
         reduced_shape[0] = x->mess_count;
 
-<<<<<<< HEAD
-        auto reduced_buffer =
-            MatxUtil::reduce_max(DevMemInfo{tensor->get_buffer(), tensor->dtype(), tensor_shape, tensor_stride},
-                                 host_seq_ids,
-                                 0,
-                                 reduced_shape);
-=======
         auto& buffer        = output_buffers[output.first];
         auto reduced_buffer = MatxUtil::reduce_max(
             DevMemInfo{buffer, tensor->dtype(), tensor_shape, tensor_stride}, host_seq_ids, 0, reduced_shape);
 
         output_buffers[output.first] = reduced_buffer;
->>>>>>> ffc9aa01
 
         reduced_outputs[output.first] =
             Tensor::create(std::move(reduced_buffer),
@@ -249,16 +209,6 @@
                            0);
     }
 
-<<<<<<< HEAD
-    response_outputs = std::move(reduced_outputs);
-}
-
-void apply_logits(std::map<std::string, TensorObject>& response_outputs)
-{
-    std::map<std::string, TensorObject> logit_outputs;
-
-    for (const auto& output : response_outputs)
-=======
     output_tensors = std::move(reduced_outputs);
 }
 
@@ -267,7 +217,6 @@
     tensor_map_t logit_outputs;
 
     for (const auto& output : output_tensors)
->>>>>>> ffc9aa01
     {
         DCHECK(std::dynamic_pointer_cast<RMMTensor>(output.second.get_tensor()) != nullptr);
         auto input_tensor = std::static_pointer_cast<RMMTensor>(output.second.get_tensor());
@@ -286,26 +235,17 @@
         std::vector<std::size_t> input_stride(stride.size());
         std::copy(stride.cbegin(), stride.cend(), input_stride.begin());
 
-<<<<<<< HEAD
-        auto output_buffer =
-            MatxUtil::logits(DevMemInfo{input_tensor->get_buffer(), input_tensor->dtype(), input_shape, input_stride});
-=======
         auto& buffer = output_buffers[output.first];
 
         auto output_buffer = MatxUtil::logits(DevMemInfo{buffer, input_tensor->dtype(), input_shape, input_stride});
 
         output_buffers[output.first] = output_buffer;
->>>>>>> ffc9aa01
 
         // For logits the input and output shapes will be the same
         logit_outputs[output.first] = Tensor::create(std::move(output_buffer), input_tensor->dtype(), shape, stride, 0);
     }
 
-<<<<<<< HEAD
-    response_outputs = std::move(logit_outputs);
-=======
     output_tensors = std::move(logit_outputs);
->>>>>>> ffc9aa01
 }
 
 }  // namespace
@@ -346,14 +286,9 @@
                 // input is too large and needs to be broken up in chunks in the pre-process stage. When this is the
                 // case we will reduce the rows in the response outputs such that we have a single response for each
                 // row int he dataframe.
-<<<<<<< HEAD
-                std::map<std::string, TensorObject> response_outputs =
-                    build_response_outputs(x->count, m_model_outputs);
-=======
                 tensor_map_t output_tensors;
                 buffer_map_t output_buffers;
                 build_output_tensors(x->count, m_model_outputs, output_buffers, output_tensors);
->>>>>>> ffc9aa01
 
                 for (size_t start = 0; start < x->count; start += m_max_batch_size)
                 {
@@ -401,11 +336,7 @@
                         size_t output_ptr_size    = 0;
                         CHECK_TRITON(results->RawData(model_output.name, &output_ptr, &output_ptr_size));
 
-<<<<<<< HEAD
-                        auto output_tensor = response_outputs[model_output.mapped_name].slice(
-=======
                         auto output_tensor = output_tensors[model_output.mapped_name].slice(
->>>>>>> ffc9aa01
                             {static_cast<cudf::size_type>(start), 0}, {static_cast<cudf::size_type>(stop), -1});
 
                         DCHECK_EQ(stop - start, output_shape[0]);
@@ -418,30 +349,18 @@
 
                 if (x->mess_count != x->count)
                 {
-<<<<<<< HEAD
-                    reduce_outputs(x, response_outputs);
-=======
                     reduce_outputs(x, output_buffers, output_tensors);
->>>>>>> ffc9aa01
                 }
 
                 // If we need to do logits, do that here
                 if (m_needs_logits)
                 {
-<<<<<<< HEAD
-                    apply_logits(response_outputs);
-=======
                     apply_logits(output_buffers, output_tensors);
->>>>>>> ffc9aa01
                 }
 
                 // Final output of all mini-batches
                 auto response_mem_probs =
-<<<<<<< HEAD
-                    std::make_shared<ResponseMemoryProbs>(x->mess_count, std::move(response_outputs));
-=======
                     std::make_shared<ResponseMemoryProbs>(x->mess_count, std::move(output_tensors));
->>>>>>> ffc9aa01
                 auto response = std::make_shared<MultiResponseProbsMessage>(x->meta,
                                                                             x->mess_offset,
                                                                             x->mess_count,
