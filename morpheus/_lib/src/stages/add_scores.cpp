--- conflicted
+++ resolved
@@ -17,12 +17,8 @@
 
 #include "morpheus/stages/add_scores.hpp"
 
-<<<<<<< HEAD
-#include "morpheus/objects/tensor_object.hpp"  // for TensorIndex, TensorObject
-=======
 #include "morpheus/objects/tensor_object.hpp"  // for TensorObject
 #include "morpheus/types.hpp"                  // for TensorIndex
->>>>>>> 193f89e6
 
 #include <glog/logging.h>
 
