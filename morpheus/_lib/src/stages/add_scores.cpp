--- conflicted
+++ resolved
@@ -17,13 +17,8 @@
 
 #include "morpheus/stages/add_scores.hpp"
 
-<<<<<<< HEAD
-#include "morpheus/objects/tensor.hpp"
 #include "morpheus/objects/tensor_object.hpp"  // for TensorObject
 #include "morpheus/types.hpp"                  // for TensorIndex
-=======
-#include "morpheus/objects/tensor_object.hpp"  // for TensorIndex, TensorObject
->>>>>>> c41a3579
 
 #include <glog/logging.h>
 
