--- conflicted
+++ resolved
@@ -150,11 +150,7 @@
 
 // ************ FilterDetectionStageInterfaceProxy ************* //
 std::shared_ptr<mrc::segment::Object<FilterDetectionsStage>> FilterDetectionStageInterfaceProxy::init(
-<<<<<<< HEAD
-    mrc::segment::Builder &builder, const std::string &name, float threshold, bool copy)
-=======
     mrc::segment::Builder& builder, const std::string& name, float threshold, bool copy)
->>>>>>> 987e6bfc
 {
     auto stage = builder.construct_object<FilterDetectionsStage>(name, threshold, copy);
 
