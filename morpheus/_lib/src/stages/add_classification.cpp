--- conflicted
+++ resolved
@@ -17,22 +17,7 @@
 
 #include "morpheus/stages/add_classification.hpp"
 
-<<<<<<< HEAD
-#include "morpheus/objects/dtype.hpp"          // for DType
-#include "morpheus/objects/tensor.hpp"         // for Tensor::create
-#include "morpheus/objects/tensor_object.hpp"  // for TensorObject
-#include "morpheus/types.hpp"                  // for TensorIndex
-#include "morpheus/utilities/matx_util.hpp"    // for MatxUtil::threshold
-#include "morpheus/utilities/tensor_util.hpp"  // for TensorUtils::get_element_stride
-
-#include <glog/logging.h>
-
 #include <cstddef>
-#include <exception>
-#include <functional>  // for function
-=======
-#include <cstddef>
->>>>>>> 940cd8c9
 #include <memory>
 #include <optional>
 #include <utility>  // for move
@@ -43,69 +28,9 @@
 
 // Component public implementations
 // ************ AddClassificationStage **************************** //
-<<<<<<< HEAD
-AddClassificationsStage::AddClassificationsStage(float threshold,
-                                                 std::size_t num_class_labels,
-                                                 std::map<std::size_t, std::string> idx2label) :
-  PythonNode(base_t::op_factory_from_sub_fn(build_operator())),
-  m_threshold(threshold),
-  m_num_class_labels(num_class_labels),
-  m_idx2label(std::move(idx2label))
-{
-    CHECK(m_idx2label.size() <= m_num_class_labels) << "idx2label should represent a subset of the class_labels";
-}
-
-AddClassificationsStage::subscribe_fn_t AddClassificationsStage::build_operator()
-{
-    return [this](rxcpp::observable<sink_type_t> input, rxcpp::subscriber<source_type_t> output) {
-        return input.subscribe(rxcpp::make_observer<sink_type_t>(
-            [this, &output](sink_type_t x) {
-                const auto& probs = x->get_probs();
-                const auto& shape = probs.get_shape();
-
-                // Depending on the input the stride is given in bytes or elements, convert to elements
-                auto stride = TensorUtils::get_element_stride(probs.get_stride());
-
-                CHECK(shape.size() == 2 && shape[1] == m_num_class_labels)
-                    << "Label count does not match output of model. Label count: " << m_num_class_labels
-                    << ", Model output: " << shape[1];
-
-                const auto num_rows    = shape[0];
-                const auto num_columns = shape[1];
-
-                auto thresh_bool_buffer = MatxUtil::threshold(
-                    {probs.data(), probs.dtype(), probs.get_memory(), probs.get_shape(), probs.get_stride()},
-                    m_threshold,
-                    false);
-
-                auto tensor_obj = Tensor::create(thresh_bool_buffer, DType::create<bool>(), shape, stride);
-
-                std::vector<std::string> columns(m_idx2label.size());
-                std::vector<TensorObject> tensors(m_idx2label.size());
-
-                std::size_t i = 0;
-                for (const auto& [column_num, column_name] : m_idx2label)
-                {
-                    columns[i] = column_name;
-                    tensors[i] = tensor_obj.slice({0, static_cast<TensorIndex>(column_num)},
-                                                  {num_rows, static_cast<TensorIndex>(column_num + 1)});
-
-                    ++i;
-                }
-
-                x->set_meta(columns, tensors);
-
-                output.on_next(x);
-            },
-            [&](std::exception_ptr error_ptr) { output.on_error(error_ptr); },
-            [&]() { output.on_completed(); }));
-    };
-}
-=======
 AddClassificationsStage::AddClassificationsStage(std::map<std::size_t, std::string> idx2label, float threshold) :
   AddScoresStageBase(std::move(idx2label), threshold)
 {}
->>>>>>> 940cd8c9
 
 // ************ AddClassificationStageInterfaceProxy ************* //
 std::shared_ptr<mrc::segment::Object<AddClassificationsStage>> AddClassificationStageInterfaceProxy::init(
