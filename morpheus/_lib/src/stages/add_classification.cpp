--- conflicted
+++ resolved
@@ -17,8 +17,8 @@
 
 #include "morpheus/stages/add_classification.hpp"
 
-#include "morpheus/objects/dtype.hpp"         // for DType
-#include "morpheus/objects/tensor.hpp"        // for Tensor::create
+#include "morpheus/objects/dtype.hpp"          // for DType
+#include "morpheus/objects/tensor.hpp"         // for Tensor::create
 #include "morpheus/objects/tensor_object.hpp"  // for TensorObject
 #include "morpheus/types.hpp"                  // for TensorIndex
 #include "morpheus/utilities/matx_util.hpp"    // for MatxUtil::threshold
@@ -26,10 +26,6 @@
 
 #include <glog/logging.h>
 
-<<<<<<< HEAD
-#include <algorithm>  // for copy
-=======
->>>>>>> 193f89e6
 #include <cstddef>
 #include <exception>
 #include <functional>  // for function
