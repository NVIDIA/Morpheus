/**
 * SPDX-FileCopyrightText: Copyright (c) 2021-2023, NVIDIA CORPORATION & AFFILIATES. All rights reserved.
 * SPDX-License-Identifier: Apache-2.0
 *
 * Licensed under the Apache License, Version 2.0 (the "License");
 * you may not use this file except in compliance with the License.
 * You may obtain a copy of the License at
 *
 * http://www.apache.org/licenses/LICENSE-2.0
 *
 * Unless required by applicable law or agreed to in writing, software
 * distributed under the License is distributed on an "AS IS" BASIS,
 * WITHOUT WARRANTIES OR CONDITIONS OF ANY KIND, either express or implied.
 * See the License for the specific language governing permissions and
 * limitations under the License.
 */

<<<<<<< HEAD
#include "morpheus/io/data_loader_registry.hpp"
#include "morpheus/io/loaders/all.hpp"
#include "morpheus/objects/dtype.hpp"  // for TypeId
=======
#include "morpheus/io/deserializers.hpp"  // for read_file_to_df
#include "morpheus/objects/dtype.hpp"     // for TypeId
>>>>>>> 5bae77f6
#include "morpheus/objects/fiber_queue.hpp"
#include "morpheus/objects/file_types.hpp"  // for FileTypes, determine_file_type
#include "morpheus/objects/filter_source.hpp"
#include "morpheus/objects/tensor_object.hpp"  // for TensorObject
#include "morpheus/objects/wrapped_tensor.hpp"
#include "morpheus/utilities/cudf_util.hpp"
#include "morpheus/version.hpp"

<<<<<<< HEAD
#include <mrc/utils/string_utils.hpp>
#include <pybind11/functional.h>
=======
#include <pybind11/attr.h>
>>>>>>> 5bae77f6
#include <pybind11/pybind11.h>
#include <pybind11/stl.h>

#include <memory>
#include <string>

namespace morpheus {
namespace py = pybind11;

PYBIND11_MODULE(common, _module)
{
    _module.doc() = R"pbdoc(
        -----------------------
        .. currentmodule:: morpheus.common
        .. autosummary::
           :toctree: _generate
        )pbdoc";

    // Load the cudf helpers
    CudfHelper::load();

<<<<<<< HEAD
    LoaderRegistry::register_factory_fn(
        "file", [](nlohmann::json config) { return std::make_unique<FileDataLoader>(config); }, false);
    LoaderRegistry::register_factory_fn(
        "grpc", [](nlohmann::json config) { return std::make_unique<GRPCDataLoader>(config); }, false);
    LoaderRegistry::register_factory_fn(
        "payload", [](nlohmann::json config) { return std::make_unique<PayloadDataLoader>(config); }, false);
    LoaderRegistry::register_factory_fn(
        "rest", [](nlohmann::json config) { return std::make_unique<RESTDataLoader>(config); }, false);

    py::class_<LoaderRegistry, std::shared_ptr<LoaderRegistry>>(_module, "DataLoaderRegistry")
        .def_static("contains", &LoaderRegistry::contains, py::arg("name"))
        .def_static("list", &LoaderRegistry::list)
        .def_static("register_loader",
                    &LoaderRegistryProxy::register_proxy_factory_fn,
                    py::arg("name"),
                    py::arg("loader"),
                    py::arg("throw_if_exists") = true)
        .def_static("unregister_loader",
                    &LoaderRegistry::unregister_factory_fn,
                    py::arg("name"),
                    py::arg("throw_if_not_exists") = true);

    py::class_<TensorObject>(_module, "Tensor")
        .def_property_readonly("__cuda_array_interface__", &TensorObjectInterfaceProxy::cuda_array_interface);
=======
    py::class_<TensorObject>(m, "Tensor")
        .def_property_readonly("__cuda_array_interface__", &TensorObjectInterfaceProxy::cuda_array_interface)
        // No need to keep_alive here since cupy arrays have an owner object
        .def("to_cupy", &TensorObjectInterfaceProxy::to_cupy)
        // Need to set keep_alive here to keep the cupy array alive as long as the Tensor is
        .def_static("from_cupy", &TensorObjectInterfaceProxy::from_cupy, py::keep_alive<0, 1>());
>>>>>>> 5bae77f6

    py::class_<FiberQueue, std::shared_ptr<FiberQueue>>(_module, "FiberQueue")
        .def(py::init<>(&FiberQueueInterfaceProxy::init), py::arg("max_size"))
        .def("get", &FiberQueueInterfaceProxy::get, py::arg("block") = true, py::arg("timeout") = 0.0)
        .def("put", &FiberQueueInterfaceProxy::put, py::arg("item"), py::arg("block") = true, py::arg("timeout") = 0.0)
        .def("close", &FiberQueueInterfaceProxy::close);

    py::enum_<TypeId>(_module, "TypeId", "Supported Morpheus types")
        .value("EMPTY", TypeId::EMPTY)
        .value("INT8", TypeId::INT8)
        .value("INT16", TypeId::INT16)
        .value("INT32", TypeId::INT32)
        .value("INT64", TypeId::INT64)
        .value("UINT8", TypeId::UINT8)
        .value("UINT16", TypeId::UINT16)
        .value("UINT32", TypeId::UINT32)
        .value("UINT64", TypeId::UINT64)
        .value("FLOAT32", TypeId::FLOAT32)
        .value("FLOAT64", TypeId::FLOAT64)
        .value("BOOL8", TypeId::BOOL8)
        .value("STRING", TypeId::STRING);

    _module.def("tyepid_to_numpy_str", [](TypeId tid) { return DType(tid).type_str(); });

    // TODO(Devin): Add support for other file types (e.g. parquet, etc.)
    py::enum_<FileTypes>(_module,
                         "FileTypes",
                         "The type of files that the `FileSourceStage` can read and `WriteToFileStage` can write. Use "
                         "'auto' to determine from the file extension.")
        .value("Auto", FileTypes::Auto)
        .value("JSON", FileTypes::JSON)
        .value("CSV", FileTypes::CSV);

<<<<<<< HEAD
    _module.def("determine_file_type", &FileTypesInterfaceProxy::determine_file_type);
=======
    m.def("determine_file_type", &determine_file_type, py::arg("filename"));
    m.def("read_file_to_df", &read_file_to_df, py::arg("filename"), py::arg("file_type") = FileTypes::Auto);
>>>>>>> 5bae77f6

    py::enum_<FilterSource>(
        _module, "FilterSource", "Enum to indicate which source the FilterDetectionsStage should operate on.")
        .value("Auto", FilterSource::Auto)
        .value("TENSOR", FilterSource::TENSOR)
        .value("DATAFRAME", FilterSource::DATAFRAME);

    _module.attr("__version__") =
        MRC_CONCAT_STR(morpheus_VERSION_MAJOR << "." << morpheus_VERSION_MINOR << "." << morpheus_VERSION_PATCH);
}
}  // namespace morpheus<|MERGE_RESOLUTION|>--- conflicted
+++ resolved
@@ -15,14 +15,11 @@
  * limitations under the License.
  */
 
-<<<<<<< HEAD
 #include "morpheus/io/data_loader_registry.hpp"
+#include "morpheus/io/deserializers.hpp"  // for read_file_to_df
 #include "morpheus/io/loaders/all.hpp"
+#include "morpheus/messages/control.hpp"
 #include "morpheus/objects/dtype.hpp"  // for TypeId
-=======
-#include "morpheus/io/deserializers.hpp"  // for read_file_to_df
-#include "morpheus/objects/dtype.hpp"     // for TypeId
->>>>>>> 5bae77f6
 #include "morpheus/objects/fiber_queue.hpp"
 #include "morpheus/objects/file_types.hpp"  // for FileTypes, determine_file_type
 #include "morpheus/objects/filter_source.hpp"
@@ -31,14 +28,12 @@
 #include "morpheus/utilities/cudf_util.hpp"
 #include "morpheus/version.hpp"
 
-<<<<<<< HEAD
 #include <mrc/utils/string_utils.hpp>
+#include <pybind11/attr.h>
 #include <pybind11/functional.h>
-=======
-#include <pybind11/attr.h>
->>>>>>> 5bae77f6
 #include <pybind11/pybind11.h>
 #include <pybind11/stl.h>
+#include <pymrc/utils.hpp>  // for pymrc::import
 
 #include <memory>
 #include <string>
@@ -58,7 +53,6 @@
     // Load the cudf helpers
     CudfHelper::load();
 
-<<<<<<< HEAD
     LoaderRegistry::register_factory_fn(
         "file", [](nlohmann::json config) { return std::make_unique<FileDataLoader>(config); }, false);
     LoaderRegistry::register_factory_fn(
@@ -68,29 +62,12 @@
     LoaderRegistry::register_factory_fn(
         "rest", [](nlohmann::json config) { return std::make_unique<RESTDataLoader>(config); }, false);
 
-    py::class_<LoaderRegistry, std::shared_ptr<LoaderRegistry>>(_module, "DataLoaderRegistry")
-        .def_static("contains", &LoaderRegistry::contains, py::arg("name"))
-        .def_static("list", &LoaderRegistry::list)
-        .def_static("register_loader",
-                    &LoaderRegistryProxy::register_proxy_factory_fn,
-                    py::arg("name"),
-                    py::arg("loader"),
-                    py::arg("throw_if_exists") = true)
-        .def_static("unregister_loader",
-                    &LoaderRegistry::unregister_factory_fn,
-                    py::arg("name"),
-                    py::arg("throw_if_not_exists") = true);
-
     py::class_<TensorObject>(_module, "Tensor")
-        .def_property_readonly("__cuda_array_interface__", &TensorObjectInterfaceProxy::cuda_array_interface);
-=======
-    py::class_<TensorObject>(m, "Tensor")
         .def_property_readonly("__cuda_array_interface__", &TensorObjectInterfaceProxy::cuda_array_interface)
         // No need to keep_alive here since cupy arrays have an owner object
         .def("to_cupy", &TensorObjectInterfaceProxy::to_cupy)
         // Need to set keep_alive here to keep the cupy array alive as long as the Tensor is
         .def_static("from_cupy", &TensorObjectInterfaceProxy::from_cupy, py::keep_alive<0, 1>());
->>>>>>> 5bae77f6
 
     py::class_<FiberQueue, std::shared_ptr<FiberQueue>>(_module, "FiberQueue")
         .def(py::init<>(&FiberQueueInterfaceProxy::init), py::arg("max_size"))
@@ -113,9 +90,6 @@
         .value("BOOL8", TypeId::BOOL8)
         .value("STRING", TypeId::STRING);
 
-    _module.def("tyepid_to_numpy_str", [](TypeId tid) { return DType(tid).type_str(); });
-
-    // TODO(Devin): Add support for other file types (e.g. parquet, etc.)
     py::enum_<FileTypes>(_module,
                          "FileTypes",
                          "The type of files that the `FileSourceStage` can read and `WriteToFileStage` can write. Use "
@@ -124,12 +98,9 @@
         .value("JSON", FileTypes::JSON)
         .value("CSV", FileTypes::CSV);
 
-<<<<<<< HEAD
-    _module.def("determine_file_type", &FileTypesInterfaceProxy::determine_file_type);
-=======
-    m.def("determine_file_type", &determine_file_type, py::arg("filename"));
-    m.def("read_file_to_df", &read_file_to_df, py::arg("filename"), py::arg("file_type") = FileTypes::Auto);
->>>>>>> 5bae77f6
+    _module.def("tyepid_to_numpy_str", [](TypeId tid) { return DType(tid).type_str(); });
+    _module.def("determine_file_type", &determine_file_type, py::arg("filename"));
+    _module.def("read_file_to_df", &read_file_to_df, py::arg("filename"), py::arg("file_type") = FileTypes::Auto);
 
     py::enum_<FilterSource>(
         _module, "FilterSource", "Enum to indicate which source the FilterDetectionsStage should operate on.")
