/**
 * SPDX-FileCopyrightText: Copyright (c) 2021-2023, NVIDIA CORPORATION & AFFILIATES. All rights reserved.
 * SPDX-License-Identifier: Apache-2.0
 *
 * Licensed under the Apache License, Version 2.0 (the "License");
 * you may not use this file except in compliance with the License.
 * You may obtain a copy of the License at
 *
 * http://www.apache.org/licenses/LICENSE-2.0
 *
 * Unless required by applicable law or agreed to in writing, software
 * distributed under the License is distributed on an "AS IS" BASIS,
 * WITHOUT WARRANTIES OR CONDITIONS OF ANY KIND, either express or implied.
 * See the License for the specific language governing permissions and
 * limitations under the License.
 */

#include "morpheus/messages/memory/inference_memory.hpp"
#include "morpheus/messages/memory/inference_memory_fil.hpp"
#include "morpheus/messages/memory/inference_memory_nlp.hpp"
#include "morpheus/messages/memory/response_memory.hpp"
#include "morpheus/messages/memory/response_memory_probs.hpp"
#include "morpheus/messages/memory/tensor_memory.hpp"
#include "morpheus/messages/meta.hpp"
#include "morpheus/messages/multi.hpp"
#include "morpheus/messages/multi_inference.hpp"
#include "morpheus/messages/multi_inference_fil.hpp"
#include "morpheus/messages/multi_inference_nlp.hpp"
#include "morpheus/messages/multi_response.hpp"
#include "morpheus/messages/multi_response_probs.hpp"
#include "morpheus/messages/multi_tensor.hpp"
#include "morpheus/objects/data_table.hpp"
#include "morpheus/objects/mutable_table_ctx_mgr.hpp"
#include "morpheus/utilities/cudf_util.hpp"
#include "morpheus/utilities/cupy_util.hpp"  // for CupyUtil

#include <boost/fiber/future/future.hpp>
#include <mrc/channel/status.hpp>  // for Status
#include <mrc/edge/edge_connector.hpp>
#include <mrc/node/rx_sink_base.hpp>
#include <mrc/node/rx_source_base.hpp>
#include <mrc/types.hpp>
#include <pybind11/detail/common.h>
#include <pybind11/functional.h>  // IWYU pragma: keep
#include <pybind11/pybind11.h>
#include <pybind11/pytypes.h>
#include <pybind11/stl.h>  // IWYU pragma: keep
#include <pymrc/port_builders.hpp>
#include <pymrc/utils.hpp>  // for pymrc::import
#include <rxcpp/rx.hpp>

#include <cstddef>
#include <filesystem>
#include <map>
#include <memory>
#include <string>
#include <vector>

namespace morpheus {

namespace fs = std::filesystem;
namespace py = pybind11;

// Define the pybind11 module m, as 'pipeline'.
PYBIND11_MODULE(messages, m)
{
    m.doc() = R"pbdoc(
        -----------------------
        .. currentmodule:: morpheus.messages
        .. autosummary::
           :toctree: _generate

        )pbdoc";

    // Load the cudf helpers
    load_cudf_helpers();

    mrc::pymrc::import(m, "cupy");
    mrc::pymrc::import(m, "morpheus._lib.common");

    // Required for SegmentObject
    mrc::pymrc::import(m, "mrc.core.node");

    // Allows python objects to keep DataTable objects alive
    py::class_<IDataTable, std::shared_ptr<IDataTable>>(m, "DataTable");

    mrc::pymrc::PortBuilderUtil::register_port_util<std::shared_ptr<MessageMeta>>();
    mrc::pymrc::PortBuilderUtil::register_port_util<std::shared_ptr<MultiMessage>>();
    mrc::pymrc::PortBuilderUtil::register_port_util<std::shared_ptr<MultiTensorMessage>>();
    mrc::pymrc::PortBuilderUtil::register_port_util<std::shared_ptr<MultiInferenceMessage>>();
    mrc::pymrc::PortBuilderUtil::register_port_util<std::shared_ptr<MultiInferenceFILMessage>>();
    mrc::pymrc::PortBuilderUtil::register_port_util<std::shared_ptr<MultiInferenceNLPMessage>>();
    mrc::pymrc::PortBuilderUtil::register_port_util<std::shared_ptr<MultiResponseMessage>>();
    mrc::pymrc::PortBuilderUtil::register_port_util<std::shared_ptr<MultiResponseProbsMessage>>();

    // EdgeConnectors for derived classes of MultiMessage to MultiMessage
    mrc::edge::EdgeConnector<std::shared_ptr<morpheus::MultiTensorMessage>,
                             std::shared_ptr<morpheus::MultiMessage>>::register_converter();

    mrc::edge::EdgeConnector<std::shared_ptr<morpheus::MultiInferenceMessage>,
                             std::shared_ptr<morpheus::MultiTensorMessage>>::register_converter();

    mrc::edge::EdgeConnector<std::shared_ptr<morpheus::MultiInferenceMessage>,
                             std::shared_ptr<morpheus::MultiMessage>>::register_converter();

    mrc::edge::EdgeConnector<std::shared_ptr<morpheus::MultiInferenceFILMessage>,
                             std::shared_ptr<morpheus::MultiInferenceMessage>>::register_converter();

    mrc::edge::EdgeConnector<std::shared_ptr<morpheus::MultiInferenceFILMessage>,
                             std::shared_ptr<morpheus::MultiTensorMessage>>::register_converter();

    mrc::edge::EdgeConnector<std::shared_ptr<morpheus::MultiInferenceFILMessage>,
                             std::shared_ptr<morpheus::MultiMessage>>::register_converter();

    mrc::edge::EdgeConnector<std::shared_ptr<morpheus::MultiInferenceNLPMessage>,
                             std::shared_ptr<morpheus::MultiInferenceMessage>>::register_converter();

    mrc::edge::EdgeConnector<std::shared_ptr<morpheus::MultiInferenceNLPMessage>,
                             std::shared_ptr<morpheus::MultiTensorMessage>>::register_converter();

    mrc::edge::EdgeConnector<std::shared_ptr<morpheus::MultiInferenceNLPMessage>,
                             std::shared_ptr<morpheus::MultiMessage>>::register_converter();

    mrc::edge::EdgeConnector<std::shared_ptr<morpheus::MultiResponseMessage>,
                             std::shared_ptr<morpheus::MultiMessage>>::register_converter();

    mrc::edge::EdgeConnector<std::shared_ptr<morpheus::MultiResponseMessage>,
                             std::shared_ptr<morpheus::MultiTensorMessage>>::register_converter();

    mrc::edge::EdgeConnector<std::shared_ptr<morpheus::MultiResponseProbsMessage>,
                             std::shared_ptr<morpheus::MultiResponseMessage>>::register_converter();

    mrc::edge::EdgeConnector<std::shared_ptr<morpheus::MultiResponseProbsMessage>,
                             std::shared_ptr<morpheus::MultiTensorMessage>>::register_converter();

    mrc::edge::EdgeConnector<std::shared_ptr<morpheus::MultiResponseProbsMessage>,
                             std::shared_ptr<morpheus::MultiMessage>>::register_converter();

    // Context manager for Mutable Dataframes. Attempting to use it outside of a with block will raise an exception
    py::class_<MutableTableCtxMgr, std::shared_ptr<MutableTableCtxMgr>>(m, "MutableTableCtxMgr")
        .def("__enter__", &MutableTableCtxMgr::enter, py::return_value_policy::reference)
        .def("__exit__", &MutableTableCtxMgr::exit)
        .def("__getattr__", &MutableTableCtxMgr::throw_usage_error)
        .def("__getitem__", &MutableTableCtxMgr::throw_usage_error)
        .def("__setattr__", &MutableTableCtxMgr::throw_usage_error)
        .def("__setitem__", &MutableTableCtxMgr::throw_usage_error);

    py::class_<MessageMeta, std::shared_ptr<MessageMeta>>(m, "MessageMeta")
        .def(py::init<>(&MessageMetaInterfaceProxy::init_python), py::arg("df"))
        .def_property_readonly("count", &MessageMetaInterfaceProxy::count)
        .def_property_readonly("df", &MessageMetaInterfaceProxy::df_property, py::return_value_policy::move)
        .def("copy_dataframe", &MessageMetaInterfaceProxy::get_data_frame, py::return_value_policy::move)
        .def("mutable_dataframe", &MessageMetaInterfaceProxy::mutable_dataframe, py::return_value_policy::move)
        .def_static("make_from_file", &MessageMetaInterfaceProxy::init_cpp);

    py::class_<MultiMessage, std::shared_ptr<MultiMessage>>(m, "MultiMessage")
        .def(py::init<>(&MultiMessageInterfaceProxy::init),
             py::arg("meta"),
             py::arg("mess_offset"),
             py::arg("mess_count"))
        .def_property_readonly("meta", &MultiMessageInterfaceProxy::meta)
        .def_property_readonly("mess_offset", &MultiMessageInterfaceProxy::mess_offset)
        .def_property_readonly("mess_count", &MultiMessageInterfaceProxy::mess_count)
        .def("get_meta",
             static_cast<pybind11::object (*)(MultiMessage&)>(&MultiMessageInterfaceProxy::get_meta),
             py::return_value_policy::move)
        .def("get_meta",
             static_cast<pybind11::object (*)(MultiMessage&, std::string)>(&MultiMessageInterfaceProxy::get_meta),
             py::return_value_policy::move)
        .def("get_meta",
             static_cast<pybind11::object (*)(MultiMessage&, std::vector<std::string>)>(
                 &MultiMessageInterfaceProxy::get_meta),
             py::return_value_policy::move)
        .def("set_meta", &MultiMessageInterfaceProxy::set_meta, py::return_value_policy::move)
        .def("get_slice", &MultiMessageInterfaceProxy::get_slice, py::return_value_policy::reference_internal)
        .def("copy_ranges",
             &MultiMessageInterfaceProxy::copy_ranges,
             py::arg("ranges"),
             py::arg("num_selected_rows") = py::none(),
             py::return_value_policy::move)
        .def("get_meta_list", &MultiMessageInterfaceProxy::get_meta_list, py::return_value_policy::move);

    py::class_<TensorMemory, std::shared_ptr<TensorMemory>>(m, "TensorMemory")
<<<<<<< HEAD
        .def(py::init<>(&TensorMemoryInterfaceProxy::init),
             py::arg("count"),
             py::arg("tensors") = CupyUtil::py_tensor_map_t())
=======
        .def(py::init<>(&TensorMemoryInterfaceProxy::init), py::arg("count"), py::arg("tensors") = py::none())
>>>>>>> 3635018b
        .def_readonly("count", &TensorMemory::count)
        .def("get_tensors", &TensorMemoryInterfaceProxy::get_tensors, py::return_value_policy::move)
        .def("set_tensors", &TensorMemoryInterfaceProxy::set_tensors, py::arg("tensors"))
        .def("get_tensor", &TensorMemoryInterfaceProxy::get_tensor, py::arg("name"), py::return_value_policy::move)
        .def("set_tensor", &TensorMemoryInterfaceProxy::set_tensor, py::arg("name"), py::arg("tensor"));

    py::class_<InferenceMemory, TensorMemory, std::shared_ptr<InferenceMemory>>(m, "InferenceMemory")
<<<<<<< HEAD
        .def(py::init<>(&InferenceMemoryInterfaceProxy::init),
             py::arg("count"),
             py::arg("tensors") = CupyUtil::py_tensor_map_t())
=======
        .def(py::init<>(&InferenceMemoryInterfaceProxy::init), py::arg("count"), py::arg("tensors") = py::none())
>>>>>>> 3635018b
        .def_readonly("count", &InferenceMemory::count)
        .def("get_tensors", &InferenceMemoryInterfaceProxy::get_tensors, py::return_value_policy::move)
        .def("set_tensors", &InferenceMemoryInterfaceProxy::set_tensors, py::arg("tensors"))
        .def("get_tensor", &InferenceMemoryInterfaceProxy::get_tensor, py::arg("name"), py::return_value_policy::move)
        .def("set_tensor", &InferenceMemoryInterfaceProxy::set_tensor, py::arg("name"), py::arg("tensor"));

    py::class_<InferenceMemoryNLP, InferenceMemory, std::shared_ptr<InferenceMemoryNLP>>(m, "InferenceMemoryNLP")
        .def(py::init<>(&InferenceMemoryNLPInterfaceProxy::init),
             py::arg("count"),
             py::arg("input_ids"),
             py::arg("input_mask"),
             py::arg("seq_ids"))
        .def_readonly("count", &InferenceMemoryNLP::count)
        .def("get_tensors", &InferenceMemoryNLPInterfaceProxy::get_tensors, py::return_value_policy::move)
        .def("set_tensors", &InferenceMemoryNLPInterfaceProxy::set_tensors, py::arg("tensors"))
        .def(
            "get_tensor", &InferenceMemoryNLPInterfaceProxy::get_tensor, py::arg("name"), py::return_value_policy::move)
        .def("set_tensor", &InferenceMemoryNLPInterfaceProxy::set_tensor, py::arg("name"), py::arg("tensor"))
        .def("get_input", &InferenceMemoryNLPInterfaceProxy::get_tensor, py::arg("name"), py::return_value_policy::move)
        .def("set_input", &InferenceMemoryNLPInterfaceProxy::set_tensor, py::arg("name"), py::arg("tensor"))
        .def_property("input_ids",
                      &InferenceMemoryNLPInterfaceProxy::get_input_ids,
                      &InferenceMemoryNLPInterfaceProxy::set_input_ids)
        .def_property("input_mask",
                      &InferenceMemoryNLPInterfaceProxy::get_input_mask,
                      &InferenceMemoryNLPInterfaceProxy::set_input_mask)
        .def_property(
            "seq_ids", &InferenceMemoryNLPInterfaceProxy::get_seq_ids, &InferenceMemoryNLPInterfaceProxy::set_seq_ids);

    py::class_<InferenceMemoryFIL, InferenceMemory, std::shared_ptr<InferenceMemoryFIL>>(m, "InferenceMemoryFIL")
        .def(py::init<>(&InferenceMemoryFILInterfaceProxy::init),
             py::arg("count"),
             py::arg("input__0"),
             py::arg("seq_ids"))
        .def_readonly("count", &InferenceMemoryFIL::count)
        .def("get_tensors", &InferenceMemoryFILInterfaceProxy::get_tensors, py::return_value_policy::move)
        .def("set_tensors", &InferenceMemoryFILInterfaceProxy::set_tensors, py::arg("tensors"))
        .def(
            "get_tensor", &InferenceMemoryFILInterfaceProxy::get_tensor, py::arg("name"), py::return_value_policy::move)
        .def("set_tensor", &InferenceMemoryFILInterfaceProxy::set_tensor, py::arg("name"), py::arg("tensor"))
        .def("get_input", &InferenceMemoryFILInterfaceProxy::get_tensor, py::arg("name"), py::return_value_policy::move)
        .def("set_set", &InferenceMemoryFILInterfaceProxy::set_tensor, py::arg("name"), py::arg("tensor"))
        .def_property("input__0",
                      &InferenceMemoryFILInterfaceProxy::get_input__0,
                      &InferenceMemoryFILInterfaceProxy::set_input__0)
        .def_property(
            "seq_ids", &InferenceMemoryFILInterfaceProxy::get_seq_ids, &InferenceMemoryFILInterfaceProxy::set_seq_ids);

    py::class_<MultiInferenceMessage, MultiMessage, std::shared_ptr<MultiInferenceMessage>>(m, "MultiInferenceMessage")
        .def(py::init<>(&MultiInferenceMessageInterfaceProxy::init),
             py::arg("meta"),
             py::arg("mess_offset"),
             py::arg("mess_count"),
             py::arg("memory"),
             py::arg("offset"),
             py::arg("count"))
        .def_property_readonly("memory", &MultiInferenceMessageInterfaceProxy::memory)
        .def_property_readonly("offset", &MultiInferenceMessageInterfaceProxy::offset)
        .def_property_readonly("count", &MultiInferenceMessageInterfaceProxy::count)
        .def("get_input", &MultiInferenceMessageInterfaceProxy::get_input)
        .def("get_slice", &MultiInferenceMessageInterfaceProxy::get_slice, py::return_value_policy::reference_internal);

    py::class_<MultiInferenceNLPMessage, MultiInferenceMessage, std::shared_ptr<MultiInferenceNLPMessage>>(
        m, "MultiInferenceNLPMessage")
        .def(py::init<>(&MultiInferenceNLPMessageInterfaceProxy::init),
             py::arg("meta"),
             py::arg("mess_offset"),
             py::arg("mess_count"),
             py::arg("memory"),
             py::arg("offset"),
             py::arg("count"))
        .def_property_readonly("memory", &MultiInferenceNLPMessageInterfaceProxy::memory)
        .def_property_readonly("offset", &MultiInferenceNLPMessageInterfaceProxy::offset)
        .def_property_readonly("count", &MultiInferenceNLPMessageInterfaceProxy::count)
        .def_property_readonly("input_ids", &MultiInferenceNLPMessageInterfaceProxy::input_ids)
        .def_property_readonly("input_mask", &MultiInferenceNLPMessageInterfaceProxy::input_mask)
        .def_property_readonly("seq_ids", &MultiInferenceNLPMessageInterfaceProxy::seq_ids);

    py::class_<MultiInferenceFILMessage, MultiInferenceMessage, std::shared_ptr<MultiInferenceFILMessage>>(
        m, "MultiInferenceFILMessage")
        .def(py::init<>(&MultiInferenceFILMessageInterfaceProxy::init),
             py::arg("meta"),
             py::arg("mess_offset"),
             py::arg("mess_count"),
             py::arg("memory"),
             py::arg("offset"),
             py::arg("count"))
        .def_property_readonly("memory", &MultiInferenceFILMessageInterfaceProxy::memory)
        .def_property_readonly("offset", &MultiInferenceFILMessageInterfaceProxy::offset)
        .def_property_readonly("count", &MultiInferenceFILMessageInterfaceProxy::count);

    py::class_<ResponseMemory, TensorMemory, std::shared_ptr<ResponseMemory>>(m, "ResponseMemory")
<<<<<<< HEAD
        .def(py::init<>(&ResponseMemoryInterfaceProxy::init),
             py::arg("count"),
             py::arg("tensors") = CupyUtil::py_tensor_map_t())
=======
        .def(py::init<>(&ResponseMemoryInterfaceProxy::init), py::arg("count"), py::arg("tensors") = py::none())
>>>>>>> 3635018b
        .def_readonly("count", &ResponseMemory::count)
        .def("get_tensors", &ResponseMemoryInterfaceProxy::get_tensors, py::return_value_policy::move)
        .def("set_tensors", &ResponseMemoryInterfaceProxy::set_tensors, py::arg("tensors"))
        .def("get_tensor", &ResponseMemoryInterfaceProxy::get_tensor, py::arg("name"), py::return_value_policy::move)
        .def("set_tensor", &ResponseMemoryInterfaceProxy::set_tensor, py::arg("name"), py::arg("tensor"))
        .def("get_output", &ResponseMemoryInterfaceProxy::get_tensor, py::arg("name"), py::return_value_policy::move)
        .def("set_output", &ResponseMemoryInterfaceProxy::set_tensor, py::arg("name"), py::arg("tensor"));

    py::class_<ResponseMemoryProbs, ResponseMemory, std::shared_ptr<ResponseMemoryProbs>>(m, "ResponseMemoryProbs")
        .def(py::init<>(&ResponseMemoryProbsInterfaceProxy::init), py::arg("count"), py::arg("probs"))
        .def_readonly("count", &ResponseMemoryProbs::count)
        .def("get_tensors", &ResponseMemoryProbsInterfaceProxy::get_tensors, py::return_value_policy::move)
        .def("set_tensors", &ResponseMemoryProbsInterfaceProxy::set_tensors, py::arg("tensors"))
        .def("get_tensor",
             &ResponseMemoryProbsInterfaceProxy::get_tensor,
             py::arg("name"),
             py::return_value_policy::move)
        .def("set_tensor", &ResponseMemoryProbsInterfaceProxy::set_tensor, py::arg("name"), py::arg("tensor"))
        .def("get_output",
             &ResponseMemoryProbsInterfaceProxy::get_tensor,
             py::arg("name"),
             py::return_value_policy::move)
        .def("set_output", &ResponseMemoryProbsInterfaceProxy::set_tensor, py::arg("name"), py::arg("tensor"))
        .def_property(
            "probs", &ResponseMemoryProbsInterfaceProxy::get_probs, &ResponseMemoryProbsInterfaceProxy::set_probs);

    py::class_<MultiTensorMessage, MultiMessage, std::shared_ptr<MultiTensorMessage>>(m, "MultiTensorMessage")
        .def(py::init<>(&MultiTensorMessageInterfaceProxy::init),
             py::arg("meta"),
             py::arg("mess_offset"),
             py::arg("mess_count"),
             py::arg("memory"),
             py::arg("offset"),
             py::arg("count"))
        .def_property_readonly("memory", &MultiTensorMessageInterfaceProxy::memory)
        .def_property_readonly("offset", &MultiTensorMessageInterfaceProxy::offset)
        .def_property_readonly("count", &MultiTensorMessageInterfaceProxy::count)
        .def("get_tensor", &MultiTensorMessageInterfaceProxy::get_tensor);

    py::class_<MultiResponseMessage, MultiMessage, std::shared_ptr<MultiResponseMessage>>(m, "MultiResponseMessage")
        .def(py::init<>(&MultiResponseMessageInterfaceProxy::init),
             py::arg("meta"),
             py::arg("mess_offset"),
             py::arg("mess_count"),
             py::arg("memory"),
             py::arg("offset"),
             py::arg("count"))
        .def_property_readonly("memory", &MultiResponseMessageInterfaceProxy::memory)
        .def_property_readonly("offset", &MultiResponseMessageInterfaceProxy::offset)
        .def_property_readonly("count", &MultiResponseMessageInterfaceProxy::count)
        .def("get_output", &MultiResponseMessageInterfaceProxy::get_output);

    py::class_<MultiResponseProbsMessage, MultiResponseMessage, std::shared_ptr<MultiResponseProbsMessage>>(
        m, "MultiResponseProbsMessage")
        .def(py::init<>(&MultiResponseProbsMessageInterfaceProxy::init),
             py::arg("meta"),
             py::arg("mess_offset"),
             py::arg("mess_count"),
             py::arg("memory"),
             py::arg("offset"),
             py::arg("count"))
        .def_property_readonly("memory", &MultiResponseProbsMessageInterfaceProxy::memory)
        .def_property_readonly("offset", &MultiResponseProbsMessageInterfaceProxy::offset)
        .def_property_readonly("count", &MultiResponseProbsMessageInterfaceProxy::count)
        .def_property_readonly("probs", &MultiResponseProbsMessageInterfaceProxy::probs);

#ifdef VERSION_INFO
    m.attr("__version__") = MACRO_STRINGIFY(VERSION_INFO);
#else
    m.attr("__version__") = "dev";
#endif
}
}  // namespace morpheus<|MERGE_RESOLUTION|>--- conflicted
+++ resolved
@@ -32,7 +32,6 @@
 #include "morpheus/objects/data_table.hpp"
 #include "morpheus/objects/mutable_table_ctx_mgr.hpp"
 #include "morpheus/utilities/cudf_util.hpp"
-#include "morpheus/utilities/cupy_util.hpp"  // for CupyUtil
 
 #include <boost/fiber/future/future.hpp>
 #include <mrc/channel/status.hpp>  // for Status
@@ -181,13 +180,7 @@
         .def("get_meta_list", &MultiMessageInterfaceProxy::get_meta_list, py::return_value_policy::move);
 
     py::class_<TensorMemory, std::shared_ptr<TensorMemory>>(m, "TensorMemory")
-<<<<<<< HEAD
-        .def(py::init<>(&TensorMemoryInterfaceProxy::init),
-             py::arg("count"),
-             py::arg("tensors") = CupyUtil::py_tensor_map_t())
-=======
         .def(py::init<>(&TensorMemoryInterfaceProxy::init), py::arg("count"), py::arg("tensors") = py::none())
->>>>>>> 3635018b
         .def_readonly("count", &TensorMemory::count)
         .def("get_tensors", &TensorMemoryInterfaceProxy::get_tensors, py::return_value_policy::move)
         .def("set_tensors", &TensorMemoryInterfaceProxy::set_tensors, py::arg("tensors"))
@@ -195,13 +188,7 @@
         .def("set_tensor", &TensorMemoryInterfaceProxy::set_tensor, py::arg("name"), py::arg("tensor"));
 
     py::class_<InferenceMemory, TensorMemory, std::shared_ptr<InferenceMemory>>(m, "InferenceMemory")
-<<<<<<< HEAD
-        .def(py::init<>(&InferenceMemoryInterfaceProxy::init),
-             py::arg("count"),
-             py::arg("tensors") = CupyUtil::py_tensor_map_t())
-=======
         .def(py::init<>(&InferenceMemoryInterfaceProxy::init), py::arg("count"), py::arg("tensors") = py::none())
->>>>>>> 3635018b
         .def_readonly("count", &InferenceMemory::count)
         .def("get_tensors", &InferenceMemoryInterfaceProxy::get_tensors, py::return_value_policy::move)
         .def("set_tensors", &InferenceMemoryInterfaceProxy::set_tensors, py::arg("tensors"))
@@ -294,13 +281,7 @@
         .def_property_readonly("count", &MultiInferenceFILMessageInterfaceProxy::count);
 
     py::class_<ResponseMemory, TensorMemory, std::shared_ptr<ResponseMemory>>(m, "ResponseMemory")
-<<<<<<< HEAD
-        .def(py::init<>(&ResponseMemoryInterfaceProxy::init),
-             py::arg("count"),
-             py::arg("tensors") = CupyUtil::py_tensor_map_t())
-=======
         .def(py::init<>(&ResponseMemoryInterfaceProxy::init), py::arg("count"), py::arg("tensors") = py::none())
->>>>>>> 3635018b
         .def_readonly("count", &ResponseMemory::count)
         .def("get_tensors", &ResponseMemoryInterfaceProxy::get_tensors, py::return_value_policy::move)
         .def("set_tensors", &ResponseMemoryInterfaceProxy::set_tensors, py::arg("tensors"))
