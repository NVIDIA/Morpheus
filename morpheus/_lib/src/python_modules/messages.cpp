/**
 * SPDX-FileCopyrightText: Copyright (c) 2021-2023, NVIDIA CORPORATION & AFFILIATES. All rights reserved.
 * SPDX-License-Identifier: Apache-2.0
 *
 * Licensed under the Apache License, Version 2.0 (the "License");
 * you may not use this file except in compliance with the License.
 * You may obtain a copy of the License at
 *
 * http://www.apache.org/licenses/LICENSE-2.0
 *
 * Unless required by applicable law or agreed to in writing, software
 * distributed under the License is distributed on an "AS IS" BASIS,
 * WITHOUT WARRANTIES OR CONDITIONS OF ANY KIND, either express or implied.
 * See the License for the specific language governing permissions and
 * limitations under the License.
 */

#include "morpheus/messages/control.hpp"
#include "morpheus/messages/memory/inference_memory.hpp"
#include "morpheus/messages/memory/inference_memory_fil.hpp"
#include "morpheus/messages/memory/inference_memory_nlp.hpp"
#include "morpheus/messages/memory/response_memory.hpp"
#include "morpheus/messages/memory/response_memory_probs.hpp"
#include "morpheus/messages/memory/tensor_memory.hpp"
#include "morpheus/messages/meta.hpp"
#include "morpheus/messages/multi.hpp"
#include "morpheus/messages/multi_inference.hpp"
#include "morpheus/messages/multi_inference_fil.hpp"
#include "morpheus/messages/multi_inference_nlp.hpp"
#include "morpheus/messages/multi_response.hpp"
#include "morpheus/messages/multi_response_probs.hpp"
#include "morpheus/messages/multi_tensor.hpp"
#include "morpheus/objects/data_table.hpp"
#include "morpheus/objects/mutable_table_ctx_mgr.hpp"
#include "morpheus/types.hpp"  // for TensorIndex
#include "morpheus/utilities/cudf_util.hpp"
#include "morpheus/version.hpp"

#include <boost/fiber/future/future.hpp>
#include <mrc/channel/status.hpp>  // for Status
#include <mrc/edge/edge_connector.hpp>
<<<<<<< HEAD
#include <mrc/node/port_registry.hpp>
#include <mrc/node/rx_sink_base.hpp>
#include <mrc/node/rx_source_base.hpp>
#include <mrc/types.hpp>
#include <mrc/utils/string_utils.hpp>
#include <pybind11/detail/common.h>
=======
#include <mrc/node/rx_sink_base.hpp>
#include <mrc/node/rx_source_base.hpp>
#include <mrc/types.hpp>
>>>>>>> 193f89e6
#include <pybind11/functional.h>  // IWYU pragma: keep
#include <pybind11/pybind11.h>
#include <pybind11/pytypes.h>
#include <pybind11/stl.h>  // IWYU pragma: keep
#include <pymrc/port_builders.hpp>
#include <pymrc/utils.hpp>  // for pymrc::import
#include <rxcpp/rx.hpp>

#include <filesystem>
#include <map>
#include <memory>
#include <string>
#include <vector>

namespace morpheus {

namespace fs = std::filesystem;
namespace py = pybind11;

PYBIND11_MODULE(messages, _module)
{
    _module.doc() = R"pbdoc(
        -----------------------
        .. currentmodule:: morpheus.messages
        .. autosummary::
           :toctree: _generate

        )pbdoc";

    // Load the cudf helpers
    load_cudf_helpers();

    mrc::pymrc::import(_module, "cupy");
    mrc::pymrc::import(_module, "morpheus._lib.common");

    // Required for SegmentObject
    mrc::pymrc::import(_module, "mrc.core.node");

    // Allows python objects to keep DataTable objects alive
    py::class_<IDataTable, std::shared_ptr<IDataTable>>(_module, "DataTable");

    mrc::pymrc::PortBuilderUtil::register_port_util<std::shared_ptr<MessageControl>>();
    mrc::pymrc::PortBuilderUtil::register_port_util<std::shared_ptr<MessageMeta>>();
    mrc::pymrc::PortBuilderUtil::register_port_util<std::shared_ptr<MultiMessage>>();
    mrc::pymrc::PortBuilderUtil::register_port_util<std::shared_ptr<MultiTensorMessage>>();
    mrc::pymrc::PortBuilderUtil::register_port_util<std::shared_ptr<MultiInferenceMessage>>();
    mrc::pymrc::PortBuilderUtil::register_port_util<std::shared_ptr<MultiInferenceFILMessage>>();
    mrc::pymrc::PortBuilderUtil::register_port_util<std::shared_ptr<MultiInferenceNLPMessage>>();
    mrc::pymrc::PortBuilderUtil::register_port_util<std::shared_ptr<MultiResponseMessage>>();
    mrc::pymrc::PortBuilderUtil::register_port_util<std::shared_ptr<MultiResponseProbsMessage>>();

    // EdgeConnectors for converting between PyObjectHolders and various Message types
    mrc::edge::EdgeConnector<std::shared_ptr<morpheus::MessageControl>,
                             mrc::pymrc::PyObjectHolder>::register_converter();
    mrc::edge::EdgeConnector<mrc::pymrc::PyObjectHolder,
                             std::shared_ptr<morpheus::MessageControl>>::register_converter();

    mrc::edge::EdgeConnector<std::shared_ptr<morpheus::MessageMeta>, mrc::pymrc::PyObjectHolder>::register_converter();
    mrc::edge::EdgeConnector<mrc::pymrc::PyObjectHolder, std::shared_ptr<morpheus::MessageMeta>>::register_converter();

    // EdgeConnectors for derived classes of MultiMessage to MultiMessage
    mrc::edge::EdgeConnector<std::shared_ptr<morpheus::MultiTensorMessage>,
                             std::shared_ptr<morpheus::MultiMessage>>::register_converter();

    mrc::edge::EdgeConnector<std::shared_ptr<morpheus::MultiInferenceMessage>,
                             std::shared_ptr<morpheus::MultiTensorMessage>>::register_converter();

    mrc::edge::EdgeConnector<std::shared_ptr<morpheus::MultiInferenceMessage>,
                             std::shared_ptr<morpheus::MultiMessage>>::register_converter();

    mrc::edge::EdgeConnector<std::shared_ptr<morpheus::MultiInferenceFILMessage>,
                             std::shared_ptr<morpheus::MultiInferenceMessage>>::register_converter();

    mrc::edge::EdgeConnector<std::shared_ptr<morpheus::MultiInferenceFILMessage>,
                             std::shared_ptr<morpheus::MultiTensorMessage>>::register_converter();

    mrc::edge::EdgeConnector<std::shared_ptr<morpheus::MultiInferenceFILMessage>,
                             std::shared_ptr<morpheus::MultiMessage>>::register_converter();

    mrc::edge::EdgeConnector<std::shared_ptr<morpheus::MultiInferenceNLPMessage>,
                             std::shared_ptr<morpheus::MultiInferenceMessage>>::register_converter();

    mrc::edge::EdgeConnector<std::shared_ptr<morpheus::MultiInferenceNLPMessage>,
                             std::shared_ptr<morpheus::MultiTensorMessage>>::register_converter();

    mrc::edge::EdgeConnector<std::shared_ptr<morpheus::MultiInferenceNLPMessage>,
                             std::shared_ptr<morpheus::MultiMessage>>::register_converter();

    mrc::edge::EdgeConnector<std::shared_ptr<morpheus::MultiResponseMessage>,
                             std::shared_ptr<morpheus::MultiMessage>>::register_converter();

    mrc::edge::EdgeConnector<std::shared_ptr<morpheus::MultiResponseMessage>,
                             std::shared_ptr<morpheus::MultiTensorMessage>>::register_converter();

    mrc::edge::EdgeConnector<std::shared_ptr<morpheus::MultiResponseProbsMessage>,
                             std::shared_ptr<morpheus::MultiResponseMessage>>::register_converter();

    mrc::edge::EdgeConnector<std::shared_ptr<morpheus::MultiResponseProbsMessage>,
                             std::shared_ptr<morpheus::MultiTensorMessage>>::register_converter();

    mrc::edge::EdgeConnector<std::shared_ptr<morpheus::MultiResponseProbsMessage>,
                             std::shared_ptr<morpheus::MultiMessage>>::register_converter();

<<<<<<< HEAD
    py::enum_<ControlMessageType>(_module, "ControlMessageType")
        .value("INFERENCE", ControlMessageType::INFERENCE)
        .value("NONE", ControlMessageType::INFERENCE)
        .value("TRAINING", ControlMessageType::TRAINING);

    // TODO(Devin): Circle back on return value policy choices
    py::class_<MessageControl, std::shared_ptr<MessageControl>>(_module, "MessageControl")
        .def(py::init<>(), py::return_value_policy::reference_internal)
        .def(py::init(py::overload_cast<py::dict&>(&ControlMessageProxy::create)),
             py::return_value_policy::reference_internal)
        .def(py::init(py::overload_cast<std::shared_ptr<MessageControl>>(&ControlMessageProxy::create)),
             py::return_value_policy::reference_internal)
        .def("config",
             pybind11::overload_cast<MessageControl&>(&ControlMessageProxy::config),
             py::return_value_policy::reference_internal)
        .def("config",
             pybind11::overload_cast<MessageControl&, py::dict&>(&ControlMessageProxy::config),
             py::arg("config"))
        .def("copy", &ControlMessageProxy::copy, py::return_value_policy::reference_internal)
        .def("add_task", &ControlMessageProxy::add_task, py::arg("task_type"), py::arg("task"))
        .def("has_task", &MessageControl::has_task, py::arg("task_type"))
        .def("pop_task", &ControlMessageProxy::pop_task, py::arg("task_type"))
        .def("task_type", pybind11::overload_cast<>(&MessageControl::task_type))
        .def("task_type", pybind11::overload_cast<ControlMessageType>(&MessageControl::task_type), py::arg("task_type"))
        .def("set_metadata", &ControlMessageProxy::set_metadata, py::arg("key"), py::arg("value"))
        .def("has_metadata", &MessageControl::has_metadata, py::arg("key"))
        .def("get_metadata", &ControlMessageProxy::get_metadata, py::arg("key"))
        .def("payload", pybind11::overload_cast<>(&MessageControl::payload), py::return_value_policy::move)
        .def("payload", pybind11::overload_cast<const std::shared_ptr<MessageMeta>&>(&MessageControl::payload));

    // Context manager for Mutable Dataframes. Attempting to use it outside a with block will raise an exception
    py::class_<MutableTableCtxMgr, std::shared_ptr<MutableTableCtxMgr>>(_module, "MutableTableCtxMgr")
=======
    // Tensor Memory classes
    py::class_<TensorMemory, std::shared_ptr<TensorMemory>>(m, "TensorMemory")
        .def(py::init<>(&TensorMemoryInterfaceProxy::init), py::arg("count"), py::arg("tensors") = py::none())
        .def_readonly("count", &TensorMemory::count)
        .def("get_tensors", &TensorMemoryInterfaceProxy::get_tensors, py::return_value_policy::move)
        .def("set_tensors", &TensorMemoryInterfaceProxy::set_tensors, py::arg("tensors"))
        .def("get_tensor", &TensorMemoryInterfaceProxy::get_tensor, py::arg("name"), py::return_value_policy::move)
        .def("set_tensor", &TensorMemoryInterfaceProxy::set_tensor, py::arg("name"), py::arg("tensor"));

    py::class_<InferenceMemory, TensorMemory, std::shared_ptr<InferenceMemory>>(m, "InferenceMemory")
        .def(py::init<>(&InferenceMemoryInterfaceProxy::init), py::arg("count"), py::arg("tensors") = py::none())
        .def("get_input", &InferenceMemoryInterfaceProxy::get_tensor, py::arg("name"), py::return_value_policy::move)
        .def("set_input", &InferenceMemoryInterfaceProxy::set_tensor, py::arg("name"), py::arg("tensor"));

    py::class_<InferenceMemoryFIL, InferenceMemory, std::shared_ptr<InferenceMemoryFIL>>(m, "InferenceMemoryFIL")
        .def(py::init<>(&InferenceMemoryFILInterfaceProxy::init),
             py::arg("count"),
             py::arg("input__0"),
             py::arg("seq_ids"))
        .def_property("input__0",
                      &InferenceMemoryFILInterfaceProxy::get_input__0,
                      &InferenceMemoryFILInterfaceProxy::set_input__0)
        .def_property(
            "seq_ids", &InferenceMemoryFILInterfaceProxy::get_seq_ids, &InferenceMemoryFILInterfaceProxy::set_seq_ids);

    py::class_<InferenceMemoryNLP, InferenceMemory, std::shared_ptr<InferenceMemoryNLP>>(m, "InferenceMemoryNLP")
        .def(py::init<>(&InferenceMemoryNLPInterfaceProxy::init),
             py::arg("count"),
             py::arg("input_ids"),
             py::arg("input_mask"),
             py::arg("seq_ids"))
        .def_property("input_ids",
                      &InferenceMemoryNLPInterfaceProxy::get_input_ids,
                      &InferenceMemoryNLPInterfaceProxy::set_input_ids)
        .def_property("input_mask",
                      &InferenceMemoryNLPInterfaceProxy::get_input_mask,
                      &InferenceMemoryNLPInterfaceProxy::set_input_mask)
        .def_property(
            "seq_ids", &InferenceMemoryNLPInterfaceProxy::get_seq_ids, &InferenceMemoryNLPInterfaceProxy::set_seq_ids);

    py::class_<ResponseMemory, TensorMemory, std::shared_ptr<ResponseMemory>>(m, "ResponseMemory")
        .def(py::init<>(&ResponseMemoryInterfaceProxy::init), py::arg("count"), py::arg("tensors") = py::none())
        .def("get_output", &ResponseMemoryInterfaceProxy::get_tensor, py::arg("name"), py::return_value_policy::move)
        .def("set_output", &ResponseMemoryInterfaceProxy::set_tensor, py::arg("name"), py::arg("tensor"));

    py::class_<ResponseMemoryProbs, ResponseMemory, std::shared_ptr<ResponseMemoryProbs>>(m, "ResponseMemoryProbs")
        .def(py::init<>(&ResponseMemoryProbsInterfaceProxy::init), py::arg("count"), py::arg("probs"))
        .def_property(
            "probs", &ResponseMemoryProbsInterfaceProxy::get_probs, &ResponseMemoryProbsInterfaceProxy::set_probs);

    // Context manager for Mutable Dataframes. Attempting to use it outside of a with block will raise an exception
    py::class_<MutableTableCtxMgr, std::shared_ptr<MutableTableCtxMgr>>(m, "MutableTableCtxMgr")
>>>>>>> 193f89e6
        .def("__enter__", &MutableTableCtxMgr::enter, py::return_value_policy::reference)
        .def("__exit__", &MutableTableCtxMgr::exit)
        .def("__getattr__", &MutableTableCtxMgr::throw_usage_error)
        .def("__getitem__", &MutableTableCtxMgr::throw_usage_error)
        .def("__setattr__", &MutableTableCtxMgr::throw_usage_error)
        .def("__setitem__", &MutableTableCtxMgr::throw_usage_error);

<<<<<<< HEAD
    py::class_<MessageMeta, std::shared_ptr<MessageMeta>>(_module, "MessageMeta")
=======
    // Message classes
    py::class_<MessageMeta, std::shared_ptr<MessageMeta>>(m, "MessageMeta")
>>>>>>> 193f89e6
        .def(py::init<>(&MessageMetaInterfaceProxy::init_python), py::arg("df"))
        .def_property_readonly("count", &MessageMetaInterfaceProxy::count)
        .def_property_readonly("df", &MessageMetaInterfaceProxy::df_property, py::return_value_policy::move)
        .def("copy_dataframe", &MessageMetaInterfaceProxy::get_data_frame, py::return_value_policy::move)
        .def("mutable_dataframe", &MessageMetaInterfaceProxy::mutable_dataframe, py::return_value_policy::move)
        .def_static("make_from_file", &MessageMetaInterfaceProxy::init_cpp);

    py::class_<MultiMessage, std::shared_ptr<MultiMessage>>(_module, "MultiMessage")
        .def(py::init<>(&MultiMessageInterfaceProxy::init),
             py::arg("meta"),
             py::arg("mess_offset"),
             py::arg("mess_count"))
        .def_property_readonly("meta", &MultiMessageInterfaceProxy::meta)
        .def_property_readonly("mess_offset", &MultiMessageInterfaceProxy::mess_offset)
        .def_property_readonly("mess_count", &MultiMessageInterfaceProxy::mess_count)
        .def("get_meta",
             static_cast<pybind11::object (*)(MultiMessage&)>(&MultiMessageInterfaceProxy::get_meta),
             py::return_value_policy::move)
        .def("get_meta",
             static_cast<pybind11::object (*)(MultiMessage&, std::string)>(&MultiMessageInterfaceProxy::get_meta),
             py::return_value_policy::move)
        .def("get_meta",
             static_cast<pybind11::object (*)(MultiMessage&, std::vector<std::string>)>(
                 &MultiMessageInterfaceProxy::get_meta),
             py::return_value_policy::move)
        .def("set_meta", &MultiMessageInterfaceProxy::set_meta, py::return_value_policy::move)
        .def("get_slice", &MultiMessageInterfaceProxy::get_slice, py::return_value_policy::reference_internal)
        .def("copy_ranges",
             &MultiMessageInterfaceProxy::copy_ranges,
             py::arg("ranges"),
             py::arg("num_selected_rows") = py::none(),
             py::return_value_policy::move)
        .def("get_meta_list", &MultiMessageInterfaceProxy::get_meta_list, py::return_value_policy::move);

<<<<<<< HEAD
    py::class_<InferenceMemory, std::shared_ptr<InferenceMemory>>(_module, "InferenceMemory")
        .def_property_readonly("count", &InferenceMemoryInterfaceProxy::get_count);

    py::class_<InferenceMemoryNLP, InferenceMemory, std::shared_ptr<InferenceMemoryNLP>>(_module, "InferenceMemoryNLP")
        .def(py::init<>(&InferenceMemoryNLPInterfaceProxy::init),
             py::arg("count"),
             py::arg("input_ids"),
             py::arg("input_mask"),
             py::arg("seq_ids"))
        .def_property_readonly("count", &InferenceMemoryNLPInterfaceProxy::count)
        .def_property("input_ids",
                      &InferenceMemoryNLPInterfaceProxy::get_input_ids,
                      &InferenceMemoryNLPInterfaceProxy::set_input_ids)
        .def_property("input_mask",
                      &InferenceMemoryNLPInterfaceProxy::get_input_mask,
                      &InferenceMemoryNLPInterfaceProxy::set_input_mask)
        .def_property(
            "seq_ids", &InferenceMemoryNLPInterfaceProxy::get_seq_ids, &InferenceMemoryNLPInterfaceProxy::set_seq_ids);

    py::class_<InferenceMemoryFIL, InferenceMemory, std::shared_ptr<InferenceMemoryFIL>>(_module, "InferenceMemoryFIL")
        .def(py::init<>(&InferenceMemoryFILInterfaceProxy::init),
             py::arg("count"),
             py::arg("input__0"),
             py::arg("seq_ids"))
        .def_property_readonly("count", &InferenceMemoryFILInterfaceProxy::count)
        .def("get_tensor", &InferenceMemoryFILInterfaceProxy::get_tensor)
        .def_property("input__0",
                      &InferenceMemoryFILInterfaceProxy::get_input__0,
                      &InferenceMemoryFILInterfaceProxy::set_input__0)
        .def_property(
            "seq_ids", &InferenceMemoryFILInterfaceProxy::get_seq_ids, &InferenceMemoryFILInterfaceProxy::set_seq_ids);
=======
    py::class_<MultiTensorMessage, MultiMessage, std::shared_ptr<MultiTensorMessage>>(m, "MultiTensorMessage")
        .def(py::init<>(&MultiTensorMessageInterfaceProxy::init),
             py::arg("meta"),
             py::arg("mess_offset"),
             py::arg("mess_count"),
             py::arg("memory"),
             py::arg("offset"),
             py::arg("count"))
        .def_property_readonly("memory", &MultiTensorMessageInterfaceProxy::memory)
        .def_property_readonly("offset", &MultiTensorMessageInterfaceProxy::offset)
        .def_property_readonly("count", &MultiTensorMessageInterfaceProxy::count)
        .def("get_tensor", &MultiTensorMessageInterfaceProxy::get_tensor);
>>>>>>> 193f89e6

    py::class_<MultiInferenceMessage, MultiMessage, std::shared_ptr<MultiInferenceMessage>>(_module,
                                                                                            "MultiInferenceMessage")
        .def(py::init<>(&MultiInferenceMessageInterfaceProxy::init),
             py::arg("meta"),
             py::arg("mess_offset"),
             py::arg("mess_count"),
             py::arg("memory"),
             py::arg("offset"),
             py::arg("count"))
        .def("get_input", &MultiInferenceMessageInterfaceProxy::get_tensor);

    py::class_<MultiInferenceNLPMessage, MultiInferenceMessage, std::shared_ptr<MultiInferenceNLPMessage>>(
        _module, "MultiInferenceNLPMessage")
        .def(py::init<>(&MultiInferenceNLPMessageInterfaceProxy::init),
             py::arg("meta"),
             py::arg("mess_offset"),
             py::arg("mess_count"),
             py::arg("memory"),
             py::arg("offset"),
             py::arg("count"))
        .def_property_readonly("input_ids", &MultiInferenceNLPMessageInterfaceProxy::input_ids)
        .def_property_readonly("input_mask", &MultiInferenceNLPMessageInterfaceProxy::input_mask)
        .def_property_readonly("seq_ids", &MultiInferenceNLPMessageInterfaceProxy::seq_ids);

    py::class_<MultiInferenceFILMessage, MultiInferenceMessage, std::shared_ptr<MultiInferenceFILMessage>>(
        _module, "MultiInferenceFILMessage")
        .def(py::init<>(&MultiInferenceFILMessageInterfaceProxy::init),
             py::arg("meta"),
             py::arg("mess_offset"),
             py::arg("mess_count"),
             py::arg("memory"),
             py::arg("offset"),
             py::arg("count"))
<<<<<<< HEAD
        .def_property_readonly("memory", &MultiInferenceFILMessageInterfaceProxy::memory)
        .def_property_readonly("offset", &MultiInferenceFILMessageInterfaceProxy::offset)
        .def_property_readonly("count", &MultiInferenceFILMessageInterfaceProxy::count);

    py::class_<TensorMemory, std::shared_ptr<TensorMemory>>(_module, "TensorMemory")
        .def_readonly("count", &TensorMemory::count);

    py::class_<ResponseMemory, std::shared_ptr<ResponseMemory>>(_module, "ResponseMemory")
        .def_readonly("count", &ResponseMemory::count)
        .def("get_output", &ResponseMemoryInterfaceProxy::get_output, py::return_value_policy::reference_internal)
        .def("get_output_tensor",
             &ResponseMemoryInterfaceProxy::get_output_tensor,
             py::return_value_policy::reference_internal);

    py::class_<ResponseMemoryProbs, ResponseMemory, std::shared_ptr<ResponseMemoryProbs>>(_module,
                                                                                          "ResponseMemoryProbs")
        .def(py::init<>(&ResponseMemoryProbsInterfaceProxy::init), py::arg("count"), py::arg("probs"))
        .def_property_readonly("count", &ResponseMemoryProbsInterfaceProxy::count)
        .def_property(
            "probs", &ResponseMemoryProbsInterfaceProxy::get_probs, &ResponseMemoryProbsInterfaceProxy::set_probs);
=======
        .def_property_readonly("input__0", &MultiInferenceFILMessageInterfaceProxy::input__0)
        .def_property_readonly("seq_ids", &MultiInferenceFILMessageInterfaceProxy::seq_ids);
>>>>>>> 193f89e6

    py::class_<MultiResponseMessage, MultiMessage, std::shared_ptr<MultiResponseMessage>>(_module,
                                                                                          "MultiResponseMessage")
        .def(py::init<>(&MultiResponseMessageInterfaceProxy::init),
             py::arg("meta"),
             py::arg("mess_offset"),
             py::arg("mess_count"),
             py::arg("memory"),
             py::arg("offset"),
             py::arg("count"))
        .def("get_output", &MultiResponseMessageInterfaceProxy::get_tensor);

    py::class_<MultiResponseProbsMessage, MultiResponseMessage, std::shared_ptr<MultiResponseProbsMessage>>(
        _module, "MultiResponseProbsMessage")
        .def(py::init<>(&MultiResponseProbsMessageInterfaceProxy::init),
             py::arg("meta"),
             py::arg("mess_offset"),
             py::arg("mess_count"),
             py::arg("memory"),
             py::arg("offset"),
             py::arg("count"))
        .def_property_readonly("probs", &MultiResponseProbsMessageInterfaceProxy::probs);

    _module.attr("__version__") =
        MRC_CONCAT_STR(morpheus_VERSION_MAJOR << "." << morpheus_VERSION_MINOR << "." << morpheus_VERSION_PATCH);
}
}  // namespace morpheus<|MERGE_RESOLUTION|>--- conflicted
+++ resolved
@@ -39,26 +39,23 @@
 #include <boost/fiber/future/future.hpp>
 #include <mrc/channel/status.hpp>  // for Status
 #include <mrc/edge/edge_connector.hpp>
-<<<<<<< HEAD
 #include <mrc/node/port_registry.hpp>
 #include <mrc/node/rx_sink_base.hpp>
 #include <mrc/node/rx_source_base.hpp>
 #include <mrc/types.hpp>
 #include <mrc/utils/string_utils.hpp>
 #include <pybind11/detail/common.h>
-=======
-#include <mrc/node/rx_sink_base.hpp>
-#include <mrc/node/rx_source_base.hpp>
-#include <mrc/types.hpp>
->>>>>>> 193f89e6
 #include <pybind11/functional.h>  // IWYU pragma: keep
 #include <pybind11/pybind11.h>
 #include <pybind11/pytypes.h>
 #include <pybind11/stl.h>  // IWYU pragma: keep
+#include <pymrc/edge_adapter.hpp>
+#include <pymrc/node.hpp>
 #include <pymrc/port_builders.hpp>
 #include <pymrc/utils.hpp>  // for pymrc::import
 #include <rxcpp/rx.hpp>
 
+#include <cstddef>
 #include <filesystem>
 #include <map>
 #include <memory>
@@ -154,7 +151,6 @@
     mrc::edge::EdgeConnector<std::shared_ptr<morpheus::MultiResponseProbsMessage>,
                              std::shared_ptr<morpheus::MultiMessage>>::register_converter();
 
-<<<<<<< HEAD
     py::enum_<ControlMessageType>(_module, "ControlMessageType")
         .value("INFERENCE", ControlMessageType::INFERENCE)
         .value("NONE", ControlMessageType::INFERENCE)
@@ -185,11 +181,8 @@
         .def("payload", pybind11::overload_cast<>(&MessageControl::payload), py::return_value_policy::move)
         .def("payload", pybind11::overload_cast<const std::shared_ptr<MessageMeta>&>(&MessageControl::payload));
 
-    // Context manager for Mutable Dataframes. Attempting to use it outside a with block will raise an exception
-    py::class_<MutableTableCtxMgr, std::shared_ptr<MutableTableCtxMgr>>(_module, "MutableTableCtxMgr")
-=======
     // Tensor Memory classes
-    py::class_<TensorMemory, std::shared_ptr<TensorMemory>>(m, "TensorMemory")
+    py::class_<TensorMemory, std::shared_ptr<TensorMemory>>(_module, "TensorMemory")
         .def(py::init<>(&TensorMemoryInterfaceProxy::init), py::arg("count"), py::arg("tensors") = py::none())
         .def_readonly("count", &TensorMemory::count)
         .def("get_tensors", &TensorMemoryInterfaceProxy::get_tensors, py::return_value_policy::move)
@@ -197,12 +190,12 @@
         .def("get_tensor", &TensorMemoryInterfaceProxy::get_tensor, py::arg("name"), py::return_value_policy::move)
         .def("set_tensor", &TensorMemoryInterfaceProxy::set_tensor, py::arg("name"), py::arg("tensor"));
 
-    py::class_<InferenceMemory, TensorMemory, std::shared_ptr<InferenceMemory>>(m, "InferenceMemory")
+    py::class_<InferenceMemory, TensorMemory, std::shared_ptr<InferenceMemory>>(_module, "InferenceMemory")
         .def(py::init<>(&InferenceMemoryInterfaceProxy::init), py::arg("count"), py::arg("tensors") = py::none())
         .def("get_input", &InferenceMemoryInterfaceProxy::get_tensor, py::arg("name"), py::return_value_policy::move)
         .def("set_input", &InferenceMemoryInterfaceProxy::set_tensor, py::arg("name"), py::arg("tensor"));
 
-    py::class_<InferenceMemoryFIL, InferenceMemory, std::shared_ptr<InferenceMemoryFIL>>(m, "InferenceMemoryFIL")
+    py::class_<InferenceMemoryFIL, InferenceMemory, std::shared_ptr<InferenceMemoryFIL>>(_module, "InferenceMemoryFIL")
         .def(py::init<>(&InferenceMemoryFILInterfaceProxy::init),
              py::arg("count"),
              py::arg("input__0"),
@@ -213,7 +206,7 @@
         .def_property(
             "seq_ids", &InferenceMemoryFILInterfaceProxy::get_seq_ids, &InferenceMemoryFILInterfaceProxy::set_seq_ids);
 
-    py::class_<InferenceMemoryNLP, InferenceMemory, std::shared_ptr<InferenceMemoryNLP>>(m, "InferenceMemoryNLP")
+    py::class_<InferenceMemoryNLP, InferenceMemory, std::shared_ptr<InferenceMemoryNLP>>(_module, "InferenceMemoryNLP")
         .def(py::init<>(&InferenceMemoryNLPInterfaceProxy::init),
              py::arg("count"),
              py::arg("input_ids"),
@@ -228,19 +221,19 @@
         .def_property(
             "seq_ids", &InferenceMemoryNLPInterfaceProxy::get_seq_ids, &InferenceMemoryNLPInterfaceProxy::set_seq_ids);
 
-    py::class_<ResponseMemory, TensorMemory, std::shared_ptr<ResponseMemory>>(m, "ResponseMemory")
+    py::class_<ResponseMemory, TensorMemory, std::shared_ptr<ResponseMemory>>(_module, "ResponseMemory")
         .def(py::init<>(&ResponseMemoryInterfaceProxy::init), py::arg("count"), py::arg("tensors") = py::none())
         .def("get_output", &ResponseMemoryInterfaceProxy::get_tensor, py::arg("name"), py::return_value_policy::move)
         .def("set_output", &ResponseMemoryInterfaceProxy::set_tensor, py::arg("name"), py::arg("tensor"));
 
-    py::class_<ResponseMemoryProbs, ResponseMemory, std::shared_ptr<ResponseMemoryProbs>>(m, "ResponseMemoryProbs")
+    py::class_<ResponseMemoryProbs, ResponseMemory, std::shared_ptr<ResponseMemoryProbs>>(_module,
+                                                                                          "ResponseMemoryProbs")
         .def(py::init<>(&ResponseMemoryProbsInterfaceProxy::init), py::arg("count"), py::arg("probs"))
         .def_property(
             "probs", &ResponseMemoryProbsInterfaceProxy::get_probs, &ResponseMemoryProbsInterfaceProxy::set_probs);
 
     // Context manager for Mutable Dataframes. Attempting to use it outside of a with block will raise an exception
-    py::class_<MutableTableCtxMgr, std::shared_ptr<MutableTableCtxMgr>>(m, "MutableTableCtxMgr")
->>>>>>> 193f89e6
+    py::class_<MutableTableCtxMgr, std::shared_ptr<MutableTableCtxMgr>>(_module, "MutableTableCtxMgr")
         .def("__enter__", &MutableTableCtxMgr::enter, py::return_value_policy::reference)
         .def("__exit__", &MutableTableCtxMgr::exit)
         .def("__getattr__", &MutableTableCtxMgr::throw_usage_error)
@@ -248,12 +241,7 @@
         .def("__setattr__", &MutableTableCtxMgr::throw_usage_error)
         .def("__setitem__", &MutableTableCtxMgr::throw_usage_error);
 
-<<<<<<< HEAD
     py::class_<MessageMeta, std::shared_ptr<MessageMeta>>(_module, "MessageMeta")
-=======
-    // Message classes
-    py::class_<MessageMeta, std::shared_ptr<MessageMeta>>(m, "MessageMeta")
->>>>>>> 193f89e6
         .def(py::init<>(&MessageMetaInterfaceProxy::init_python), py::arg("df"))
         .def_property_readonly("count", &MessageMetaInterfaceProxy::count)
         .def_property_readonly("df", &MessageMetaInterfaceProxy::df_property, py::return_value_policy::move)
@@ -288,40 +276,7 @@
              py::return_value_policy::move)
         .def("get_meta_list", &MultiMessageInterfaceProxy::get_meta_list, py::return_value_policy::move);
 
-<<<<<<< HEAD
-    py::class_<InferenceMemory, std::shared_ptr<InferenceMemory>>(_module, "InferenceMemory")
-        .def_property_readonly("count", &InferenceMemoryInterfaceProxy::get_count);
-
-    py::class_<InferenceMemoryNLP, InferenceMemory, std::shared_ptr<InferenceMemoryNLP>>(_module, "InferenceMemoryNLP")
-        .def(py::init<>(&InferenceMemoryNLPInterfaceProxy::init),
-             py::arg("count"),
-             py::arg("input_ids"),
-             py::arg("input_mask"),
-             py::arg("seq_ids"))
-        .def_property_readonly("count", &InferenceMemoryNLPInterfaceProxy::count)
-        .def_property("input_ids",
-                      &InferenceMemoryNLPInterfaceProxy::get_input_ids,
-                      &InferenceMemoryNLPInterfaceProxy::set_input_ids)
-        .def_property("input_mask",
-                      &InferenceMemoryNLPInterfaceProxy::get_input_mask,
-                      &InferenceMemoryNLPInterfaceProxy::set_input_mask)
-        .def_property(
-            "seq_ids", &InferenceMemoryNLPInterfaceProxy::get_seq_ids, &InferenceMemoryNLPInterfaceProxy::set_seq_ids);
-
-    py::class_<InferenceMemoryFIL, InferenceMemory, std::shared_ptr<InferenceMemoryFIL>>(_module, "InferenceMemoryFIL")
-        .def(py::init<>(&InferenceMemoryFILInterfaceProxy::init),
-             py::arg("count"),
-             py::arg("input__0"),
-             py::arg("seq_ids"))
-        .def_property_readonly("count", &InferenceMemoryFILInterfaceProxy::count)
-        .def("get_tensor", &InferenceMemoryFILInterfaceProxy::get_tensor)
-        .def_property("input__0",
-                      &InferenceMemoryFILInterfaceProxy::get_input__0,
-                      &InferenceMemoryFILInterfaceProxy::set_input__0)
-        .def_property(
-            "seq_ids", &InferenceMemoryFILInterfaceProxy::get_seq_ids, &InferenceMemoryFILInterfaceProxy::set_seq_ids);
-=======
-    py::class_<MultiTensorMessage, MultiMessage, std::shared_ptr<MultiTensorMessage>>(m, "MultiTensorMessage")
+    py::class_<MultiTensorMessage, MultiMessage, std::shared_ptr<MultiTensorMessage>>(_module, "MultiTensorMessage")
         .def(py::init<>(&MultiTensorMessageInterfaceProxy::init),
              py::arg("meta"),
              py::arg("mess_offset"),
@@ -333,7 +288,6 @@
         .def_property_readonly("offset", &MultiTensorMessageInterfaceProxy::offset)
         .def_property_readonly("count", &MultiTensorMessageInterfaceProxy::count)
         .def("get_tensor", &MultiTensorMessageInterfaceProxy::get_tensor);
->>>>>>> 193f89e6
 
     py::class_<MultiInferenceMessage, MultiMessage, std::shared_ptr<MultiInferenceMessage>>(_module,
                                                                                             "MultiInferenceMessage")
@@ -368,31 +322,8 @@
              py::arg("memory"),
              py::arg("offset"),
              py::arg("count"))
-<<<<<<< HEAD
-        .def_property_readonly("memory", &MultiInferenceFILMessageInterfaceProxy::memory)
-        .def_property_readonly("offset", &MultiInferenceFILMessageInterfaceProxy::offset)
-        .def_property_readonly("count", &MultiInferenceFILMessageInterfaceProxy::count);
-
-    py::class_<TensorMemory, std::shared_ptr<TensorMemory>>(_module, "TensorMemory")
-        .def_readonly("count", &TensorMemory::count);
-
-    py::class_<ResponseMemory, std::shared_ptr<ResponseMemory>>(_module, "ResponseMemory")
-        .def_readonly("count", &ResponseMemory::count)
-        .def("get_output", &ResponseMemoryInterfaceProxy::get_output, py::return_value_policy::reference_internal)
-        .def("get_output_tensor",
-             &ResponseMemoryInterfaceProxy::get_output_tensor,
-             py::return_value_policy::reference_internal);
-
-    py::class_<ResponseMemoryProbs, ResponseMemory, std::shared_ptr<ResponseMemoryProbs>>(_module,
-                                                                                          "ResponseMemoryProbs")
-        .def(py::init<>(&ResponseMemoryProbsInterfaceProxy::init), py::arg("count"), py::arg("probs"))
-        .def_property_readonly("count", &ResponseMemoryProbsInterfaceProxy::count)
-        .def_property(
-            "probs", &ResponseMemoryProbsInterfaceProxy::get_probs, &ResponseMemoryProbsInterfaceProxy::set_probs);
-=======
         .def_property_readonly("input__0", &MultiInferenceFILMessageInterfaceProxy::input__0)
         .def_property_readonly("seq_ids", &MultiInferenceFILMessageInterfaceProxy::seq_ids);
->>>>>>> 193f89e6
 
     py::class_<MultiResponseMessage, MultiMessage, std::shared_ptr<MultiResponseMessage>>(_module,
                                                                                           "MultiResponseMessage")
