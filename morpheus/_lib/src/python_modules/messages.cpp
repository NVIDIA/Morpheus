--- conflicted
+++ resolved
@@ -229,65 +229,6 @@
              py::return_value_policy::move)
         .def("get_meta_list", &MultiMessageInterfaceProxy::get_meta_list, py::return_value_policy::move);
 
-<<<<<<< HEAD
-    py::class_<TensorMemory, std::shared_ptr<TensorMemory>>(m, "TensorMemory")
-        .def(py::init<>(&TensorMemoryInterfaceProxy::init), py::arg("count"), py::arg("tensors") = py::none())
-        .def_readonly("count", &TensorMemory::count)
-        .def("get_tensors", &TensorMemoryInterfaceProxy::get_tensors, py::return_value_policy::move)
-        .def("set_tensors", &TensorMemoryInterfaceProxy::set_tensors, py::arg("tensors"))
-        .def("get_tensor", &TensorMemoryInterfaceProxy::get_tensor, py::arg("name"), py::return_value_policy::move)
-        .def("set_tensor", &TensorMemoryInterfaceProxy::set_tensor, py::arg("name"), py::arg("tensor"));
-
-    py::class_<InferenceMemory, TensorMemory, std::shared_ptr<InferenceMemory>>(m, "InferenceMemory")
-        .def(py::init<>(&InferenceMemoryInterfaceProxy::init), py::arg("count"), py::arg("tensors") = py::none())
-        .def_readonly("count", &InferenceMemory::count)
-        .def("get_tensors", &InferenceMemoryInterfaceProxy::get_tensors, py::return_value_policy::move)
-        .def("set_tensors", &InferenceMemoryInterfaceProxy::set_tensors, py::arg("tensors"))
-        .def("get_tensor", &InferenceMemoryInterfaceProxy::get_tensor, py::arg("name"), py::return_value_policy::move)
-        .def("set_tensor", &InferenceMemoryInterfaceProxy::set_tensor, py::arg("name"), py::arg("tensor"));
-
-    py::class_<InferenceMemoryNLP, InferenceMemory, std::shared_ptr<InferenceMemoryNLP>>(m, "InferenceMemoryNLP")
-        .def(py::init<>(&InferenceMemoryNLPInterfaceProxy::init),
-             py::arg("count"),
-             py::arg("input_ids"),
-             py::arg("input_mask"),
-             py::arg("seq_ids"))
-        .def_readonly("count", &InferenceMemoryNLP::count)
-        .def("get_tensors", &InferenceMemoryNLPInterfaceProxy::get_tensors, py::return_value_policy::move)
-        .def("set_tensors", &InferenceMemoryNLPInterfaceProxy::set_tensors, py::arg("tensors"))
-        .def(
-            "get_tensor", &InferenceMemoryNLPInterfaceProxy::get_tensor, py::arg("name"), py::return_value_policy::move)
-        .def("set_tensor", &InferenceMemoryNLPInterfaceProxy::set_tensor, py::arg("name"), py::arg("tensor"))
-        .def("get_input", &InferenceMemoryNLPInterfaceProxy::get_tensor, py::arg("name"), py::return_value_policy::move)
-        .def("set_input", &InferenceMemoryNLPInterfaceProxy::set_tensor, py::arg("name"), py::arg("tensor"))
-        .def_property("input_ids",
-                      &InferenceMemoryNLPInterfaceProxy::get_input_ids,
-                      &InferenceMemoryNLPInterfaceProxy::set_input_ids)
-        .def_property("input_mask",
-                      &InferenceMemoryNLPInterfaceProxy::get_input_mask,
-                      &InferenceMemoryNLPInterfaceProxy::set_input_mask)
-        .def_property(
-            "seq_ids", &InferenceMemoryNLPInterfaceProxy::get_seq_ids, &InferenceMemoryNLPInterfaceProxy::set_seq_ids);
-
-    py::class_<InferenceMemoryFIL, InferenceMemory, std::shared_ptr<InferenceMemoryFIL>>(m, "InferenceMemoryFIL")
-        .def(py::init<>(&InferenceMemoryFILInterfaceProxy::init),
-             py::arg("count"),
-             py::arg("input__0"),
-             py::arg("seq_ids"))
-        .def_readonly("count", &InferenceMemoryFIL::count)
-        .def("get_tensors", &InferenceMemoryFILInterfaceProxy::get_tensors, py::return_value_policy::move)
-        .def("set_tensors", &InferenceMemoryFILInterfaceProxy::set_tensors, py::arg("tensors"))
-        .def(
-            "get_tensor", &InferenceMemoryFILInterfaceProxy::get_tensor, py::arg("name"), py::return_value_policy::move)
-        .def("set_tensor", &InferenceMemoryFILInterfaceProxy::set_tensor, py::arg("name"), py::arg("tensor"))
-        .def("get_input", &InferenceMemoryFILInterfaceProxy::get_tensor, py::arg("name"), py::return_value_policy::move)
-        .def("set_set", &InferenceMemoryFILInterfaceProxy::set_tensor, py::arg("name"), py::arg("tensor"))
-        .def_property("input__0",
-                      &InferenceMemoryFILInterfaceProxy::get_input__0,
-                      &InferenceMemoryFILInterfaceProxy::set_input__0)
-        .def_property(
-            "seq_ids", &InferenceMemoryFILInterfaceProxy::get_seq_ids, &InferenceMemoryFILInterfaceProxy::set_seq_ids);
-=======
     py::class_<MultiTensorMessage, MultiMessage, std::shared_ptr<MultiTensorMessage>>(m, "MultiTensorMessage")
         .def(py::init<>(&MultiTensorMessageInterfaceProxy::init),
              py::arg("meta"),
@@ -300,7 +241,6 @@
         .def_property_readonly("offset", &MultiTensorMessageInterfaceProxy::offset)
         .def_property_readonly("count", &MultiTensorMessageInterfaceProxy::count)
         .def("get_tensor", &MultiTensorMessageInterfaceProxy::get_tensor);
->>>>>>> 9cb5a4d8
 
     py::class_<MultiInferenceMessage, MultiMessage, std::shared_ptr<MultiInferenceMessage>>(m, "MultiInferenceMessage")
         .def(py::init<>(&MultiInferenceMessageInterfaceProxy::init),
@@ -334,42 +274,8 @@
              py::arg("memory"),
              py::arg("offset"),
              py::arg("count"))
-<<<<<<< HEAD
-        .def_property_readonly("memory", &MultiInferenceFILMessageInterfaceProxy::memory)
-        .def_property_readonly("offset", &MultiInferenceFILMessageInterfaceProxy::offset)
-        .def_property_readonly("count", &MultiInferenceFILMessageInterfaceProxy::count);
-
-    py::class_<ResponseMemory, TensorMemory, std::shared_ptr<ResponseMemory>>(m, "ResponseMemory")
-        .def(py::init<>(&ResponseMemoryInterfaceProxy::init), py::arg("count"), py::arg("tensors") = py::none())
-        .def_readonly("count", &ResponseMemory::count)
-        .def("get_tensors", &ResponseMemoryInterfaceProxy::get_tensors, py::return_value_policy::move)
-        .def("set_tensors", &ResponseMemoryInterfaceProxy::set_tensors, py::arg("tensors"))
-        .def("get_tensor", &ResponseMemoryInterfaceProxy::get_tensor, py::arg("name"), py::return_value_policy::move)
-        .def("set_tensor", &ResponseMemoryInterfaceProxy::set_tensor, py::arg("name"), py::arg("tensor"))
-        .def("get_output", &ResponseMemoryInterfaceProxy::get_tensor, py::arg("name"), py::return_value_policy::move)
-        .def("set_output", &ResponseMemoryInterfaceProxy::set_tensor, py::arg("name"), py::arg("tensor"));
-
-    py::class_<ResponseMemoryProbs, ResponseMemory, std::shared_ptr<ResponseMemoryProbs>>(m, "ResponseMemoryProbs")
-        .def(py::init<>(&ResponseMemoryProbsInterfaceProxy::init), py::arg("count"), py::arg("probs"))
-        .def_readonly("count", &ResponseMemoryProbs::count)
-        .def("get_tensors", &ResponseMemoryProbsInterfaceProxy::get_tensors, py::return_value_policy::move)
-        .def("set_tensors", &ResponseMemoryProbsInterfaceProxy::set_tensors, py::arg("tensors"))
-        .def("get_tensor",
-             &ResponseMemoryProbsInterfaceProxy::get_tensor,
-             py::arg("name"),
-             py::return_value_policy::move)
-        .def("set_tensor", &ResponseMemoryProbsInterfaceProxy::set_tensor, py::arg("name"), py::arg("tensor"))
-        .def("get_output",
-             &ResponseMemoryProbsInterfaceProxy::get_tensor,
-             py::arg("name"),
-             py::return_value_policy::move)
-        .def("set_output", &ResponseMemoryProbsInterfaceProxy::set_tensor, py::arg("name"), py::arg("tensor"))
-        .def_property(
-            "probs", &ResponseMemoryProbsInterfaceProxy::get_probs, &ResponseMemoryProbsInterfaceProxy::set_probs);
-=======
         .def_property_readonly("input__0", &MultiInferenceFILMessageInterfaceProxy::input__0)
         .def_property_readonly("seq_ids", &MultiInferenceFILMessageInterfaceProxy::seq_ids);
->>>>>>> 9cb5a4d8
 
     py::class_<MultiTensorMessage, MultiMessage, std::shared_ptr<MultiTensorMessage>>(m, "MultiTensorMessage")
         .def(py::init<>(&MultiTensorMessageInterfaceProxy::init),
