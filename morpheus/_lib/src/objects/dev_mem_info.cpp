/**
 * SPDX-FileCopyrightText: Copyright (c) 2021-2023, NVIDIA CORPORATION & AFFILIATES. All rights reserved.
 * SPDX-License-Identifier: Apache-2.0
 *
 * Licensed under the Apache License, Version 2.0 (the "License");
 * you may not use this file except in compliance with the License.
 * You may obtain a copy of the License at
 *
 * http://www.apache.org/licenses/LICENSE-2.0
 *
 * Unless required by applicable law or agreed to in writing, software
 * distributed under the License is distributed on an "AS IS" BASIS,
 * WITHOUT WARRANTIES OR CONDITIONS OF ANY KIND, either express or implied.
 * See the License for the specific language governing permissions and
 * limitations under the License.
 */

#include "morpheus/objects/dev_mem_info.hpp"

#include "morpheus/utilities/tensor_util.hpp"  // for get_elem_count

#include <glog/logging.h>  // for DCHECK

#include <cstdint>  // for uint8_t
#include <memory>
#include <ostream>
#include <utility>  // for move

namespace morpheus {
// Component public implementations
// ************ DevMemInfo************************* //
DevMemInfo::DevMemInfo(void* data,
                       DType dtype,
                       std::shared_ptr<MemoryDescriptor> md,
                       std::vector<std::size_t> shape,
                       std::vector<std::size_t> stride,
                       size_t offset_bytes) :
  m_data(data),
  m_dtype(std::move(dtype)),
  m_md(std::move(md)),
  m_shape(std::move(shape)),
  m_stride(std::move(stride)),
  m_offset_bytes(offset_bytes)
{
    DCHECK(m_md != nullptr);
}

DevMemInfo::DevMemInfo(std::shared_ptr<rmm::device_buffer> buffer,
                       DType dtype,
<<<<<<< HEAD
                       std::vector<std::size_t> shape,
                       std::vector<std::size_t> stride,
                       size_t offset_bytes) :
  m_data(buffer->data()),
=======
                       ShapeType shape,
                       ShapeType stride,
                       TensorIndex offset_bytes) :
  m_buffer(std::move(buffer)),
>>>>>>> 193f89e6
  m_dtype(std::move(dtype)),
  m_shape(std::move(shape)),
  m_stride(std::move(stride)),
  m_offset_bytes(offset_bytes),
  m_md(std::make_shared<MemoryDescriptor>(buffer->stream(), buffer->memory_resource()))
{
    DCHECK(m_offset_bytes + this->bytes() <= buffer->size())
        << "Inconsistent dimensions, values would extend past the end of the device_buffer";
}

TensorIndex DevMemInfo::bytes() const
{
    return count() * m_dtype.item_size();
}

TensorIndex DevMemInfo::count() const
{
    return TensorUtils::get_elem_count(m_shape);
}

TensorIndex DevMemInfo::offset_bytes() const
{
    return m_offset_bytes;
}

const DType& DevMemInfo::dtype() const
{
    return m_dtype;
}

TypeId DevMemInfo::type_id() const
{
    return m_dtype.type_id();
}

const ShapeType& DevMemInfo::shape() const
{
    return m_shape;
}

TensorIndex DevMemInfo::shape(TensorIndex idx) const
{
    return m_shape.at(idx);
}

const ShapeType& DevMemInfo::stride() const
{
    return m_stride;
}

TensorIndex DevMemInfo::stride(TensorIndex idx) const
{
    return m_stride.at(idx);
}

<<<<<<< HEAD
std::shared_ptr<MemoryDescriptor> DevMemInfo::memory() const
{
    return m_md;
}

std::unique_ptr<rmm::device_buffer> DevMemInfo::make_new_buffer(std::size_t bytes) const
=======
std::unique_ptr<rmm::device_buffer> DevMemInfo::make_new_buffer(TensorIndex bytes) const
>>>>>>> 193f89e6
{
    return std::make_unique<rmm::device_buffer>(bytes, m_md->cuda_stream, m_md->memory_resource);
}

void* DevMemInfo::data() const
{
    return static_cast<uint8_t*>(m_data) + m_offset_bytes;
}
}  // namespace morpheus<|MERGE_RESOLUTION|>--- conflicted
+++ resolved
@@ -47,17 +47,10 @@
 
 DevMemInfo::DevMemInfo(std::shared_ptr<rmm::device_buffer> buffer,
                        DType dtype,
-<<<<<<< HEAD
-                       std::vector<std::size_t> shape,
-                       std::vector<std::size_t> stride,
-                       size_t offset_bytes) :
-  m_data(buffer->data()),
-=======
                        ShapeType shape,
                        ShapeType stride,
                        TensorIndex offset_bytes) :
-  m_buffer(std::move(buffer)),
->>>>>>> 193f89e6
+  m_data(buffer->data()),
   m_dtype(std::move(dtype)),
   m_shape(std::move(shape)),
   m_stride(std::move(stride)),
@@ -113,16 +106,12 @@
     return m_stride.at(idx);
 }
 
-<<<<<<< HEAD
 std::shared_ptr<MemoryDescriptor> DevMemInfo::memory() const
 {
     return m_md;
 }
 
-std::unique_ptr<rmm::device_buffer> DevMemInfo::make_new_buffer(std::size_t bytes) const
-=======
 std::unique_ptr<rmm::device_buffer> DevMemInfo::make_new_buffer(TensorIndex bytes) const
->>>>>>> 193f89e6
 {
     return std::make_unique<rmm::device_buffer>(bytes, m_md->cuda_stream, m_md->memory_resource);
 }
