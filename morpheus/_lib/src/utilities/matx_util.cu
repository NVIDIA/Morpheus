--- conflicted
+++ resolved
@@ -15,33 +15,20 @@
  * limitations under the License.
  */
 
-<<<<<<< HEAD
-#include "morpheus/objects/rmm_tensor.hpp"
 #include "morpheus/utilities/matx_util.hpp"
 
 #include "morpheus/objects/dev_mem_info.hpp"
 #include "morpheus/objects/dtype.hpp"
+#include "morpheus/objects/tensor.hpp"  // for Tensor::create
 #include "morpheus/objects/tensor_object.hpp"
-#include "morpheus/objects/tensor.hpp" // for Tensor::create
-
-#include <mrc/cuda/sync.hpp>
-=======
-#include "morpheus/objects/dev_mem_info.hpp"
-#include "morpheus/objects/dtype.hpp"
-#include "morpheus/objects/tensor_object.hpp"
-#include "morpheus/utilities/matx_util.hpp"
->>>>>>> b8671c6a
 
 #include <cudf/utilities/type_dispatcher.hpp>
 #include <glog/logging.h>
 #include <matx.h>
 #include <mrc/cuda/sync.hpp>
 
-<<<<<<< HEAD
 #include <algorithm> // for std::copy
-=======
 #include <array>
->>>>>>> b8671c6a
 #include <memory>
 
 namespace morpheus {
@@ -444,22 +431,51 @@
 
     mrc::enqueue_stream_sync_event(output->stream()).get();
 
-<<<<<<< HEAD
-    std::shared_ptr<rmm::device_buffer>
-    MatxUtil::threshold(const DevMemInfo &input,
-                        double thresh_val,
-                        bool by_row)
-    {
-        const auto rows = input.shape(0);
-        const auto cols = input.shape(1);
-        std::size_t output_size = sizeof(bool) * rows;
-        if (!by_row) {
-            output_size *= cols;
-        }
-=======
     return output;
 }
->>>>>>> b8671c6a
+
+TensorObject MatxUtil::threshold(const TensorObject &input, double thresh_val, bool by_row)
+{
+    return MatxUtil::threshold(input.data(), thresh_val, by_row, input.dtype(), input.get_shape(), input.get_stride());
+}
+
+TensorObject MatxUtil::threshold(void* input_data,
+                                 double thresh_val,
+                                 bool by_row,
+                                 const DType& dtype,
+                                 const std::vector<std::size_t>& input_shape,
+                                 const std::vector<std::size_t>& input_stride)
+{
+    const auto rows = input_shape[0];
+    const auto cols = input_shape[1];
+
+    std::vector<TensorIndex> output_shape{input_shape.cbegin(), input_shape.cend()};
+    std::vector<TensorIndex> output_stride{input_stride.cbegin(), input_stride.cend()};
+    std::size_t output_size = sizeof(bool) * rows;
+    if (!by_row)
+    {
+        output_size *= cols;
+    }
+    else
+    {
+        output_shape[1] = 1;
+        output_stride[0] = 1;
+    }
+
+    // Now create the output array of bools
+    auto output = std::make_unique<rmm::device_buffer>(output_size, rmm::cuda_stream_per_thread);
+
+    cudf::type_dispatcher(cudf::data_type{dtype.cudf_type_id()},
+                            MatxUtil__MatxThreshold{rows, cols, by_row, output->stream()},
+                            input_data,
+                            output->data(),
+                            thresh_val,
+                            input_stride);
+
+    mrc::enqueue_stream_sync_event(output->stream()).get();
+
+    return Tensor::create(std::move(output), DType::create<bool>(), output_shape, output_stride);
+}
 
 std::shared_ptr<rmm::device_buffer> MatxUtil::reduce_max(const DevMemInfo& input,
                                                          const std::vector<int32_t>& seq_ids,
@@ -480,99 +496,7 @@
     DCHECK(output_element_count <= input.count()) << "Output buffer size should be less than or equal to the input";
     DCHECK(num_input_cols == output_shape[1]) << "Number of input and output columns must match";
 
-<<<<<<< HEAD
-    TensorObject
-    MatxUtil::threshold(const TensorObject &input,
-                        double thresh_val,
-                        bool by_row)
-    {
-        return MatxUtil::threshold(input.data(), thresh_val, by_row, input.dtype(), input.get_shape(), input.get_stride());
-    }
-
-    TensorObject
-    MatxUtil::threshold(void* input_data,
-                        double thresh_val,
-                        bool by_row,
-                        const DType& dtype,
-                        const std::vector<std::size_t>& input_shape,
-                        const std::vector<std::size_t>& input_stride) {
-        const auto rows = input_shape[0];
-        const auto cols = input_shape[1];
-
-        std::vector<TensorIndex> output_shape{input_shape.cbegin(), input_shape.cend()};
-        std::vector<TensorIndex> output_stride{input_stride.cbegin(), input_stride.cend()};
-        std::size_t output_size = sizeof(bool) * rows;
-        if (!by_row)
-        {
-            output_size *= cols;
-        }
-        else
-        {
-            output_shape[1] = 1;
-            output_stride[0] = 1;
-        }
-
-        // Now create the output array of bools
-        auto output = std::make_unique<rmm::device_buffer>(output_size, rmm::cuda_stream_per_thread);
-
-        cudf::type_dispatcher(cudf::data_type{dtype.cudf_type_id()},
-                              MatxUtil__MatxThreshold{rows, cols, by_row, output->stream()},
-                              input_data,
-                              output->data(),
-                              thresh_val,
-                              input_stride);
-
-        mrc::enqueue_stream_sync_event(output->stream()).get();
-
-        return Tensor::create(std::move(output), DType::create<bool>(), output_shape, output_stride);
-    }
-
-    std::shared_ptr<rmm::device_buffer>
-    MatxUtil::reduce_max(const DevMemInfo &input,
-                         const std::vector<int32_t> &seq_ids,
-                         size_t seq_id_offset,
-                         const std::vector<int64_t> &output_shape)
-    {
-        const auto&  dtype = input.dtype();
-        auto cudf_type = cudf::data_type{dtype.cudf_type_id()};
-        auto num_input_rows = input.shape(0);
-        auto num_input_cols = input.shape(1);
-
-        std::vector<matx::index_t> matx_stride{static_cast<matx::index_t>(input.stride(0)), static_cast<matx::index_t>(input.stride(1))};
-        std::size_t output_element_count = output_shape[0] * output_shape[1];
-        std::size_t output_buff_size = dtype.item_size() * output_element_count;
-
-        DCHECK(output_element_count <= input.count()) << "Output buffer size should be less than or equal to the input";
-        DCHECK(num_input_cols == output_shape[1]) << "Number of input and output columns must match";
-
-        auto output = input.make_new_buffer(output_buff_size);
-
-        MatxUtil__MatxReduceMax matx_reduce_max{static_cast<matx::index_t>(num_input_rows),
-                                                static_cast<matx::index_t>(num_input_cols),
-                                                matx_stride,
-                                                output_shape[0],
-                                                input.data(),
-                                                output->data(),
-                                                output->stream()};
-
-        std::size_t start = 0;
-        auto output_offset = seq_ids[seq_id_offset];
-        for (std::size_t i=0; i < num_input_rows; ++i)
-        {
-            auto idx = seq_ids[i+seq_id_offset];
-            if (idx != seq_ids[start+seq_id_offset])
-            {
-                cudf::type_dispatcher(cudf_type,
-                                      matx_reduce_max,
-                                      start,
-                                      i,
-                                      seq_ids[start+seq_id_offset]-output_offset);
-                start = i;
-            }
-        }
-=======
     auto output = input.make_new_buffer(output_buff_size);
->>>>>>> b8671c6a
 
     MatxUtil__MatxReduceMax matx_reduce_max{static_cast<matx::index_t>(num_input_rows),
                                             static_cast<matx::index_t>(output_shape[0]),
