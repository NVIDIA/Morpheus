--- conflicted
+++ resolved
@@ -112,16 +112,10 @@
 )
 
 target_include_directories(morpheus
-<<<<<<< HEAD
-    PUBLIC
-      $<BUILD_INTERFACE:${CMAKE_CURRENT_SOURCE_DIR}/include>
-      $<INSTALL_INTERFACE:include>
-=======
   PUBLIC
     $<BUILD_INTERFACE:${CMAKE_CURRENT_SOURCE_DIR}/include>
     $<INSTALL_INTERFACE:include>
     $<BUILD_INTERFACE:${CMAKE_CURRENT_BINARY_DIR}>
->>>>>>> 043919aa
 )
 
 set_target_properties(morpheus
@@ -137,20 +131,12 @@
 )
 
 install(
-<<<<<<< HEAD
-    TARGETS
-      morpheus
-    EXPORT
-      ${PROJECT_NAME}-exports
-    COMPONENT Wheel
-=======
   TARGETS
     morpheus
   EXPORT
     ${PROJECT_NAME}-exports
   COMPONENT
     Wheel
->>>>>>> 043919aa
 )
 
 if (MORPHEUS_PYTHON_INPLACE_BUILD)
