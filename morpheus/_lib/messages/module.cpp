/*
 * SPDX-FileCopyrightText: Copyright (c) 2021-2024, NVIDIA CORPORATION & AFFILIATES. All rights reserved.
 * SPDX-License-Identifier: Apache-2.0
 *
 * Licensed under the Apache License, Version 2.0 (the "License");
 * you may not use this file except in compliance with the License.
 * You may obtain a copy of the License at
 *
 * http://www.apache.org/licenses/LICENSE-2.0
 *
 * Unless required by applicable law or agreed to in writing, software
 * distributed under the License is distributed on an "AS IS" BASIS,
 * WITHOUT WARRANTIES OR CONDITIONS OF ANY KIND, either express or implied.
 * See the License for the specific language governing permissions and
 * limitations under the License.
 */

#include "pymrc/utilities/object_wrappers.hpp"

#include "morpheus/io/data_loader_registry.hpp"
#include "morpheus/messages/control.hpp"
#include "morpheus/messages/memory/inference_memory.hpp"
#include "morpheus/messages/memory/inference_memory_fil.hpp"
#include "morpheus/messages/memory/inference_memory_nlp.hpp"
#include "morpheus/messages/memory/response_memory.hpp"
#include "morpheus/messages/memory/response_memory_probs.hpp"
#include "morpheus/messages/memory/tensor_memory.hpp"
#include "morpheus/messages/meta.hpp"
#include "morpheus/messages/multi.hpp"
#include "morpheus/messages/multi_inference.hpp"
#include "morpheus/messages/multi_inference_fil.hpp"
#include "morpheus/messages/multi_inference_nlp.hpp"
#include "morpheus/messages/multi_response.hpp"
#include "morpheus/messages/multi_response_probs.hpp"
#include "morpheus/messages/multi_tensor.hpp"
#include "morpheus/objects/data_table.hpp"
#include "morpheus/objects/mutable_table_ctx_mgr.hpp"
#include "morpheus/utilities/cudf_util.hpp"
#include "morpheus/utilities/string_util.hpp"
#include "morpheus/version.hpp"

#include <mrc/edge/edge_connector.hpp>
#include <pybind11/functional.h>  // IWYU pragma: keep
#include <pybind11/pybind11.h>
#include <pybind11/pytypes.h>
#include <pybind11/stl.h>  // IWYU pragma: keep
#include <pymrc/node.hpp>  // IWYU pragma: keep
#include <pymrc/port_builders.hpp>
#include <pymrc/utils.hpp>  // for pymrc::import
#include <rxcpp/rx.hpp>

#include <filesystem>
#include <memory>
#include <sstream>
#include <string>
#include <vector>

namespace morpheus {

namespace fs = std::filesystem;
namespace py = pybind11;

PYBIND11_MODULE(messages, _module)
{
    _module.doc() = R"pbdoc(
        -----------------------
        .. currentmodule:: morpheus.messages
        .. autosummary::
           :toctree: _generate

        )pbdoc";

    // Load the cudf helpers
    CudfHelper::load();

    mrc::pymrc::import(_module, "cupy");
    mrc::pymrc::import(_module, "morpheus._lib.common");

    // Required for SegmentObject
    mrc::pymrc::import(_module, "mrc.core.node");

    // Allows python objects to keep DataTable objects alive
    py::class_<IDataTable, std::shared_ptr<IDataTable>>(_module, "DataTable");

    mrc::pymrc::PortBuilderUtil::register_port_util<std::shared_ptr<ControlMessage>>();
    mrc::pymrc::PortBuilderUtil::register_port_util<std::shared_ptr<MessageMeta>>();
    mrc::pymrc::PortBuilderUtil::register_port_util<std::shared_ptr<MultiMessage>>();
    mrc::pymrc::PortBuilderUtil::register_port_util<std::shared_ptr<MultiTensorMessage>>();
    mrc::pymrc::PortBuilderUtil::register_port_util<std::shared_ptr<MultiInferenceMessage>>();
    mrc::pymrc::PortBuilderUtil::register_port_util<std::shared_ptr<MultiInferenceFILMessage>>();
    mrc::pymrc::PortBuilderUtil::register_port_util<std::shared_ptr<MultiInferenceNLPMessage>>();
    mrc::pymrc::PortBuilderUtil::register_port_util<std::shared_ptr<MultiResponseMessage>>();
    mrc::pymrc::PortBuilderUtil::register_port_util<std::shared_ptr<MultiResponseProbsMessage>>();

    // EdgeConnectors for converting between PyObjectHolders and various Message types
    mrc::edge::EdgeConnector<std::shared_ptr<morpheus::ControlMessage>,
                             mrc::pymrc::PyObjectHolder>::register_converter();
    mrc::edge::EdgeConnector<mrc::pymrc::PyObjectHolder,
                             std::shared_ptr<morpheus::ControlMessage>>::register_converter();

    mrc::edge::EdgeConnector<std::shared_ptr<morpheus::MessageMeta>, mrc::pymrc::PyObjectHolder>::register_converter();
    mrc::edge::EdgeConnector<mrc::pymrc::PyObjectHolder, std::shared_ptr<morpheus::MessageMeta>>::register_converter();

    // EdgeConnectors for derived classes of MultiMessage to MultiMessage
    mrc::edge::EdgeConnector<std::shared_ptr<morpheus::MultiTensorMessage>,
                             std::shared_ptr<morpheus::MultiMessage>>::register_converter();

    mrc::edge::EdgeConnector<std::shared_ptr<morpheus::MultiInferenceMessage>,
                             std::shared_ptr<morpheus::MultiTensorMessage>>::register_converter();

    mrc::edge::EdgeConnector<std::shared_ptr<morpheus::MultiInferenceMessage>,
                             std::shared_ptr<morpheus::MultiMessage>>::register_converter();

    mrc::edge::EdgeConnector<std::shared_ptr<morpheus::MultiInferenceFILMessage>,
                             std::shared_ptr<morpheus::MultiInferenceMessage>>::register_converter();

    mrc::edge::EdgeConnector<std::shared_ptr<morpheus::MultiInferenceFILMessage>,
                             std::shared_ptr<morpheus::MultiTensorMessage>>::register_converter();

    mrc::edge::EdgeConnector<std::shared_ptr<morpheus::MultiInferenceFILMessage>,
                             std::shared_ptr<morpheus::MultiMessage>>::register_converter();

    mrc::edge::EdgeConnector<std::shared_ptr<morpheus::MultiInferenceNLPMessage>,
                             std::shared_ptr<morpheus::MultiInferenceMessage>>::register_converter();

    mrc::edge::EdgeConnector<std::shared_ptr<morpheus::MultiInferenceNLPMessage>,
                             std::shared_ptr<morpheus::MultiTensorMessage>>::register_converter();

    mrc::edge::EdgeConnector<std::shared_ptr<morpheus::MultiInferenceNLPMessage>,
                             std::shared_ptr<morpheus::MultiMessage>>::register_converter();

    mrc::edge::EdgeConnector<std::shared_ptr<morpheus::MultiResponseMessage>,
                             std::shared_ptr<morpheus::MultiMessage>>::register_converter();

    mrc::edge::EdgeConnector<std::shared_ptr<morpheus::MultiResponseMessage>,
                             std::shared_ptr<morpheus::MultiTensorMessage>>::register_converter();

    mrc::edge::EdgeConnector<std::shared_ptr<morpheus::MultiResponseProbsMessage>,
                             std::shared_ptr<morpheus::MultiResponseMessage>>::register_converter();

    mrc::edge::EdgeConnector<std::shared_ptr<morpheus::MultiResponseProbsMessage>,
                             std::shared_ptr<morpheus::MultiTensorMessage>>::register_converter();

    mrc::edge::EdgeConnector<std::shared_ptr<morpheus::MultiResponseProbsMessage>,
                             std::shared_ptr<morpheus::MultiMessage>>::register_converter();

    // Tensor Memory classes
    py::class_<TensorMemory, std::shared_ptr<TensorMemory>>(_module, "TensorMemory")
        .def(py::init<>(&TensorMemoryInterfaceProxy::init),
             py::kw_only(),
             py::arg("count"),
             py::arg("tensors") = py::none())
        .def_readonly("count", &TensorMemory::count)
        .def_property_readonly("tensor_names", &TensorMemoryInterfaceProxy::tensor_names_getter)
        .def("has_tensor", &TensorMemoryInterfaceProxy::has_tensor)
        .def("get_tensors", &TensorMemoryInterfaceProxy::get_tensors, py::return_value_policy::move)
        .def("set_tensors", &TensorMemoryInterfaceProxy::set_tensors, py::arg("tensors"))
        .def("get_tensor", &TensorMemoryInterfaceProxy::get_tensor, py::arg("name"), py::return_value_policy::move)
        .def("set_tensor", &TensorMemoryInterfaceProxy::set_tensor, py::arg("name"), py::arg("tensor"));

    py::class_<InferenceMemory, TensorMemory, std::shared_ptr<InferenceMemory>>(_module, "InferenceMemory")
        .def(py::init<>(&InferenceMemoryInterfaceProxy::init),
             py::kw_only(),
             py::arg("count"),
             py::arg("tensors") = py::none())
        .def("get_input", &InferenceMemoryInterfaceProxy::get_tensor, py::arg("name"), py::return_value_policy::move)
        .def("set_input", &InferenceMemoryInterfaceProxy::set_tensor, py::arg("name"), py::arg("tensor"));

    py::class_<InferenceMemoryFIL, InferenceMemory, std::shared_ptr<InferenceMemoryFIL>>(_module, "InferenceMemoryFIL")
        .def(py::init<>(&InferenceMemoryFILInterfaceProxy::init),
             py::kw_only(),
             py::arg("count"),
             py::arg("input__0"),
             py::arg("seq_ids"))
        .def_property("input__0",
                      &InferenceMemoryFILInterfaceProxy::get_input__0,
                      &InferenceMemoryFILInterfaceProxy::set_input__0)
        .def_property(
            "seq_ids", &InferenceMemoryFILInterfaceProxy::get_seq_ids, &InferenceMemoryFILInterfaceProxy::set_seq_ids);

    py::class_<InferenceMemoryNLP, InferenceMemory, std::shared_ptr<InferenceMemoryNLP>>(_module, "InferenceMemoryNLP")
        .def(py::init<>(&InferenceMemoryNLPInterfaceProxy::init),
             py::kw_only(),
             py::arg("count"),
             py::arg("input_ids"),
             py::arg("input_mask"),
             py::arg("seq_ids"))
        .def_property("input_ids",
                      &InferenceMemoryNLPInterfaceProxy::get_input_ids,
                      &InferenceMemoryNLPInterfaceProxy::set_input_ids)
        .def_property("input_mask",
                      &InferenceMemoryNLPInterfaceProxy::get_input_mask,
                      &InferenceMemoryNLPInterfaceProxy::set_input_mask)
        .def_property(
            "seq_ids", &InferenceMemoryNLPInterfaceProxy::get_seq_ids, &InferenceMemoryNLPInterfaceProxy::set_seq_ids);

    py::class_<ResponseMemory, TensorMemory, std::shared_ptr<ResponseMemory>>(_module, "ResponseMemory")
        .def(py::init<>(&ResponseMemoryInterfaceProxy::init),
             py::kw_only(),
             py::arg("count"),
             py::arg("tensors") = py::none())
        .def("get_output", &ResponseMemoryInterfaceProxy::get_tensor, py::arg("name"), py::return_value_policy::move)
        .def("set_output", &ResponseMemoryInterfaceProxy::set_tensor, py::arg("name"), py::arg("tensor"));

    py::class_<ResponseMemoryProbs, ResponseMemory, std::shared_ptr<ResponseMemoryProbs>>(_module,
                                                                                          "ResponseMemoryProbs")
        .def(py::init<>(&ResponseMemoryProbsInterfaceProxy::init), py::kw_only(), py::arg("count"), py::arg("probs"))
        .def_property(
            "probs", &ResponseMemoryProbsInterfaceProxy::get_probs, &ResponseMemoryProbsInterfaceProxy::set_probs);

    // Context manager for Mutable Dataframes. Attempting to use it outside of a with block will raise an exception
    py::class_<MutableTableCtxMgr, std::shared_ptr<MutableTableCtxMgr>>(_module, "MutableTableCtxMgr")
        .def("__enter__", &MutableTableCtxMgr::enter, py::return_value_policy::reference)
        .def("__exit__", &MutableTableCtxMgr::exit)
        .def("__getattr__", &MutableTableCtxMgr::throw_usage_error)
        .def("__getitem__", &MutableTableCtxMgr::throw_usage_error)
        .def("__setattr__", &MutableTableCtxMgr::throw_usage_error)
        .def("__setitem__", &MutableTableCtxMgr::throw_usage_error);

    py::class_<MessageMeta, std::shared_ptr<MessageMeta>>(_module, "MessageMeta")
        .def(py::init<>(&MessageMetaInterfaceProxy::init_python), py::arg("df"))
        .def_property_readonly("count", &MessageMetaInterfaceProxy::count)
        .def_property_readonly("df", &MessageMetaInterfaceProxy::df_property, py::return_value_policy::move)
        .def("get_column_names", &MessageMetaInterfaceProxy::get_column_names)
        .def("copy_dataframe", &MessageMetaInterfaceProxy::get_data_frame, py::return_value_policy::move)
        .def("mutable_dataframe", &MessageMetaInterfaceProxy::mutable_dataframe, py::return_value_policy::move)
        .def("has_sliceable_index", &MessageMetaInterfaceProxy::has_sliceable_index)
        .def("ensure_sliceable_index", &MessageMetaInterfaceProxy::ensure_sliceable_index)
        .def_static("make_from_file", &MessageMetaInterfaceProxy::init_cpp);

    py::class_<MultiMessage, std::shared_ptr<MultiMessage>>(_module, "MultiMessage")
        .def(py::init<>(&MultiMessageInterfaceProxy::init),
             py::kw_only(),
             py::arg("meta"),
             py::arg("mess_offset") = 0,
             py::arg("mess_count")  = -1)
        .def_property_readonly("meta", &MultiMessageInterfaceProxy::meta)
        .def_property_readonly("mess_offset", &MultiMessageInterfaceProxy::mess_offset)
        .def_property_readonly("mess_count", &MultiMessageInterfaceProxy::mess_count)
        .def("get_meta_column_names", &MultiMessageInterfaceProxy::get_meta_column_names)
        .def("get_meta",
             static_cast<pybind11::object (*)(MultiMessage&)>(&MultiMessageInterfaceProxy::get_meta),
             py::return_value_policy::move)
        .def("get_meta",
             static_cast<pybind11::object (*)(MultiMessage&, std::string)>(&MultiMessageInterfaceProxy::get_meta),
             py::return_value_policy::move,
             py::arg("columns"))
        .def("get_meta",
             static_cast<pybind11::object (*)(MultiMessage&, std::vector<std::string>)>(
                 &MultiMessageInterfaceProxy::get_meta),
             py::return_value_policy::move,
             py::arg("columns"))
        .def("get_meta",
             static_cast<pybind11::object (*)(MultiMessage&, pybind11::none)>(&MultiMessageInterfaceProxy::get_meta),
             py::return_value_policy::move,
             py::arg("columns"))
        .def("set_meta", &MultiMessageInterfaceProxy::set_meta, py::return_value_policy::move)
        .def("get_slice", &MultiMessageInterfaceProxy::get_slice, py::return_value_policy::reference_internal)
        .def("copy_ranges",
             &MultiMessageInterfaceProxy::copy_ranges,
             py::arg("ranges"),
             py::arg("num_selected_rows") = py::none(),
             py::return_value_policy::move)
        .def("get_meta_list", &MultiMessageInterfaceProxy::get_meta_list, py::return_value_policy::move);

    py::class_<MultiTensorMessage, MultiMessage, std::shared_ptr<MultiTensorMessage>>(_module, "MultiTensorMessage")
        .def(py::init<>(&MultiTensorMessageInterfaceProxy::init),
             py::kw_only(),
             py::arg("meta"),
             py::arg("mess_offset") = 0,
             py::arg("mess_count")  = -1,
             py::arg("memory"),
             py::arg("offset")         = 0,
             py::arg("count")          = -1,
             py::arg("id_tensor_name") = "seq_ids")
        .def_property_readonly("memory", &MultiTensorMessageInterfaceProxy::memory)
        .def_property_readonly("offset", &MultiTensorMessageInterfaceProxy::offset)
        .def_property_readonly("count", &MultiTensorMessageInterfaceProxy::count)
        .def("get_tensor", &MultiTensorMessageInterfaceProxy::get_tensor)
        .def("get_id_tensor", &MultiResponseMessageInterfaceProxy::get_id_tensor);

    py::class_<MultiInferenceMessage, MultiTensorMessage, std::shared_ptr<MultiInferenceMessage>>(
        _module, "MultiInferenceMessage")
        .def(py::init<>(&MultiInferenceMessageInterfaceProxy::init),
             py::kw_only(),
             py::arg("meta"),
             py::arg("mess_offset") = 0,
             py::arg("mess_count")  = -1,
             py::arg("memory"),
             py::arg("offset")         = 0,
             py::arg("count")          = -1,
             py::arg("id_tensor_name") = "seq_ids")
        .def("get_input", &MultiInferenceMessageInterfaceProxy::get_tensor);

    py::class_<MultiInferenceNLPMessage, MultiInferenceMessage, std::shared_ptr<MultiInferenceNLPMessage>>(
        _module, "MultiInferenceNLPMessage")
        .def(py::init<>(&MultiInferenceNLPMessageInterfaceProxy::init),
             py::kw_only(),
             py::arg("meta"),
             py::arg("mess_offset") = 0,
             py::arg("mess_count")  = -1,
             py::arg("memory"),
             py::arg("offset")         = 0,
             py::arg("count")          = -1,
             py::arg("id_tensor_name") = "seq_ids")
        .def_property_readonly("input_ids", &MultiInferenceNLPMessageInterfaceProxy::input_ids)
        .def_property_readonly("input_mask", &MultiInferenceNLPMessageInterfaceProxy::input_mask)
        .def_property_readonly("seq_ids", &MultiInferenceNLPMessageInterfaceProxy::seq_ids);

    py::class_<MultiInferenceFILMessage, MultiInferenceMessage, std::shared_ptr<MultiInferenceFILMessage>>(
        _module, "MultiInferenceFILMessage")
        .def(py::init<>(&MultiInferenceFILMessageInterfaceProxy::init),
             py::kw_only(),
             py::arg("meta"),
             py::arg("mess_offset") = 0,
             py::arg("mess_count")  = -1,
             py::arg("memory"),
             py::arg("offset")         = 0,
             py::arg("count")          = -1,
             py::arg("id_tensor_name") = "seq_ids")
        .def_property_readonly("input__0", &MultiInferenceFILMessageInterfaceProxy::input__0)
        .def_property_readonly("seq_ids", &MultiInferenceFILMessageInterfaceProxy::seq_ids);

    py::class_<MultiResponseMessage, MultiTensorMessage, std::shared_ptr<MultiResponseMessage>>(_module,
                                                                                                "MultiResponseMessage")
        .def(py::init<>(&MultiResponseMessageInterfaceProxy::init),
             py::kw_only(),
             py::arg("meta"),
             py::arg("mess_offset") = 0,
             py::arg("mess_count")  = -1,
             py::arg("memory"),
             py::arg("offset")            = 0,
             py::arg("count")             = -1,
             py::arg("id_tensor_name")    = "seq_ids",
             py::arg("probs_tensor_name") = "probs")
        .def_property("probs_tensor_name",
                      &MultiResponseMessageInterfaceProxy::probs_tensor_name_getter,
                      &MultiResponseMessageInterfaceProxy::probs_tensor_name_setter)
        .def("get_output", &MultiResponseMessageInterfaceProxy::get_tensor)
        .def("get_probs_tensor", &MultiResponseMessageInterfaceProxy::get_probs_tensor);

    py::class_<MultiResponseProbsMessage, MultiResponseMessage, std::shared_ptr<MultiResponseProbsMessage>>(
        _module, "MultiResponseProbsMessage")
        .def(py::init<>(&MultiResponseProbsMessageInterfaceProxy::init),
             py::kw_only(),
             py::arg("meta"),
             py::arg("mess_offset") = 0,
             py::arg("mess_count")  = -1,
             py::arg("memory"),
             py::arg("offset")            = 0,
             py::arg("count")             = -1,
             py::arg("id_tensor_name")    = "seq_ids",
             py::arg("probs_tensor_name") = "probs")
        .def_property_readonly("probs", &MultiResponseProbsMessageInterfaceProxy::probs);

    py::enum_<ControlMessageType>(_module, "ControlMessageType")
        .value("INFERENCE", ControlMessageType::INFERENCE)
        .value("NONE", ControlMessageType::INFERENCE)
        .value("TRAINING", ControlMessageType::TRAINING);

    py::class_<ControlMessage, std::shared_ptr<ControlMessage>>(_module, "ControlMessage")
        .def(py::init<>())
        .def(py::init(py::overload_cast<py::dict&>(&ControlMessageProxy::create)))
        .def(py::init(py::overload_cast<std::shared_ptr<ControlMessage>>(&ControlMessageProxy::create)))
        .def("add_task", &ControlMessageProxy::add_task, py::arg("task_type"), py::arg("task"))
        .def("config",
             pybind11::overload_cast<ControlMessage&, py::dict&>(&ControlMessageProxy::config),
             py::arg("config"))
        .def("config", pybind11::overload_cast<ControlMessage&>(&ControlMessageProxy::config))
        .def("copy", &ControlMessageProxy::copy)
        .def("get_metadata",
             &ControlMessageProxy::get_metadata,
             py::arg("key")           = py::none(),
             py::arg("default_value") = py::none())
        .def("get_tasks", &ControlMessageProxy::get_tasks)
        .def("filter_timestamp",
             py::overload_cast<ControlMessage&, const std::string&>(&ControlMessageProxy::filter_timestamp),
             "Retrieve timestamps matching a regex filter within a given group.",
             py::arg("regex_filter"))
        .def("get_timestamp",
             py::overload_cast<ControlMessage&, const std::string&, bool>(&ControlMessageProxy::get_timestamp),
             "Retrieve the timestamp for a given group and key. Returns None if the timestamp does not exist and "
             "fail_if_nonexist is False.",
             py::arg("key"),
             py::arg("fail_if_nonexist") = false)
        .def("set_timestamp",
             &ControlMessageProxy::set_timestamp,
             "Set a timestamp for a given key and group.",
             py::arg("key"),
             py::arg("timestamp_ns"))
        .def("has_metadata", &ControlMessage::has_metadata, py::arg("key"))
        .def("has_task", &ControlMessage::has_task, py::arg("task_type"))
        .def("list_metadata", &ControlMessageProxy::list_metadata)
        .def("payload", pybind11::overload_cast<>(&ControlMessage::payload))
        .def("payload", pybind11::overload_cast<const std::shared_ptr<MessageMeta>&>(&ControlMessage::payload))
<<<<<<< HEAD
        .def("tensors", pybind11::overload_cast<>(&ControlMessage::tensors))
        .def("tensors", pybind11::overload_cast<const std::shared_ptr<TensorMemory>&>(&ControlMessage::tensors))
=======
        .def(
            "payload",
            pybind11::overload_cast<ControlMessage&, const py::object&>(&ControlMessageProxy::payload_from_python_meta),
            py::arg("meta"))
>>>>>>> e30fe76d
        .def("remove_task", &ControlMessageProxy::remove_task, py::arg("task_type"))
        .def("set_metadata", &ControlMessageProxy::set_metadata, py::arg("key"), py::arg("value"))
        .def("task_type", pybind11::overload_cast<>(&ControlMessage::task_type))
        .def(
            "task_type", pybind11::overload_cast<ControlMessageType>(&ControlMessage::task_type), py::arg("task_type"));

    py::class_<LoaderRegistry, std::shared_ptr<LoaderRegistry>>(_module, "DataLoaderRegistry")
        .def_static("contains", &LoaderRegistry::contains, py::arg("name"))
        .def_static("list", &LoaderRegistry::list)
        .def_static("register_loader",
                    &LoaderRegistryProxy::register_proxy_factory_fn,
                    py::arg("name"),
                    py::arg("loader"),
                    py::arg("throw_if_exists") = true)
        .def_static("unregister_loader",
                    &LoaderRegistry::unregister_factory_fn,
                    py::arg("name"),
                    py::arg("throw_if_not_exists") = true);

    _module.attr("__version__") =
        MORPHEUS_CONCAT_STR(morpheus_VERSION_MAJOR << "." << morpheus_VERSION_MINOR << "." << morpheus_VERSION_PATCH);
}
}  // namespace morpheus<|MERGE_RESOLUTION|>--- conflicted
+++ resolved
@@ -393,15 +393,12 @@
         .def("list_metadata", &ControlMessageProxy::list_metadata)
         .def("payload", pybind11::overload_cast<>(&ControlMessage::payload))
         .def("payload", pybind11::overload_cast<const std::shared_ptr<MessageMeta>&>(&ControlMessage::payload))
-<<<<<<< HEAD
-        .def("tensors", pybind11::overload_cast<>(&ControlMessage::tensors))
-        .def("tensors", pybind11::overload_cast<const std::shared_ptr<TensorMemory>&>(&ControlMessage::tensors))
-=======
         .def(
             "payload",
             pybind11::overload_cast<ControlMessage&, const py::object&>(&ControlMessageProxy::payload_from_python_meta),
             py::arg("meta"))
->>>>>>> e30fe76d
+        .def("tensors", pybind11::overload_cast<>(&ControlMessage::tensors))
+        .def("tensors", pybind11::overload_cast<const std::shared_ptr<TensorMemory>&>(&ControlMessage::tensors))
         .def("remove_task", &ControlMessageProxy::remove_task, py::arg("task_type"))
         .def("set_metadata", &ControlMessageProxy::set_metadata, py::arg("key"), py::arg("value"))
         .def("task_type", pybind11::overload_cast<>(&ControlMessage::task_type))
