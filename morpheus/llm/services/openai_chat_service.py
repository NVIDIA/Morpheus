# Copyright (c) 2023-2024, NVIDIA CORPORATION.
#
# Licensed under the Apache License, Version 2.0 (the "License");
# you may not use this file except in compliance with the License.
# You may obtain a copy of the License at
#
#     http://www.apache.org/licenses/LICENSE-2.0
#
# Unless required by applicable law or agreed to in writing, software
# distributed under the License is distributed on an "AS IS" BASIS,
# WITHOUT WARRANTIES OR CONDITIONS OF ANY KIND, either express or implied.
# See the License for the specific language governing permissions and
# limitations under the License.
import asyncio
import copy
import logging
import os
import time
import typing
from contextlib import contextmanager
from textwrap import dedent

import appdirs

from morpheus.llm.services.llm_service import LLMClient
from morpheus.llm.services.llm_service import LLMService
from morpheus.utils.env_config_value import EnvConfigValue

logger = logging.getLogger(__name__)

IMPORT_EXCEPTION = None
IMPORT_ERROR_MESSAGE = ("OpenAIChatService & OpenAIChatClient require the openai package to be installed. "
                        "Install it by running the following command:\n"
                        "`conda env update --solver=libmamba -n morpheus "
                        "--file conda/environments/dev_cuda-121_arch-x86_64.yaml --prune`")

try:
    import openai
    import openai.types.chat
    import openai.types.chat.chat_completion
    from openai.types.chat.completion_create_params import ResponseFormat

except ImportError as import_exc:
    IMPORT_EXCEPTION = import_exc


class _ApiLogger:
    """
    Simple class that allows passing back and forth the inputs and outputs of an API call via a context manager.
    """

    log_template: typing.ClassVar[str] = dedent("""
        ============= MESSAGE %d START ==============
                        --- Input ---
        %s
                        --- Output --- (%f ms)
        %s
        =============  MESSAGE %d END ==============
        """).strip("\n")

    def __init__(self, *, message_id: int, inputs: typing.Any) -> None:

        self.message_id = message_id
        self.inputs = inputs
        self.outputs = None

    def set_output(self, output: typing.Any) -> None:
        self.outputs = output


class OpenAIOrgId(EnvConfigValue):
    _ENV_KEY: str = "OPENAI_ORG_ID"
    _ALLOW_NONE: bool = True


class OpenAIAPIKey(EnvConfigValue):
    _ENV_KEY: str = "OPENAI_API_KEY"


class OpenAIBaseURL(EnvConfigValue):
    _ENV_KEY: str = "OPENAI_BASE_URL"
    _ALLOW_NONE: bool = True


class OpenAIChatClient(LLMClient):
    """
    Client for interacting with a specific OpenAI chat model. This class should be constructed with the
    `OpenAIChatService.get_client` method.

    Parameters
    ----------
    model_name : str
        The name of the model to interact with.

    set_assistant: bool, optional
        When `True`, a second input field named `assistant` will be used to proide additional context to the model, by
        default False

    max_retries: int, optional
        The maximum number of retries to attempt when making a request to the OpenAI API, by default 10

    json: bool, optional
        When `True`, the response will be returned as a JSON object, by default False

    model_kwargs : dict[str, typing.Any]
        Additional keyword arguments to pass to the model when generating text.
    """

    _prompt_key: str = "prompt"
    _assistant_key: str = "assistant"

    def __init__(self,
                 parent: "OpenAIChatService",
                 *,
                 model_name: str,
                 set_assistant: bool = False,
                 max_retries: int = 10,
<<<<<<< HEAD
                 json=False,
=======
                 org_id: str | OpenAIOrgId = None,
                 api_key: str | OpenAIAPIKey = None,
                 base_url: str | OpenAIBaseURL = None,
>>>>>>> fc3e45c8
                 **model_kwargs) -> None:
        if IMPORT_EXCEPTION is not None:
            raise ImportError(IMPORT_ERROR_MESSAGE) from IMPORT_EXCEPTION

        super().__init__()

        if not isinstance(org_id, OpenAIOrgId):
            org_id = OpenAIOrgId(org_id)

        if not isinstance(api_key, OpenAIOrgId):
            api_key = OpenAIOrgId(api_key)

        if not isinstance(base_url, OpenAIBaseURL):
            base_url = OpenAIBaseURL(base_url)

        assert parent is not None, "Parent service cannot be None."

        self._parent = parent

        self._model_name = model_name
        self._set_assistant = set_assistant
        self._prompt_key = "prompt"
        self._assistant_key = "assistant"
        self._json = json

        # Preserve original configuration.
        self._model_kwargs = copy.deepcopy(model_kwargs)

        if (self._json):
            self._model_kwargs["response_format"] = ResponseFormat(type="json_object")

        # Create the client objects for both sync and async
<<<<<<< HEAD
        self._client = openai.OpenAI(api_key=parent._api_key, base_url=parent._base_url, max_retries=max_retries)
        self._client_async = openai.AsyncOpenAI(api_key=parent._api_key,
                                                base_url=parent._base_url,
                                                max_retries=max_retries)
=======
        self._client = openai.OpenAI(max_retries=max_retries,
                                     organization=org_id.value,
                                     api_key=api_key.value,
                                     base_url=base_url.value)
        self._client_async = openai.AsyncOpenAI(max_retries=max_retries,
                                                organization=org_id.value,
                                                api_key=api_key.value,
                                                base_url=base_url.value)
>>>>>>> fc3e45c8

    def get_input_names(self) -> list[str]:
        input_names = [self._prompt_key]
        if self._set_assistant:
            input_names.append(self._assistant_key)

        return input_names

    @contextmanager
    def _api_logger(self, inputs: typing.Any):

        message_id = self._parent._get_message_id()
        start_time = time.time()

        api_logger = _ApiLogger(message_id=message_id, inputs=inputs)

        yield api_logger

        end_time = time.time()
        duration_ms = (end_time - start_time) * 1000.0

        self._parent._logger.info(_ApiLogger.log_template,
                                  message_id,
                                  api_logger.inputs,
                                  duration_ms,
                                  api_logger.outputs,
                                  message_id)

    def _create_messages(self,
                         prompt: str,
                         assistant: str = None) -> list["openai.types.chat.ChatCompletionMessageParam"]:
        messages: list[openai.types.chat.ChatCompletionMessageParam] = [{"role": "user", "content": prompt}]

        if (self._set_assistant and assistant is not None):
            messages.append({"role": "assistant", "content": assistant})

        return messages

    def _extract_completion(self, completion: "openai.types.chat.chat_completion.ChatCompletion") -> str:
        choices = completion.choices
        if len(choices) == 0:
            raise ValueError("No choices were returned from the model.")

        content = choices[0].message.content
        if content is None:
            raise ValueError("No content was returned from the model.")

        return content

    @typing.overload
    def _generate(self,
                  prompt: str,
                  assistant: str = None,
                  return_exceptions: typing.Literal[True] = True) -> str | BaseException:
        ...

    @typing.overload
    def _generate(self, prompt: str, assistant: str = None, return_exceptions: typing.Literal[False] = False) -> str:
        ...

    def _generate(self, prompt: str, assistant: str = None, return_exceptions: bool = False):

        try:
            messages = self._create_messages(prompt, assistant)

            output: openai.types.chat.chat_completion.ChatCompletion = self._client.chat.completions.create(
                model=self._model_name, messages=messages, **self._model_kwargs)

            return self._extract_completion(output)
        except BaseException as e:

            if return_exceptions:
                return e

            raise

    def generate(self, **input_dict) -> str:
        """
        Issue a request to generate a response based on a given prompt.

        Parameters
        ----------
        input_dict : dict
            Input containing prompt data.
        """
        return self._generate(input_dict[self._prompt_key],
                              input_dict.get(self._assistant_key),
                              return_exceptions=False)

    async def _generate_async(self, prompt: str, assistant: str = None) -> str:

        messages = self._create_messages(prompt, assistant)

        with self._api_logger(inputs=messages) as msg_logger:

            try:
                output = await self._client_async.chat.completions.create(model=self._model_name,
                                                                          messages=messages,
                                                                          **self._model_kwargs)
            except Exception as exc:
                self._parent._logger.error("Error generating completion: %s", exc)
                raise

            msg_logger.set_output(output)

        return self._extract_completion(output)

    async def generate_async(self, **input_dict) -> str:
        """
        Issue an asynchronous request to generate a response based on a given prompt.

        Parameters
        ----------
        input_dict : dict
            Input containing prompt data.
        """
        return await self._generate_async(input_dict[self._prompt_key], input_dict.get(self._assistant_key))

    @typing.overload
    def generate_batch(self,
                       inputs: dict[str, list],
                       return_exceptions: typing.Literal[True] = True) -> list[str | BaseException]:
        ...

    @typing.overload
    def generate_batch(self, inputs: dict[str, list], return_exceptions: typing.Literal[False] = False) -> list[str]:
        ...

    def generate_batch(self, inputs: dict[str, list], return_exceptions=False) -> list[str] | list[str | BaseException]:
        """
        Issue a request to generate a list of responses based on a list of prompts.

        Parameters
        ----------
        inputs : dict
            Inputs containing prompt data.
        return_exceptions : bool
            Whether to return exceptions in the output list or raise them immediately.
        """
        prompts = inputs[self._prompt_key]
        assistants = None
        if (self._set_assistant):
            assistants = inputs[self._assistant_key]
            if len(prompts) != len(assistants):
                raise ValueError("The number of prompts and assistants must be equal.")

        results = []
        for (i, prompt) in enumerate(prompts):
            assistant = assistants[i] if assistants is not None else None
            if (return_exceptions):
                results.append(self._generate(prompt, assistant, return_exceptions=True))
            else:
                results.append(self._generate(prompt, assistant, return_exceptions=False))

        return results

    @typing.overload
    async def generate_batch_async(self,
                                   inputs: dict[str, list],
                                   return_exceptions: typing.Literal[True] = True) -> list[str | BaseException]:
        ...

    @typing.overload
    async def generate_batch_async(self,
                                   inputs: dict[str, list],
                                   return_exceptions: typing.Literal[False] = False) -> list[str]:
        ...

    async def generate_batch_async(self,
                                   inputs: dict[str, list],
                                   return_exceptions=False) -> list[str] | list[str | BaseException]:
        """
        Issue an asynchronous request to generate a list of responses based on a list of prompts.

        Parameters
        ----------
        inputs : dict
            Inputs containing prompt data.
        return_exceptions : bool
            Whether to return exceptions in the output list or raise them immediately.
        """
        prompts = inputs[self._prompt_key]
        assistants = None
        if (self._set_assistant):
            assistants = inputs[self._assistant_key]
            if len(prompts) != len(assistants):
                raise ValueError("The number of prompts and assistants must be equal.")

        coros = []
        for (i, prompt) in enumerate(prompts):
            assistant = assistants[i] if assistants is not None else None
            coros.append(self._generate_async(prompt, assistant))

        return await asyncio.gather(*coros, return_exceptions=return_exceptions)


class OpenAIChatService(LLMService):
    """
    A service for interacting with OpenAI Chat models, this class should be used to create clients.
    """

    def __init__(self, *, api_key: str = None, base_url: str = None, default_model_kwargs: dict = None) -> None:
        """
        Creates a service for interacting with OpenAI Chat models, this class should be used to create clients.

        Parameters
        ----------
        api_key : str, optional
            The API key for the LLM service, by default None. If `None` the API key will be read from the
            `OPENAI_API_KEY` environment variable. If neither are present an error will be raised.
        base_url : str, optional
            The api host url, by default None. If `None` the url will be read from the `OPENAI_BASE_URL` environment
            variable. If neither are present the OpenAI default will be used., by default None
        default_model_kwargs : dict, optional
            Default arguments to use when creating a client via the `get_client` function. Any argument specified here
            will automatically be used when calling `get_client`. Arguments specified in the `get_client` function will
            overwrite default values specified here. This is useful to set model arguments before creating multiple
            clients. By default None

        Raises
        ------
        ImportError
            If the `openai` library is not found in the python environment.
        """
        if IMPORT_EXCEPTION is not None:
            raise ImportError(IMPORT_ERROR_MESSAGE) from IMPORT_EXCEPTION

        super().__init__()

        self._api_key = api_key
        self._base_url = base_url

        self._default_model_kwargs = default_model_kwargs or {}

        self._logger = logging.getLogger(f"{__package__}.{OpenAIChatService.__name__}")

        # Dont propagate up to the default logger. Just log to file
        self._logger.propagate = False

        log_file = os.path.join(appdirs.user_log_dir(appauthor="NVIDIA", appname="morpheus"), "openai.log")

        # Ensure the log directory exists
        os.makedirs(os.path.dirname(log_file), exist_ok=True)

        # Add a file handler
        file_handler = logging.FileHandler(log_file)

        self._logger.addHandler(file_handler)
        self._logger.setLevel(logging.INFO)

        self._logger.info("OpenAI Chat Service started.")

        self._message_count = 0

    def _get_message_id(self):

        self._message_count += 1

        return self._message_count

    def get_client(self,
                   *,
                   model_name: str,
                   set_assistant: bool = False,
                   max_retries: int = 10,
                   json=False,
                   **model_kwargs) -> OpenAIChatClient:
        """
        Returns a client for interacting with a specific model. This method is the preferred way to create a client.

        Parameters
        ----------
        model_name : str
            The name of the model to create a client for.

        set_assistant: bool, optional
            When `True`, a second input field named `assistant` will be used to proide additional context to the model,
            by default False

        max_retries: int, optional
            The maximum number of retries to attempt when making a request to the OpenAI API, by default 10

        json: bool, optional
            When `True`, the response will be returned as a JSON object, by default False

        model_kwargs : dict[str, typing.Any]
            Additional keyword arguments to pass to the model when generating text. Arguments specified here will
            overwrite the `default_model_kwargs` set in the service constructor
        """

        final_model_kwargs = {**self._default_model_kwargs, **model_kwargs}

        return OpenAIChatClient(self,
                                model_name=model_name,
                                set_assistant=set_assistant,
                                max_retries=max_retries,
                                json=json,
                                **final_model_kwargs)<|MERGE_RESOLUTION|>--- conflicted
+++ resolved
@@ -115,13 +115,10 @@
                  model_name: str,
                  set_assistant: bool = False,
                  max_retries: int = 10,
-<<<<<<< HEAD
-                 json=False,
-=======
                  org_id: str | OpenAIOrgId = None,
                  api_key: str | OpenAIAPIKey = None,
                  base_url: str | OpenAIBaseURL = None,
->>>>>>> fc3e45c8
+                 json=False,
                  **model_kwargs) -> None:
         if IMPORT_EXCEPTION is not None:
             raise ImportError(IMPORT_ERROR_MESSAGE) from IMPORT_EXCEPTION
@@ -154,12 +151,6 @@
             self._model_kwargs["response_format"] = ResponseFormat(type="json_object")
 
         # Create the client objects for both sync and async
-<<<<<<< HEAD
-        self._client = openai.OpenAI(api_key=parent._api_key, base_url=parent._base_url, max_retries=max_retries)
-        self._client_async = openai.AsyncOpenAI(api_key=parent._api_key,
-                                                base_url=parent._base_url,
-                                                max_retries=max_retries)
-=======
         self._client = openai.OpenAI(max_retries=max_retries,
                                      organization=org_id.value,
                                      api_key=api_key.value,
@@ -168,7 +159,6 @@
                                                 organization=org_id.value,
                                                 api_key=api_key.value,
                                                 base_url=base_url.value)
->>>>>>> fc3e45c8
 
     def get_input_names(self) -> list[str]:
         input_names = [self._prompt_key]
