# Copyright (c) 2023-2024, NVIDIA CORPORATION.
#
# Licensed under the Apache License, Version 2.0 (the "License");
# you may not use this file except in compliance with the License.
# You may obtain a copy of the License at
#
#     http://www.apache.org/licenses/LICENSE-2.0
#
# Unless required by applicable law or agreed to in writing, software
# distributed under the License is distributed on an "AS IS" BASIS,
# WITHOUT WARRANTIES OR CONDITIONS OF ANY KIND, either express or implied.
# See the License for the specific language governing permissions and
# limitations under the License.
import asyncio
import copy
import logging
import os
import time
import typing
from contextlib import contextmanager
from textwrap import dedent

import appdirs

from morpheus.llm.services.llm_service import LLMClient
from morpheus.llm.services.llm_service import LLMService

logger = logging.getLogger(__name__)

IMPORT_EXCEPTION = None
IMPORT_ERROR_MESSAGE = ("OpenAIChatService & OpenAIChatClient require the openai package to be installed. "
                        "Install it by running the following command:\n"
                        "`conda env update --solver=libmamba -n morpheus "
                        "--file conda/environments/dev_cuda-121_arch-x86_64.yaml --prune`")

try:
    import openai
    import openai.types.chat
    import openai.types.chat.chat_completion
except ImportError as import_exc:
    IMPORT_EXCEPTION = import_exc


class _ApiLogger:
    """
    Simple class that allows passing back and forth the inputs and outputs of an API call via a context manager.
    """

    log_template: typing.ClassVar[str] = dedent("""
        ============= MESSAGE %d START ==============
                        --- Input ---
        %s
                        --- Output --- (%f ms)
        %s
        =============  MESSAGE %d END ==============
        """).strip("\n")

    def __init__(self, *, message_id: int, inputs: typing.Any) -> None:

        self.message_id = message_id
        self.inputs = inputs
        self.outputs = None

    def set_output(self, output: typing.Any) -> None:
        self.outputs = output


class OpenAIChatClient(LLMClient):
    """
    Client for interacting with a specific OpenAI chat model. This class should be constructed with the
    `OpenAIChatService.get_client` method.

    Parameters
    ----------
    model_name : str
        The name of the model to interact with.

    set_assistant: bool, optional default=False
        When `True`, a second input field named `assistant` will be used to proide additional context to the model.

    max_retries: int, optional default=10
        The maximum number of retries to attempt when making a request to the OpenAI API.

    model_kwargs : dict[str, typing.Any]
        Additional keyword arguments to pass to the model when generating text.
    """

    _prompt_key: str = "prompt"
    _assistant_key: str = "assistant"

    def __init__(self,
                 parent: "OpenAIChatService",
                 *,
                 model_name: str,
                 set_assistant: bool = False,
                 max_retries: int = 10,
                 **model_kwargs) -> None:
        if IMPORT_EXCEPTION is not None:
            raise ImportError(IMPORT_ERROR_MESSAGE) from IMPORT_EXCEPTION

        super().__init__()

        assert parent is not None, "Parent service cannot be None."

        self._parent = parent

        self._model_name = model_name
        self._set_assistant = set_assistant
        self._prompt_key = "prompt"
        self._assistant_key = "assistant"

        # Preserve original configuration.
        self._model_kwargs = copy.deepcopy(model_kwargs)

        # Create the client objects for both sync and async
        self._client = openai.OpenAI(max_retries=max_retries)
        self._client_async = openai.AsyncOpenAI(max_retries=max_retries)

    def get_input_names(self) -> list[str]:
        input_names = [self._prompt_key]
        if self._set_assistant:
            input_names.append(self._assistant_key)

        return input_names

    @contextmanager
    def _api_logger(self, inputs: typing.Any):

        message_id = self._parent._get_message_id()
        start_time = time.time()

        api_logger = _ApiLogger(message_id=message_id, inputs=inputs)

        yield api_logger

        end_time = time.time()
        duration_ms = (end_time - start_time) * 1000.0

        self._parent._logger.info(_ApiLogger.log_template,
                                  message_id,
                                  api_logger.inputs,
                                  duration_ms,
                                  api_logger.outputs,
                                  message_id)

    def _create_messages(self,
                         prompt: str,
                         assistant: str = None) -> list["openai.types.chat.ChatCompletionMessageParam"]:
        messages: list[openai.types.chat.ChatCompletionMessageParam] = [{"role": "user", "content": prompt}]

        if (self._set_assistant and assistant is not None):
            messages.append({"role": "assistant", "content": assistant})

        return messages

    def _extract_completion(self, completion: "openai.types.chat.chat_completion.ChatCompletion") -> str:
        choices = completion.choices
        if len(choices) == 0:
            raise ValueError("No choices were returned from the model.")

        content = choices[0].message.content
        if content is None:
            raise ValueError("No content was returned from the model.")

        return content

    @typing.overload
    def _generate(self,
                  prompt: str,
                  assistant: str = None,
                  return_exceptions: typing.Literal[True] = True) -> str | BaseException:
        ...

    @typing.overload
    def _generate(self, prompt: str, assistant: str = None, return_exceptions: typing.Literal[False] = False) -> str:
        ...

    def _generate(self, prompt: str, assistant: str = None, return_exceptions: bool = False):

        try:
            messages = self._create_messages(prompt, assistant)

            output: openai.types.chat.chat_completion.ChatCompletion = self._client.chat.completions.create(
                model=self._model_name, messages=messages, **self._model_kwargs)

            return self._extract_completion(output)
        except BaseException as e:

<<<<<<< HEAD
=======
            if return_exceptions:
                return e

            raise

>>>>>>> ab8d0a75
    def generate(self, **input_dict) -> str:
        """
        Issue a request to generate a response based on a given prompt.

        Parameters
        ----------
        input_dict : dict
            Input containing prompt data.
        """
        return self._generate(input_dict[self._prompt_key],
                              input_dict.get(self._assistant_key),
                              return_exceptions=False)

    async def _generate_async(self, prompt: str, assistant: str = None) -> str:

        messages = self._create_messages(prompt, assistant)

        with self._api_logger(inputs=messages) as msg_logger:

            try:
                output = await self._client_async.chat.completions.create(model=self._model_name,
                                                                          messages=messages,
                                                                          **self._model_kwargs)
            except Exception as exc:
                self._parent._logger.error("Error generating completion: %s", exc)
                raise

            msg_logger.set_output(output)

        return self._extract_completion(output)

    async def generate_async(self, **input_dict) -> str:
        """
        Issue an asynchronous request to generate a response based on a given prompt.

        Parameters
        ----------
        input_dict : dict
            Input containing prompt data.
        """
        return await self._generate_async(input_dict[self._prompt_key], input_dict.get(self._assistant_key))

<<<<<<< HEAD
    def generate_batch(self, inputs: dict[str, list[str]], **kwargs) -> list[str]:
=======
    @typing.overload
    def generate_batch(self,
                       inputs: dict[str, list],
                       return_exceptions: typing.Literal[True] = True) -> list[str | BaseException]:
        ...

    @typing.overload
    def generate_batch(self, inputs: dict[str, list], return_exceptions: typing.Literal[False] = False) -> list[str]:
        ...

    def generate_batch(self, inputs: dict[str, list], return_exceptions=False) -> list[str] | list[str | BaseException]:
>>>>>>> ab8d0a75
        """
        Issue a request to generate a list of responses based on a list of prompts.

        Parameters
        ----------
        inputs : dict
            Inputs containing prompt data.
        return_exceptions : bool
            Whether to return exceptions in the output list or raise them immediately.
        """
        prompts = inputs[self._prompt_key]
        assistants = None
        if (self._set_assistant):
            assistants = inputs[self._assistant_key]
            if len(prompts) != len(assistants):
                raise ValueError("The number of prompts and assistants must be equal.")

        results = []
        for (i, prompt) in enumerate(prompts):
            assistant = assistants[i] if assistants is not None else None
<<<<<<< HEAD
            results.append(self._generate(prompt, assistant, **kwargs))

        return results

    async def generate_batch_async(self, inputs: dict[str, list[str]], **kwargs) -> list[str]:
=======
            if (return_exceptions):
                results.append(self._generate(prompt, assistant, return_exceptions=True))
            else:
                results.append(self._generate(prompt, assistant, return_exceptions=False))

        return results

    @typing.overload
    async def generate_batch_async(self,
                                   inputs: dict[str, list],
                                   return_exceptions: typing.Literal[True] = True) -> list[str | BaseException]:
        ...

    @typing.overload
    async def generate_batch_async(self,
                                   inputs: dict[str, list],
                                   return_exceptions: typing.Literal[False] = False) -> list[str]:
        ...

    async def generate_batch_async(self,
                                   inputs: dict[str, list],
                                   return_exceptions=False) -> list[str] | list[str | BaseException]:
>>>>>>> ab8d0a75
        """
        Issue an asynchronous request to generate a list of responses based on a list of prompts.

        Parameters
        ----------
        inputs : dict
            Inputs containing prompt data.
        return_exceptions : bool
            Whether to return exceptions in the output list or raise them immediately.
        """
        prompts = inputs[self._prompt_key]
        assistants = None
        if (self._set_assistant):
            assistants = inputs[self._assistant_key]
            if len(prompts) != len(assistants):
                raise ValueError("The number of prompts and assistants must be equal.")

        coros = []
        for (i, prompt) in enumerate(prompts):
            assistant = assistants[i] if assistants is not None else None
            coros.append(self._generate_async(prompt, assistant, **kwargs))

        return await asyncio.gather(*coros, return_exceptions=return_exceptions)


class OpenAIChatService(LLMService):
    """
    A service for interacting with OpenAI Chat models, this class should be used to create clients.
    """

    def __init__(self, *, default_model_kwargs: dict = None) -> None:
        """
        Creates a service for interacting with OpenAI Chat models, this class should be used to create clients.

        Parameters
        ----------
        default_model_kwargs : dict, optional
            Default arguments to use when creating a client via the `get_client` function. Any argument specified here
            will automatically be used when calling `get_client`. Arguments specified in the `get_client` function will
            overwrite default values specified here. This is useful to set model arguments before creating multiple
            clients. By default None

        Raises
        ------
        ImportError
            If the `openai` library is not found in the python environment.
        """
        if IMPORT_EXCEPTION is not None:
            raise ImportError(IMPORT_ERROR_MESSAGE) from IMPORT_EXCEPTION

        super().__init__()

        self._default_model_kwargs = default_model_kwargs or {}

        self._logger = logging.getLogger(f"{__package__}.{OpenAIChatService.__name__}")

        # Dont propagate up to the default logger. Just log to file
        self._logger.propagate = False

        log_file = os.path.join(appdirs.user_log_dir(appauthor="NVIDIA", appname="morpheus"), "openai.log")

        # Add a file handler
        file_handler = logging.FileHandler(log_file)

        self._logger.addHandler(file_handler)
        self._logger.setLevel(logging.INFO)

        self._logger.info("OpenAI Chat Service started.")

        self._message_count = 0

    def _get_message_id(self):

        self._message_count += 1

        return self._message_count

    def get_client(self,
                   *,
                   model_name: str,
                   set_assistant: bool = False,
                   max_retries: int = 10,
                   **model_kwargs) -> OpenAIChatClient:
        """
        Returns a client for interacting with a specific model. This method is the preferred way to create a client.

        Parameters
        ----------
        model_name : str
            The name of the model to create a client for.

        set_assistant: bool, optional default=False
            When `True`, a second input field named `assistant` will be used to proide additional context to the model.

        max_retries: int, optional default=10
            The maximum number of retries to attempt when making a request to the OpenAI API.

        model_kwargs : dict[str, typing.Any]
            Additional keyword arguments to pass to the model when generating text. Arguments specified here will
            overwrite the `default_model_kwargs` set in the service constructor
        """

        final_model_kwargs = {**self._default_model_kwargs, **model_kwargs}

        return OpenAIChatClient(self,
                                model_name=model_name,
                                set_assistant=set_assistant,
                                max_retries=max_retries,
                                **final_model_kwargs)<|MERGE_RESOLUTION|>--- conflicted
+++ resolved
@@ -186,14 +186,11 @@
             return self._extract_completion(output)
         except BaseException as e:
 
-<<<<<<< HEAD
-=======
             if return_exceptions:
                 return e
 
             raise
 
->>>>>>> ab8d0a75
     def generate(self, **input_dict) -> str:
         """
         Issue a request to generate a response based on a given prompt.
@@ -236,21 +233,17 @@
         """
         return await self._generate_async(input_dict[self._prompt_key], input_dict.get(self._assistant_key))
 
-<<<<<<< HEAD
-    def generate_batch(self, inputs: dict[str, list[str]], **kwargs) -> list[str]:
-=======
     @typing.overload
     def generate_batch(self,
                        inputs: dict[str, list],
-                       return_exceptions: typing.Literal[True] = True) -> list[str | BaseException]:
-        ...
-
-    @typing.overload
-    def generate_batch(self, inputs: dict[str, list], return_exceptions: typing.Literal[False] = False) -> list[str]:
-        ...
-
-    def generate_batch(self, inputs: dict[str, list], return_exceptions=False) -> list[str] | list[str | BaseException]:
->>>>>>> ab8d0a75
+                       return_exceptions: typing.Literal[True] = True, **kwargs) -> list[str | BaseException]:
+        ...
+
+    @typing.overload
+    def generate_batch(self, inputs: dict[str, list], return_exceptions: typing.Literal[False] = False, **kwargs) -> list[str]:
+        ...
+
+    def generate_batch(self, inputs: dict[str, list], return_exceptions=False, **kwargs) -> list[str] | list[str | BaseException]:
         """
         Issue a request to generate a list of responses based on a list of prompts.
 
@@ -271,36 +264,28 @@
         results = []
         for (i, prompt) in enumerate(prompts):
             assistant = assistants[i] if assistants is not None else None
-<<<<<<< HEAD
-            results.append(self._generate(prompt, assistant, **kwargs))
-
-        return results
-
-    async def generate_batch_async(self, inputs: dict[str, list[str]], **kwargs) -> list[str]:
-=======
             if (return_exceptions):
-                results.append(self._generate(prompt, assistant, return_exceptions=True))
+                results.append(self._generate(prompt, assistant, return_exceptions=True, **kwargs))
             else:
-                results.append(self._generate(prompt, assistant, return_exceptions=False))
+                results.append(self._generate(prompt, assistant, return_exceptions=False, **kwargs))
 
         return results
 
     @typing.overload
     async def generate_batch_async(self,
                                    inputs: dict[str, list],
-                                   return_exceptions: typing.Literal[True] = True) -> list[str | BaseException]:
+                                   return_exceptions: typing.Literal[True] = True, **kwargs) -> list[str | BaseException]:
         ...
 
     @typing.overload
     async def generate_batch_async(self,
                                    inputs: dict[str, list],
-                                   return_exceptions: typing.Literal[False] = False) -> list[str]:
+                                   return_exceptions: typing.Literal[False] = False, **kwargs) -> list[str]:
         ...
 
     async def generate_batch_async(self,
                                    inputs: dict[str, list],
-                                   return_exceptions=False) -> list[str] | list[str | BaseException]:
->>>>>>> ab8d0a75
+                                   return_exceptions=False, **kwargs) -> list[str] | list[str | BaseException]:
         """
         Issue an asynchronous request to generate a list of responses based on a list of prompts.
 
@@ -323,7 +308,7 @@
             assistant = assistants[i] if assistants is not None else None
             coros.append(self._generate_async(prompt, assistant, **kwargs))
 
-        return await asyncio.gather(*coros, return_exceptions=return_exceptions)
+        return await asyncio.gather(*coros, return_exceptions=return_exceptions, **kwargs)
 
 
 class OpenAIChatService(LLMService):
