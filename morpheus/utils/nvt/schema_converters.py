--- conflicted
+++ resolved
@@ -41,11 +41,7 @@
 from morpheus.utils.column_info import RenameColumn
 from morpheus.utils.column_info import StringCatColumn
 from morpheus.utils.column_info import StringJoinColumn
-<<<<<<< HEAD
-=======
 from morpheus.utils.column_info import create_increment_col
-from morpheus.utils.nvt import MutateOp
->>>>>>> 26fdae8f
 from morpheus.utils.nvt.decorators import sync_df_as_pandas
 from morpheus.utils.nvt.mutate import MutateOp
 from morpheus.utils.nvt.transforms import json_flatten
@@ -77,7 +73,6 @@
 
 # Same in every way to the base, except we don't drop the index
 class _MorpheusFilter(Filter):
-
     @annotate("Filter_op", color="darkgreen", domain="nvt_python")
     def transform(self, col_selector: ColumnSelector, df: DataFrameType) -> DataFrameType:
         filtered = self.f(df)
