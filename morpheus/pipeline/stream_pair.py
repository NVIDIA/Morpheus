# SPDX-FileCopyrightText: Copyright (c) 2022 NVIDIA CORPORATION & AFFILIATES. All rights reserved.
# SPDX-License-Identifier: Apache-2.0
#
# Licensed under the Apache License, Version 2.0 (the "License");
# you may not use this file except in compliance with the License.
# You may obtain a copy of the License at
#
# http://www.apache.org/licenses/LICENSE-2.0
#
# Unless required by applicable law or agreed to in writing, software
# distributed under the License is distributed on an "AS IS" BASIS,
# WITHOUT WARRANTIES OR CONDITIONS OF ANY KIND, either express or implied.
# See the License for the specific language governing permissions and
# limitations under the License.

import typing

import mrc

<<<<<<< HEAD
StreamPair = typing.Tuple[srf.SegmentObject, typing.Type]
"""
Tuple used during Pipeline construction representing a pipeline node (first element), and the node's output type
(second element)
"""
=======
StreamPair = typing.Tuple[mrc.SegmentObject, typing.Type]
>>>>>>> d3c54ff8
<|MERGE_RESOLUTION|>--- conflicted
+++ resolved
@@ -17,12 +17,8 @@
 
 import mrc
 
-<<<<<<< HEAD
 StreamPair = typing.Tuple[srf.SegmentObject, typing.Type]
 """
 Tuple used during Pipeline construction representing a pipeline node (first element), and the node's output type
 (second element)
-"""
-=======
-StreamPair = typing.Tuple[mrc.SegmentObject, typing.Type]
->>>>>>> d3c54ff8
+"""