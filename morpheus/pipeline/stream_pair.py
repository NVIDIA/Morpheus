--- conflicted
+++ resolved
@@ -17,12 +17,8 @@
 
 import mrc
 
-<<<<<<< HEAD
-StreamPair = typing.Tuple[mrc.SegmentObject, typing.Type]
-=======
 StreamPair = typing.Tuple[mrc.SegmentObject, typing.Type]
 """
 Tuple used during Pipeline construction representing a pipeline node (first element), and the node's output type
 (second element)
-"""
->>>>>>> 987e6bfc
+"""