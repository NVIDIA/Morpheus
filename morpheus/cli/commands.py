--- conflicted
+++ resolved
@@ -101,11 +101,8 @@
         self._plugin_manager = PluginManager.get()
 
     def list_commands(self, ctx: click.Context) -> typing.List[str]:
-<<<<<<< HEAD
         """Get the list of commands."""
 
-=======
->>>>>>> ab2d3fb5
         # Get the list of commands from the base
         command_list = set(super().list_commands(ctx))
 
@@ -116,16 +113,8 @@
 
         duplicate_commands = command_list.intersection(plugin_command_list)
 
-<<<<<<< HEAD
-        if (len(duplicate_commands) > 0):
+        if (len(duplicate_commands) > 0 and 'COMP_WORDS' not in os.environ):
             raise RuntimeError(f"Plugins registered the following duplicate commands: {', '.join(duplicate_commands)}")
-=======
-        # When using click's auto-complete functionality we can potentially get duplicate commands because this method
-        # may be called multiple times. We can detect this by checking if the COMP_WORDS environment variable is set.
-        if (len(duplicate_commands) > 0 and 'COMP_WORDS' not in os.environ):
-            raise RuntimeError("Plugins registered the following duplicate commands: {}".format(
-                ", ".join(duplicate_commands)))
->>>>>>> ab2d3fb5
 
         command_list.update(plugin_command_list)
 
