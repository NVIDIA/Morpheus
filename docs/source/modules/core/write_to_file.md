--- conflicted
+++ resolved
@@ -38,19 +38,5 @@
   "flush": false,
   "file_type": "CSV",
   "include_index_col": false
-<<<<<<< HEAD
 }
-```
-
-### Default Settings
-
-| Property             | Value          |
-| --------------------| -------------- |
-| file_type            | FileTypes.Auto |
-| filename             | None           |
-| flush                | False          |
-| include_index_col    | True           |
-| overwrite            | False          |
-=======
-}
->>>>>>> efd20bd0
+```