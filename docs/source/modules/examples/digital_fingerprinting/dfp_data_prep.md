--- conflicted
+++ resolved
@@ -44,15 +44,5 @@
     "input_message_type": "message type"
   },
   "timestamp_column_name": "timestamp"
-<<<<<<< HEAD
 }
-```
-
-### Default Settings
-
-| Property | Value |
-| -------- | ----- |
-| timestamp_column_name   | timestamp  |
-=======
-}
->>>>>>> efd20bd0
+```