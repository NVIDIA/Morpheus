<!--
SPDX-FileCopyrightText: Copyright (c) 2022-2023, NVIDIA CORPORATION & AFFILIATES. All rights reserved.
SPDX-License-Identifier: Apache-2.0

Licensed under the Apache License, Version 2.0 (the "License");
you may not use this file except in compliance with the License.
You may obtain a copy of the License at

http://www.apache.org/licenses/LICENSE-2.0

Unless required by applicable law or agreed to in writing, software
distributed under the License is distributed on an "AS IS" BASIS,
WITHOUT WARRANTIES OR CONDITIONS OF ANY KIND, either express or implied.
See the License for the specific language governing permissions and
limitations under the License.
-->

# Real-World Application: Phishing Detection
> **Note**: The code for this guide can be found in the `examples/developer_guide/2_1_real_world_phishing` directory of the Morpheus repository.

## Data Preprocessing

The previous example demonstrated how to create a simple stage and use it in the context of a pipeline, we'll move on to a more advanced example that is representative of what we might want to do in a real-world situation. Given a set of records, each of which represents an email, suppose we want to predict which records correspond to fraudulent emails.

As part of this process, we might want to use a classification model trained on various pieces of metadata, such as recipient count, in addition to the raw content of each email. If we suppose this is true for our example, we need to build and connect a pre-processing stage to attach this information to each record before applying our classifier.

For this task, we'll need to define a new stage, which we will call our `RecipientFeaturesStage`, that will:
1. Receive an input corresponding to an email.
1. Count the number of recipients in the email's metadata.
1. Emit a Morpheus `MessageMeta` object that will contain the record content along with the augmented metadata.

For this stage, the code will be similar to the previous example with a few notable changes. We will be working with the `MessageMeta` class. This is a Morpheus message containing a [cuDF](https://docs.rapids.ai/api/cudf/stable/) [DataFrame](https://docs.rapids.ai/api/cudf/stable/api_docs/dataframe.html). Since we will expect our new stage to operate on `MessageMeta` types, our new `accepted_types` method is defined as:

```python
def accepted_types(self) -> tuple:
    return (MessageMeta, )
```

Next, we will update our `on_data` method to perform the actual work. We grab a reference to the incoming message's `df` attribute. It is important to note that `message` is a reference, and any changes made to it or its members (such as `df`) will be performed in place on the existing message instance.

```python
def on_data(self, message: MessageMeta) -> MessageMeta:
    # Open the DataFrame from the incoming message for in-place modification
    with message.mutable_dataframe() as df:
        df['to_count'] = df['To'].str.count('@')
        df['bcc_count'] = df['BCC'].str.count('@')
        df['cc_count'] = df['CC'].str.count('@')
        df['total_recipients'] = df['to_count'] + df['bcc_count'] + df['cc_count']

        # Attach features to string data
        df['data'] = (df['to_count'].astype(str) + '[SEP]' + df['bcc_count'].astype(str) + '[SEP]' +
                        df['cc_count'].astype(str) + '[SEP]' + df['total_recipients'].astype(str) + '[SEP]' +
                        df['Message'])

    # Return the message for the next stage
    return message
```

In the above example we added five new fields to the DataFrame. Since these fields and their types are known to us ahead of time, as an optimization we can ask Morpheus to pre-allocate these new fields when the DataFrame is first constructed. To do this we populate the `_needed_columns` attribute in our constructor:
```python
def __init__(self, config: Config):
    super().__init__(config)

    # This stage adds new columns to the DataFrame, as an optimization we define the columns that are needed,
    # ensuring that these columns are pre-allocated with null values. This action is performed by Morpheus for any
    # stage defining this attribute.
    self._needed_columns.update({
        'to_count': TypeId.INT32,
        'bcc_count': TypeId.INT32,
        'cc_count': TypeId.INT32,
        'total_recipients': TypeId.INT32,
        'data': TypeId.STRING
    })
```

Refer to the [Stage Constructors](#stage-constructors) section for more details.

If instead mutating the DataFrame in place is undesirable, we could make a copy of the DataFrame with the `MessageMeta.copy_dataframe` method and return a new `MessageMeta`. Note, however, that this would come at the cost of performance and increased memory usage. We could do this by changing the `on_data` method to:
```python
def on_data(self, message: MessageMeta) -> MessageMeta:
    # Get a copy of the DataFrame from the incoming message
    df = message.copy_dataframe()

    df['to_count'] = df['To'].str.count('@')
    df['bcc_count'] = df['BCC'].str.count('@')
    df['cc_count'] = df['CC'].str.count('@')
    df['total_recipients'] = df['to_count'] + df['bcc_count'] + df['cc_count']

    # Attach features to string data
    df['data'] = (df['to_count'].astype(str) + '[SEP]' + df['bcc_count'].astype(str) + '[SEP]' +
                    df['cc_count'].astype(str) + '[SEP]' + df['total_recipients'].astype(str) + '[SEP]' +
                    df['Message'])

    # Return a new message with our updated DataFrame for the next stage
    return MessageMeta(df)
```

Since the purpose of this stage is specifically tied to pre-processing text data for an NLP pipeline, when we register the stage, we will explicitly limit the stage to NLP pipelines:
```python
@register_stage("recipient-features", modes=[PipelineModes.NLP])
class RecipientFeaturesStage(PassThruTypeMixin, SinglePortStage):
```

Our `_build_single` method remains unchanged from the previous example; even though we are modifying the incoming messages, our input and output types remain the same and we continue to make use of the `PassThruTypeMixin`.

### The Completed Preprocessing Stage

```python
import mrc
from mrc.core import operators as ops

from morpheus.cli.register_stage import register_stage
from morpheus.common import TypeId
from morpheus.config import Config
from morpheus.config import PipelineModes
from morpheus.messages.message_meta import MessageMeta
from morpheus.pipeline.pass_thru_type_mixin import PassThruTypeMixin
from morpheus.pipeline.single_port_stage import SinglePortStage


@register_stage("recipient-features", modes=[PipelineModes.NLP])
class RecipientFeaturesStage(PassThruTypeMixin, SinglePortStage):
    """
    Pre-processing stage which counts the number of recipients in an email's metadata.

    Parameters
    ----------
    config : morpheus.config.Config
        Pipeline configuration instance.
    """

    def __init__(self, config: Config):
        super().__init__(config)

        # This stage adds new columns to the DataFrame, as an optimization we define the columns that are needed,
        # ensuring that these columns are pre-allocated with null values. This action is performed by Morpheus for any
        # stage defining this attribute.
        self._needed_columns.update({
            'to_count': TypeId.INT32,
            'bcc_count': TypeId.INT32,
            'cc_count': TypeId.INT32,
            'total_recipients': TypeId.INT32,
            'data': TypeId.STRING
        })

    @property
    def name(self) -> str:
        return "recipient-features"

    def accepted_types(self) -> tuple:
        return (MessageMeta, )

    def supports_cpp_node(self) -> bool:
        return False

    def on_data(self, message: MessageMeta) -> MessageMeta:
        # Open the DataFrame from the incoming message for in-place modification
        with message.mutable_dataframe() as df:
            df['to_count'] = df['To'].str.count('@')
            df['bcc_count'] = df['BCC'].str.count('@')
            df['cc_count'] = df['CC'].str.count('@')
            df['total_recipients'] = df['to_count'] + df['bcc_count'] + df['cc_count']

            # Attach features to string data
            df['data'] = (df['to_count'].astype(str) + '[SEP]' + df['bcc_count'].astype(str) + '[SEP]' +
                          df['cc_count'].astype(str) + '[SEP]' + df['total_recipients'].astype(str) + '[SEP]' +
                          df['Message'])

        # Return the message for the next stage
        return message

    def _build_single(self, builder: mrc.Builder, input_node: mrc.SegmentObject) -> mrc.SegmentObject:
        node = builder.make_node(self.unique_name, ops.map(self.on_data))
        builder.make_edge(input_node, node)
<<<<<<< HEAD

        return node
```

### Stand-alone Function

For this example we started with the class based aproach. However we could have just as easily written this as a stand-alone function. The following example is equivalent to the class based example above:

```python
from morpheus.common import TypeId
from morpheus.messages import MessageMeta
from morpheus.pipeline.stage_decorator import stage


@stage(
    needed_columns={
        'to_count': TypeId.INT32,
        'bcc_count': TypeId.INT32,
        'cc_count': TypeId.INT32,
        'total_recipients': TypeId.INT32,
        'data': TypeId.STRING
    })
def recipient_features_stage(message: MessageMeta, *, sep_token: str = '[SEP]') -> MessageMeta:
    # Open the DataFrame from the incoming message for in-place modification
    with message.mutable_dataframe() as df:
        df['to_count'] = df['To'].str.count('@')
        df['bcc_count'] = df['BCC'].str.count('@')
        df['cc_count'] = df['CC'].str.count('@')
        df['total_recipients'] = df['to_count'] + df['bcc_count'] + df['cc_count']

        # Attach features to string data
        df['data'] = (df['to_count'].astype(str) + sep_token + df['bcc_count'].astype(str) + sep_token +
                      df['cc_count'].astype(str) + sep_token + df['total_recipients'].astype(str) + sep_token +
                      df['Message'])

    # Return the message for the next stage
    return message
```

In the above the `needed_columns` were provided to as an argument to the `stage` decorator, and the optional `sep_token` argument is exposed as a keyword argument. If we wanted to provide an explicit value for `sep_token` we could do so by passing it as follows:
```python
pipeline.add_stage(recipient_features_stage(config, sep_token='[SEP]'))
=======

        return node
>>>>>>> d5665baa
```

> **Note**: One draw-back to the `stage` decorator approach is that we lose the ability to determine the `needed_columns` at runtime.

## Predicting Fraudulent Emails with Accelerated Machine Learning

Now we'll use the `RecipientFeaturesStage` that we just made in a real-world pipeline to detect fraudulent emails. The pipeline we will be building makes use of the `TritonInferenceStage` which is a pre-defined Morpheus stage designed to support the execution of Natural Language Processing (NLP) models via NVIDIA's [Triton Inference Server](https://developer.nvidia.com/nvidia-triton-inference-server). NVIDIA Triton Inference Server allows for GPU accelerated ML/DL and seamless co-location and execution of a wide variety of model frameworks. For our application, we will be using the `phishing-bert-onnx` model, which is included with Morpheus in the `models/triton-model-repo/` directory.

It's important to note here that Triton is a service that is external to the Morpheus pipeline and often will not reside on the same machine(s) as the rest of the pipeline. The `TritonInferenceStage` will use HTTP and [gRPC](https://grpc.io/) network protocols to allow us to interact with the machine learning models that are hosted by the Triton server.

### Launching Triton

Triton will need to be running while we execute our pipeline. For simplicity, we will launch it locally inside of a Docker container.

> **Note**: This step assumes you have both [Docker](https://docs.docker.com/engine/install/) and the [NVIDIA Container Toolkit](https://docs.nvidia.com/datacenter/cloud-native/container-toolkit/install-guide.html#installation-guide) installed.

From the root of the Morpheus project we will launch a Triton Docker container with the `models` directory mounted into the container:

```shell
docker run --rm -ti --gpus=all -p8000:8000 -p8001:8001 -p8002:8002 \
  -v $PWD/models:/models \
  nvcr.io/nvidia/tritonserver:23.06-py3 \
  tritonserver --model-repository=/models/triton-model-repo \
    --exit-on-error=false \
    --log-info=true \
    --strict-readiness=false \
    --disable-auto-complete-config \
    --model-control-mode=explicit \
    --load-model=phishing-bert-onnx
```

Once we have Triton running, we can verify that it is healthy using [curl](https://curl.se/). The `/v2/health/live` endpoint should return a 200 status code:

```shell
curl -v "localhost:8000/v2/health/live"
```

We can also query Triton for the available models:

```shell
curl -X POST "localhost:8000/v2/repository/index"
```

Let's ask Triton for some information about the `phishing-bert-onnx` model which we are going to be using, parsing the large JSON output with [jq](https://stedolan.github.io/jq/):

```shell
curl "localhost:8000/v2/models/phishing-bert-onnx/config" | jq
```

Output:
```json
{
  "name": "phishing-bert-onnx",
  "platform": "onnxruntime_onnx",
  "backend": "onnxruntime",
  "version_policy": {
    "latest": {
      "num_versions": 1
    }
  },
  "max_batch_size": 32,
  "input": [
    {
      "name": "input_ids",
      "data_type": "TYPE_INT64",
      "format": "FORMAT_NONE",
      "dims": [
        128
      ],
      "is_shape_tensor": false,
      "allow_ragged_batch": false,
      "optional": false
    },
    {
      "name": "attention_mask",
      "data_type": "TYPE_INT64",
      "format": "FORMAT_NONE",
      "dims": [
        128
      ],
      "is_shape_tensor": false,
      "allow_ragged_batch": false,
      "optional": false
    }
  ],
  "output": [
    {
      "name": "output",
      "data_type": "TYPE_FP32",
      "dims": [
        2
      ],
      "label_filename": "",
      "is_shape_tensor": false
    }
  ],
  "batch_input": [],
  "batch_output": [],
  "optimization": {
    "priority": "PRIORITY_DEFAULT",
    "execution_accelerators": {
      "gpu_execution_accelerator": [
        {
          "name": "tensorrt",
          "parameters": {
            "max_workspace_size_bytes": "1073741824",
            "precision_mode": "FP16"
          }
        }
      ],
      "cpu_execution_accelerator": []
    },
    "input_pinned_memory": {
      "enable": true
    },
    "output_pinned_memory": {
      "enable": true
    },
    "gather_kernel_buffer_threshold": 0,
    "eager_batching": false
  },
  "dynamic_batching": {
    "preferred_batch_size": [
      1,
      4,
      8,
      12,
      16,
      20,
      24,
      28,
      32
    ],
    "max_queue_delay_microseconds": 50000,
    "preserve_ordering": false,
    "priority_levels": 0,
    "default_priority_level": 0,
    "priority_queue_policy": {}
  },
  "instance_group": [
    {
      "name": "phishing-bert-onnx",
      "kind": "KIND_GPU",
      "count": 1,
      "gpus": [
        0
      ],
      "secondary_devices": [],
      "profile": [],
      "passive": false,
      "host_policy": ""
    }
  ],
  "default_model_filename": "model.onnx",
  "cc_model_filenames": {},
  "metric_tags": {},
  "parameters": {},
  "model_warmup": []
}
```

From this information, we note that the expected dimensions of the model inputs is `"dims": [128]`.

### Defining our Pipeline
For this pipeline we will have several configuration parameters such as the paths to the input and output files, we will be using the (click)[https://click.palletsprojects.com/] library to expose and parse these parameters as command line arguments. We will also expose the choice of using the class or function based stage implementation via the `--use_stage_function` command-line flag.

> **Note**: For simplicity, we assume that the `MORPHEUS_ROOT` environment variable is set to the root of the Morpheus project repository. 

To start, we will need to instantiate and set a few attributes of the `Config` class. This object is used for configuration options that are global to the pipeline as a whole. We will provide this object to each stage along with stage-specific configuration parameters.

```python
config = Config()
config.mode = PipelineModes.NLP

config.num_threads = os.cpu_count()
config.feature_length = model_fea_length

with open(labels_file, encoding='UTF-8') as fh:
    config.class_labels = [x.strip() for x in fh]
```

First we set our pipeline mode to NLP. Next, we set the `num_threads` property to match the number of cores in our system.

The `feature_length` property needs to match the dimensions of the model inputs, which we got from Triton in the previous section using the model's `/config` endpoint.

Ground truth classification labels are read from the `morpheus/data/labels_phishing.txt` file included in Morpheus.

Now that our config object is populated, we move on to the pipeline itself. We will be using the same input file from the previous example. 

Next, we will add our custom recipient features stage to the pipeline. We imported both implementations of the stage, allowing us to add the appropriate one based on the `use_stage_function` value provided by the command-line.

```python
# Add our custom stage
if use_stage_function:
    pipeline.add_stage(recipient_features_stage(config))
else:
    pipeline.add_stage(RecipientFeaturesStage(config))
```

To tokenize the input data we will use Morpheus' `PreprocessNLPStage`. This stage uses the [cudf subword tokenizer](https://docs.rapids.ai/api/cudf/stable/api_docs/api/cudf.core.subword_tokenizer.SubwordTokenizer.__call__.html) to transform strings into a tensor of numbers to be fed into the neural network model. Rather than split the string by characters or whitespaces, we split them into meaningful subwords based upon the occurrence of the subwords in a large training corpus. You can find more details here: [https://arxiv.org/abs/1810.04805v2](https://arxiv.org/abs/1810.04805v2). All we need to know for now is that the text will be converted to subword token ids based on the vocabulary file that we provide (`vocab_hash_file=vocab file`).

Let's go ahead and instantiate our `PreprocessNLPStage` and add it to the pipeline:

```python
pipeline.add_stage(
    PreprocessNLPStage(
        config,
        vocab_hash_file=vocab_file,
        truncation=True,
        do_lower_case=True,
        add_special_tokens=False))
```

In addition to providing the `Config` object that we defined above, we also configure this stage to:
* Use the `morpheus/data/bert-base-uncased-hash.txt` vocabulary file for its subword token ids (`vocab_hash_file=vocab_file`).
* Truncate the length of the text to a max number of tokens (`truncation=True`).
* Change the casing to all lowercase (`do_lower_case=True`).
* Refrain from adding the default BERT special tokens like `[SEP]` for separation between two sentences and `[CLS]` at the start of the text (`add_special_tokens=False`).

Note that the tokenizer parameters and vocabulary hash file should exactly match what was used for tokenization during the training of the NLP model.

At this point, we have a pipeline that reads in a set of records and pre-processes them with the metadata required for our classifier to make predictions. Our next step is to define a stage that applies a machine learning model to our `MessageMeta` object. To accomplish this, we will be using Morpheus' `TritonInferenceStage`. This stage will handle communication with the `phishing-bert-onnx` model, which we provided to the Triton Docker container via the `models` directory mount.

Next we will add a monitor stage to measure the inference rate:

```python
# Add a inference stage
pipeline.add_stage(
    TritonInferenceStage(
        config,
        model_name=model_name,
        server_url=server_url,
        force_convert_inputs=True,
    ))

pipeline.add_stage(MonitorStage(config, description="Inference Rate", smoothing=0.001, unit="inf"))
```

Here we add a postprocessing stage that adds the probability score for `is_phishing`:

```python
pipeline.add_stage(AddScoresStage(config, labels=["is_phishing"]))
```

Lastly, we will save our results to disk. For this purpose, we are using two stages that are often used in conjunction with each other: `SerializeStage` and `WriteToFileStage`.

The `SerializeStage` is used to include and exclude columns as desired in the output. Importantly, it also handles conversion from the `MultiMessage`-derived output type to the `MessageMeta` class that is expected as input by the `WriteToFileStage`.

The `WriteToFileStage` will append message data to the output file as messages are received. Note however that for performance reasons the `WriteToFileStage` does not flush its contents out to disk every time a message is received. Instead, it relies on the underlying [buffered output stream](https://gcc.gnu.org/onlinedocs/libstdc++/manual/streambufs.html) to flush as needed, and then will close the file handle on shutdown.

```python
# Write the file to the output
pipeline.add_stage(SerializeStage(config))
pipeline.add_stage(WriteToFileStage(config, filename=output_file, overwrite=True))
```

Note that we didn't specify the output format. In our example, the default output file name contains the extension `.jsonlines`. Morpheus will infer the output format based on the extension. At time of writing the extensions that Morpheus will infer are: `.csv`, `.json` & `.jsonlines`.

To explicitly set the output format we could specify the `file_type` argument to the `WriteToFileStage` which is an enumeration defined in `morpheus.common.FileTypes`. Supported values are:
* `FileTypes.Auto`
* `FileTypes.CSV`
* `FileTypes.JSON`

### The Completed Pipeline

```python
import logging
import os
import tempfile

import click

from recipient_features_stage import RecipientFeaturesStage

from recipient_features_stage import RecipientFeaturesStage

import morpheus
from morpheus.common import FilterSource
from morpheus.config import Config
from morpheus.config import PipelineModes
from morpheus.pipeline import LinearPipeline
from morpheus.stages.general.monitor_stage import MonitorStage
from morpheus.stages.inference.triton_inference_stage import TritonInferenceStage
from morpheus.stages.input.file_source_stage import FileSourceStage
from morpheus.stages.output.write_to_file_stage import WriteToFileStage
from morpheus.stages.postprocess.filter_detections_stage import FilterDetectionsStage
from morpheus.stages.postprocess.serialize_stage import SerializeStage
from morpheus.stages.preprocess.deserialize_stage import DeserializeStage
from morpheus.stages.preprocess.preprocess_nlp_stage import PreprocessNLPStage
from morpheus.utils.logger import configure_logging
<<<<<<< HEAD
<<<<<<< HEAD
from recipient_features_stage import RecipientFeaturesStage
from recipient_features_stage_deco import recipient_features_stage

MORPHEUS_ROOT = os.environ['MORPHEUS_ROOT']


@click.command()
@click.option("--use_stage_function",
              is_flag=True,
              default=False,
              help="Use the function based version of the recipient features stage instead of the class")
@click.option(
    "--labels_file",
    type=click.Path(exists=True, readable=True),
    default=os.path.join(morpheus.DATA_DIR, 'labels_phishing.txt'),
    help="Specifies a file to read labels from in order to convert class IDs into labels.",
)
@click.option(
    "--vocab_file",
    type=click.Path(exists=True, readable=True),
    default=os.path.join(morpheus.DATA_DIR, 'bert-base-uncased-hash.txt'),
    help="Path to hash file containing vocabulary of words with token-ids.",
)
@click.option(
    "--input_file",
    type=click.Path(exists=True, readable=True),
    default=os.path.join(MORPHEUS_ROOT, 'examples/data/email_with_addresses.jsonlines'),
    help="Input filepath.",
)
@click.option(
    "--model_fea_length",
    default=128,
    type=click.IntRange(min=1),
    help="Features length to use for the model.",
)
@click.option(
    "--model_name",
    default="phishing-bert-onnx",
    help="The name of the model that is deployed on Tritonserver.",
)
@click.option("--server_url", default='localhost:8001', help="Tritonserver url.")
@click.option(
    "--output_file",
    default=os.path.join(tempfile.gettempdir(), "detections.jsonlines"),
    help="The path to the file where the inference output will be saved.",
)
def run_pipeline(use_stage_function: bool,
                 labels_file: str,
                 vocab_file: str,
                 input_file: str,
                 model_fea_length: int,
                 model_name: str,
                 server_url: str,
                 output_file: str):
=======


def run_pipeline():
>>>>>>> david-23.11-docs-1252
=======


def run_pipeline():
>>>>>>> d5665baa
    """Run the phishing detection pipeline."""
    # Enable the default logger
    configure_logging(log_level=logging.INFO)

    # It's necessary to configure the pipeline for NLP mode
    config = Config()
    config.mode = PipelineModes.NLP

    # Set the thread count to match our cpu count
    config.num_threads = os.cpu_count()
    config.feature_length = model_fea_length

    with open(labels_file, encoding='UTF-8') as fh:
        config.class_labels = [x.strip() for x in fh]

    # Create a linear pipeline object
    pipeline = LinearPipeline(config)

    # Set source stage
    pipeline.set_source(FileSourceStage(config, filename=input_file, iterative=False))

    # Add our custom stage
    if use_stage_function:
        pipeline.add_stage(recipient_features_stage(config))
    else:
        pipeline.add_stage(RecipientFeaturesStage(config))

    # Add a deserialize stage
    pipeline.add_stage(DeserializeStage(config))

    # Tokenize the input
    pipeline.add_stage(
        PreprocessNLPStage(config,
                           vocab_hash_file=vocab_file,
                           truncation=True,
                           do_lower_case=True,
                           add_special_tokens=False))

    # Add a inference stage
    pipeline.add_stage(
        TritonInferenceStage(
            config,
            model_name=model_name,
            server_url=server_url,
            force_convert_inputs=True,
        ))

    # Monitor the inference rate
    pipeline.add_stage(MonitorStage(config, description="Inference Rate", smoothing=0.001, unit="inf"))

    # Filter values lower than 0.9
    pipeline.add_stage(FilterDetectionsStage(config, threshold=0.9, filter_source=FilterSource.TENSOR))

    # Write the to the output file
    pipeline.add_stage(SerializeStage(config))
    pipeline.add_stage(WriteToFileStage(config, filename=output_file, overwrite=True))

    # Run the pipeline
    pipeline.run()


if __name__ == "__main__":
    run_pipeline()
```

### Alternate Morpheus CLI example
The above pipeline could also be constructed using the Morpheus CLI.

From the root of the Morpheus repo run:
```bash
morpheus --log_level=debug --plugin examples/developer_guide/2_1_real_world_phishing/recipient_features_stage.py \
  run pipeline-nlp --labels_file=data/labels_phishing.txt --model_seq_length=128 \
  from-file --filename=examples/data/email_with_addresses.jsonlines \
  recipient-features \
  deserialize \
  preprocess --vocab_hash_file=data/bert-base-uncased-hash.txt --truncation=true --do_lower_case=true --add_special_tokens=false \
  inf-triton --model_name=phishing-bert-onnx --server_url=localhost:8001 --force_convert_inputs=true \
  monitor --description="Inference Rate" --smoothing=0.001 --unit=inf \
  add-scores --label=is_phishing \
  serialize \
  to-file --filename=/tmp/detections.jsonlines --overwrite
```

## Stage Constructors

In our `RecipientFeaturesStage` example we added a constructor to our stage, however we didn't go into much detail on the implementation. Every stage constructor must receive an instance of a `morpheus.config.Config` object as its first argument and is then free to define additional stage-specific arguments after that. The Morpheus config object will contain configuration parameters needed by multiple stages in the pipeline, and the constructor in each Morpheus stage is free to inspect these. In contrast, parameters specific to a single stage are typically defined as constructor arguments. It is a best practice to perform any necessary validation checks in the constructor, and raising an exception in the case of mis-configuration. This allows us to fail early rather than after the pipeline has started.

In our `RecipientFeaturesStage` example, we hard-coded the Bert separator token. Let's instead refactor the code to receive that as a constructor argument. This new constructor argument is documented following the [numpydoc](https://numpydoc.readthedocs.io/en/latest/format.html#parameters) formatting style allowing it to be documented properly for both API and CLI users. Let's also take the opportunity to verify that the pipeline mode is set to `morpheus.config.PipelineModes.NLP`.

> **Note**: Setting the pipeline mode in the `register_stage` decorator restricts usage of our stage to NLP pipelines when using the Morpheus command line tool, however there is no such enforcement with the Python API.

Our refactored class definition is now:

```python
@register_stage("recipient-features", modes=[PipelineModes.NLP])
class RecipientFeaturesStage(PassThruTypeMixin, SinglePortStage):
    """
    Pre-processing stage which counts the number of recipients in an email's metadata.

    Parameters
    ----------
    config : morpheus.config.Config
        Pipeline configuration instance.
    sep_token : str
        Bert separator token.
    """

    def __init__(self, config: Config, sep_token: str = '[SEP]'):
        super().__init__(config)
        if config.mode != PipelineModes.NLP:
            raise RuntimeError(
                "RecipientFeaturesStage must be used in a pipeline configured for NLP"
            )

        if len(sep_token) > 0:
            self._sep_token = sep_token
        else:
            raise ValueError("sep_token cannot be an empty string")

        # This stage adds new columns to the DataFrame, as an optimization we define the columns that are needed,
        # ensuring that these columns are pre-allocated with null values. This action is performed by Morpheus for any
        # stage defining this attribute.
        self._needed_columns.update({
            'to_count': TypeId.INT32,
            'bcc_count': TypeId.INT32,
            'cc_count': TypeId.INT32,
            'total_recipients': TypeId.INT32,
            'data': TypeId.STRING
        })

    @property
    def name(self) -> str:
        return "recipient-features"

    def accepted_types(self) -> tuple:
        return (MessageMeta, )

    def supports_cpp_node(self) -> bool:
        return False

    def on_data(self, message: MessageMeta) -> MessageMeta:
        # Open the DataFrame from the incoming message for in-place modification
        with message.mutable_dataframe() as df:
            df['to_count'] = df['To'].str.count('@')
            df['bcc_count'] = df['BCC'].str.count('@')
            df['cc_count'] = df['CC'].str.count('@')
            df['total_recipients'] = df['to_count'] + df['bcc_count'] + df[
                'cc_count']

            # Attach features to string data
            df['data'] = (df['to_count'].astype(str) + self._sep_token +
                          df['bcc_count'].astype(str) + self._sep_token +
                          df['cc_count'].astype(str) + self._sep_token +
                          df['total_recipients'].astype(str) +
                          self._sep_token + df['Message'])

        # Return the message for the next stage
        return message

    def _build_single(self, builder: mrc.Builder,
                      input_node: mrc.SegmentObject) -> mrc.SegmentObject:
        node = builder.make_node(self.unique_name, ops.map(self.on_data))
        builder.make_edge(input_node, node)

        return node
```

If we were to make the above changes, we can view the resulting help string with:
```bash
morpheus --plugin examples/developer_guide/2_1_real_world_phishing/recipient_features_stage.py run pipeline-nlp recipient-features --help
```
```console
Configuring Pipeline via CLI
Usage: morpheus run pipeline-nlp recipient-features [OPTIONS]

  Pre-processing stage which counts the number of recipients in an email's metadata.

Options:
  --sep_token TEXT  Bert separator token.  [default: [SEP]]
  --help            Show this message and exit.
```

## Defining a New Source Stage

> **Note**: The code for this guide can be found in the `examples/developer_guide/2_2_rabbitmq` directory of the Morpheus repository.

Creating a new source stage is similar to defining any other stage with a few differences. First, we will be subclassing `SingleOutputSource` including the `PreallocatorMixin`. Second, the required methods are the `name` property, `_build_source`, `compute_schema` and `supports_cpp_node` methods.

In this example, we will create a source that reads messages from a [RabbitMQ](https://www.rabbitmq.com/) queue using the [pika](https://pika.readthedocs.io/en/stable/#) client for Python. For simplicity, we will assume that authentication is not required for our RabbitMQ exchange and that the body of the RabbitMQ messages will be JSON formatted. Both authentication and support for other formats could be easily added later.

The `PreallocatorMixin` when added to a stage class, typically a source stage, indicates that the stage emits newly constructed DataFrames either directly or contained in a `MessageMeta` instance into the pipeline. Adding this mixin allows any columns needed by other stages to be inserted into the DataFrame.

The `compute_schema` method allows us to define our output type of `MessageMeta`, we do so by calling the `set_type` method of the `output_schema` attribute of the `StageSchema` object passed into the method.  Of note here is that it is perfectly valid for a stage to determine its output type based upon configuration arguments passed into the constructor. However the stage must document a single output type per output port. If a stage emitted multiple output types, then the types must share a common base class which would serve as the stage's output type.
```python
def compute_schema(self, schema: StageSchema):
    schema.output_schema.set_type(MessageMeta)
```

The `_build_source` method is similar to the `_build_single` method; it receives an instance of the MRC segment builder (`mrc.Builder`) and returns a `mrc.SegmentObject`. However, unlike in the previous examples, source stages do not have a parent stage and therefore do not receive an input node. Instead of building our node with `make_node`, we will call `make_source` with the parameter `self.source_generator`, which is a method that we will define next.

```python
def _build_source(self, builder: mrc.Builder) -> mrc.SegmentObject:
    return builder.make_source(self.unique_name, self.source_generator)
```

The `source_generator` method is where most of the RabbitMQ-specific code exists. When we have a message that we wish to emit into the pipeline, we simply `yield` it.

```python
def source_generator(self):
    try:
        while not self._stop_requested:
            (method_frame, header_frame, body) = self._channel.basic_get(self._queue_name)
            if method_frame is not None:
                try:
                    buffer = StringIO(body.decode("utf-8"))
                    df = cudf.io.read_json(buffer, orient='records', lines=True)
                    yield MessageMeta(df=df)
                except Exception as ex:
                    logger.exception("Error occurred converting RabbitMQ message to Dataframe: {}".format(ex))
                finally:
                    self._channel.basic_ack(method_frame.delivery_tag)
            else:
                # queue is empty, sleep before polling again
                time.sleep(self._poll_interval.total_seconds())

    finally:
        self._connection.close()
```

Note that we read messages as quickly as we can from the queue. When the queue is empty we call `time.sleep`, allowing for a context switch to occur if needed. We acknowledge the message (by calling `basic_ack`) only once we have successfully emitted the message or failed to deserialize the message. This means that if the pipeline shuts down while consuming the queue, we will not lose any messages. However, in that situation we may end up with a duplicate message (i.e., if the pipeline is shut down after we have yielded the message but before calling `basic_ack`).

### The Completed Source Stage

```python
import logging
import time
from io import StringIO

import mrc
import pandas as pd
import pika

import cudf

from morpheus.cli.register_stage import register_stage
from morpheus.config import Config
from morpheus.messages.message_meta import MessageMeta
from morpheus.pipeline.preallocator_mixin import PreallocatorMixin
from morpheus.pipeline.single_output_source import SingleOutputSource
from morpheus.pipeline.stage_schema import StageSchema

logger = logging.getLogger(__name__)


@register_stage("from-rabbitmq")
class RabbitMQSourceStage(PreallocatorMixin, SingleOutputSource):
    """
    Source stage used to load messages from a RabbitMQ queue.

    Parameters
    ----------
    config : morpheus.config.Config
        Pipeline configuration instance.
    host : str
        Hostname or IP of the RabbitMQ server.
    exchange : str
        Name of the RabbitMQ exchange to connect to.
    exchange_type : str
        RabbitMQ exchange type; defaults to `fanout`.
    queue_name : str
        Name of the queue to listen to. If left blank, RabbitMQ will generate a random queue name bound to the exchange.
    poll_interval : str
        Amount of time  between polling RabbitMQ for new messages
    """

    def __init__(self,
                 config: Config,
                 host: str,
                 exchange: str,
                 exchange_type: str = 'fanout',
                 queue_name: str = '',
                 poll_interval: str = '100millis'):
        super().__init__(config)
        self._connection = pika.BlockingConnection(pika.ConnectionParameters(host=host))

        self._channel = self._connection.channel()
        self._channel.exchange_declare(exchange=exchange, exchange_type=exchange_type)

        result = self._channel.queue_declare(queue=queue_name, exclusive=True)

        # When queue_name='' we will receive a randomly generated queue name
        self._queue_name = result.method.queue

        self._channel.queue_bind(exchange=exchange, queue=self._queue_name)

        self._poll_interval = pd.Timedelta(poll_interval)

        # Flag to indicate whether or not we should stop
        self._stop_requested = False

    @property
    def name(self) -> str:
        return "from-rabbitmq"

    def supports_cpp_node(self) -> bool:
        return False

    def compute_schema(self, schema: StageSchema):
        schema.output_schema.set_type(MessageMeta)

    def stop(self):
        # Indicate we need to stop
        self._stop_requested = True

        return super().stop()

    def _build_source(self, builder: mrc.Builder) -> mrc.SegmentObject:
        return builder.make_source(self.unique_name, self.source_generator)

    def source_generator(self):
        try:
            while not self._stop_requested:
                (method_frame, _, body) = self._channel.basic_get(self._queue_name)
                if method_frame is not None:
                    try:
                        buffer = StringIO(body.decode("utf-8"))
                        df = cudf.io.read_json(buffer, orient='records', lines=True)
                        yield MessageMeta(df=df)
                    except Exception as ex:
                        logger.exception("Error occurred converting RabbitMQ message to Dataframe: %s", ex)
                    finally:
                        self._channel.basic_ack(method_frame.delivery_tag)
                else:
                    # queue is empty, sleep before polling again
                    time.sleep(self._poll_interval.total_seconds())

        finally:
            self._connection.close()
```

## Defining a New Sink Stage

In Morpheus, we define a stage to be a sink if it outputs the results of a pipeline to a destination external to the pipeline. Morpheus includes several sink stages under the `morpheus.stages.output` namespace.

Recall that in the previous section we wrote a `RabbitMQSourceStage`. We will now complement that by writing a sink stage that can output Morpheus data into [RabbitMQ](https://www.rabbitmq.com/). For this example, we are again using the [pika](https://pika.readthedocs.io/en/stable/#) client for Python.

The code for our sink will be similar to other stages with a few changes. First, we will subclass `SinglePortStage`:

```python
@register_stage("to-rabbitmq")
class WriteToRabbitMQStage(PassThruTypeMixin, SinglePortStage):
```

Our sink will function as a pass-through allowing the possibility of other sinks to be added to the pipeline. We could, hypothetically, have a pipeline where we emit the results to both RabbitMQ and a file. For this reason we will also be using the `PassThruTypeMixin`.

![Morpheus node dependency diagram](img/sink_deps.png)

In our `_build_single` method we will be making use of the `make_sink` method rather than `make_node` or `make_source`.
```python
def _build_single(self, builder: mrc.Builder, input_node: mrc.SegmentObject) -> mrc.SegmentObject:
    node = builder.make_sink(self.unique_name, self.on_data, self.on_error, self.on_complete)
    builder.make_edge(input_node, node)
    return node
```

Similar to our previous examples, most of the actual business logic of the stage is contained in the `on_data` method. In this case, we grab a reference to the [cuDF](https://docs.rapids.ai/api/cudf/stable/) [DataFrame](https://docs.rapids.ai/api/cudf/stable/api_docs/dataframe.html) attached to the incoming message. We then serialize to an [io.StringIO](https://docs.python.org/3.10/library/io.html?highlight=stringio#io.StringIO) buffer, which is then sent to RabbitMQ.

```python
def on_data(self, message: MessageMeta):
    df = message.df
    buffer = StringIO()
    df.to_json(buffer, orient='records', lines=True)
    body = buffer.getvalue().strip()
    self._channel.basic_publish(exchange=self._exchange, routing_key=self._routing_key, body=body)
    return message
```

The two new methods introduced in this example are the `on_error` and `on_complete` methods. For both methods, we want to make sure  the [connection](https://pika.readthedocs.io/en/stable/modules/connection.html) object is properly closed.

> **Note**: We didn't close the channel object since closing the connection will also close any associated channel objects.

```python
def on_error(self, ex: Exception):
    logger.exception("Error occurred : %s", ex)
    self._connection.close()

def on_complete(self):
    self._connection.close()
```

### The Completed Sink Stage

```python
import logging
from io import StringIO

import mrc
import pika

from morpheus.cli.register_stage import register_stage
from morpheus.config import Config
from morpheus.messages.message_meta import MessageMeta
from morpheus.pipeline.pass_thru_type_mixin import PassThruTypeMixin
from morpheus.pipeline.single_port_stage import SinglePortStage

logger = logging.getLogger(__name__)


@register_stage("to-rabbitmq")
class WriteToRabbitMQStage(PassThruTypeMixin, SinglePortStage):
    """
    Source stage used to load messages from a RabbitMQ queue.

    Parameters
    ----------
    config : morpheus.config.Config
        Pipeline configuration instance.
    host : str
        Hostname or IP of the RabbitMQ server.
    exchange : str
        Name of the RabbitMQ exchange to connect to.
    exchange_type : str
        RabbitMQ exchange type; defaults to `fanout`.
    routing_key : str
        RabbitMQ routing key if needed.
    """

    def __init__(self, config: Config, host: str, exchange: str, exchange_type: str = 'fanout', routing_key: str = ''):
        super().__init__(config)
        self._connection = pika.BlockingConnection(pika.ConnectionParameters(host=host))

        self._exchange = exchange
        self._routing_key = routing_key

        self._channel = self._connection.channel()
        self._channel.exchange_declare(exchange=self._exchange, exchange_type=exchange_type)

    @property
    def name(self) -> str:
        return "to-rabbitmq"

    def accepted_types(self) -> tuple:
        return (MessageMeta, )

    def supports_cpp_node(self) -> bool:
        return False

    def _build_single(self, builder: mrc.Builder, input_node: mrc.SegmentObject) -> mrc.SegmentObject:
        node = builder.make_sink(self.unique_name, self.on_data, self.on_error, self.on_complete)
        builder.make_edge(input_node, node)
        return node

    def on_data(self, message: MessageMeta) -> MessageMeta:
        df = message.df

        buffer = StringIO()
        df.to_json(buffer, orient='records', lines=True)
        body = buffer.getvalue().strip()

        self._channel.basic_publish(exchange=self._exchange, routing_key=self._routing_key, body=body)

        return message

    def on_error(self, ex: Exception):
        logger.exception("Error occurred : %s", ex)
        self._connection.close()

    def on_complete(self):
        self._connection.close()
```

> **Note**: For information about testing the `RabbitMQSourceStage` and `WriteToRabbitMQStage` stages refer to `examples/developer_guide/2_2_rabbitmq/README.md` in the the Morpheus repo.<|MERGE_RESOLUTION|>--- conflicted
+++ resolved
@@ -172,7 +172,6 @@
     def _build_single(self, builder: mrc.Builder, input_node: mrc.SegmentObject) -> mrc.SegmentObject:
         node = builder.make_node(self.unique_name, ops.map(self.on_data))
         builder.make_edge(input_node, node)
-<<<<<<< HEAD
 
         return node
 ```
@@ -215,10 +214,6 @@
 In the above the `needed_columns` were provided to as an argument to the `stage` decorator, and the optional `sep_token` argument is exposed as a keyword argument. If we wanted to provide an explicit value for `sep_token` we could do so by passing it as follows:
 ```python
 pipeline.add_stage(recipient_features_stage(config, sep_token='[SEP]'))
-=======
-
-        return node
->>>>>>> d5665baa
 ```
 
 > **Note**: One draw-back to the `stage` decorator approach is that we lose the ability to determine the `needed_columns` at runtime.
@@ -491,10 +486,6 @@
 
 import click
 
-from recipient_features_stage import RecipientFeaturesStage
-
-from recipient_features_stage import RecipientFeaturesStage
-
 import morpheus
 from morpheus.common import FilterSource
 from morpheus.config import Config
@@ -509,8 +500,6 @@
 from morpheus.stages.preprocess.deserialize_stage import DeserializeStage
 from morpheus.stages.preprocess.preprocess_nlp_stage import PreprocessNLPStage
 from morpheus.utils.logger import configure_logging
-<<<<<<< HEAD
-<<<<<<< HEAD
 from recipient_features_stage import RecipientFeaturesStage
 from recipient_features_stage_deco import recipient_features_stage
 
@@ -565,16 +554,6 @@
                  model_name: str,
                  server_url: str,
                  output_file: str):
-=======
-
-
-def run_pipeline():
->>>>>>> david-23.11-docs-1252
-=======
-
-
-def run_pipeline():
->>>>>>> d5665baa
     """Run the phishing detection pipeline."""
     # Enable the default logger
     configure_logging(log_level=logging.INFO)
