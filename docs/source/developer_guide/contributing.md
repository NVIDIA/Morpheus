--- conflicted
+++ resolved
@@ -159,11 +159,11 @@
 The following are the available Conda environment files, all are located in the `conda/environments` directory, with the following naming convention: `<environment>_<cuda_version>_arch-<architecture>.yaml`.
 | Environment | File | Description |
 | --- | --- | --- |
-| `all` | `all_cuda-121_arch-x86_64.yaml` | All dependencies required to build, run and test Morpheus, along with all of the examples. This is a superset of the `dev`, `runtime` and `examples` environments. |
-| `dev` | `dev_cuda-121_arch-x86_64.yaml` | Dependencies required to build, run and test Morpheus. This is a superset of the `runtime` environment. |
-| `examples` | `examples_cuda-121_arch-x86_64.yaml` | Dependencies required to run all examples. This is a superset of the `runtime` environment. |
-| `model-utils` | `model-utils_cuda-121_arch-x86_64.yaml` | Dependencies required to train models independent of Morpheus. |
-| `runtime` | `runtime_cuda-121_arch-x86_64.yaml` | Minimal set of dependencies strictly required to run Morpheus. |
+| `all` | `all_cuda-125_arch-x86_64.yaml` | All dependencies required to build, run and test Morpheus, along with all of the examples. This is a superset of the `dev`, `runtime` and `examples` environments. |
+| `dev` | `dev_cuda-125_arch-x86_64.yaml` | Dependencies required to build, run and test Morpheus. This is a superset of the `runtime` environment. |
+| `examples` | `examples_cuda-125_arch-x86_64.yaml` | Dependencies required to run all examples. This is a superset of the `runtime` environment. |
+| `model-utils` | `model-utils_cuda-125_arch-x86_64.yaml` | Dependencies required to train models independent of Morpheus. |
+| `runtime` | `runtime_cuda-125_arch-x86_64.yaml` | Minimal set of dependencies strictly required to run Morpheus. |
 
 
 ##### Updating Morpheus Dependencies
@@ -200,16 +200,11 @@
    ```
 1. Create the Morpheus Conda environment using either the `dev` or `all` environment file. Refer to the [Conda Environment YAML Files](#conda-environment-yaml-files) section for more information.
    ```bash
-<<<<<<< HEAD
-   conda env create --solver=libmamba -n morpheus --file conda/environments/dev_cuda-121_arch-x86_64.yaml
-=======
    conda env create --solver=libmamba -n morpheus --file conda/environments/dev_cuda-125_arch-x86_64.yaml
-   conda activate morpheus
->>>>>>> 492bd8ac
    ```
    or
    ```bash
-   conda env create --solver=libmamba -n morpheus --file conda/environments/all_cuda-121_arch-x86_64.yaml
+   conda env create --solver=libmamba -n morpheus --file conda/environments/all_cuda-125_arch-x86_64.yaml
 
    ```
 
