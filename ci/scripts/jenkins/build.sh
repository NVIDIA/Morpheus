#!/bin/bash
# SPDX-FileCopyrightText: Copyright (c) 2022, NVIDIA CORPORATION & AFFILIATES. All rights reserved.
# SPDX-License-Identifier: Apache-2.0
#
# Licensed under the Apache License, Version 2.0 (the "License");
# you may not use this file except in compliance with the License.
# You may obtain a copy of the License at
#
# http://www.apache.org/licenses/LICENSE-2.0
#
# Unless required by applicable law or agreed to in writing, software
# distributed under the License is distributed on an "AS IS" BASIS,
# WITHOUT WARRANTIES OR CONDITIONS OF ANY KIND, either express or implied.
# See the License for the specific language governing permissions and
# limitations under the License.

set -e

source ${WORKSPACE}/ci/scripts/jenkins/common.sh

gpuci_logger "Creating conda env"
rm -rf ${MORPHEUS_ROOT}/.cache/ ${MORPHEUS_ROOT}/build/
conda config --add pkgs_dirs /opt/conda/pkgs
conda config --env --add channels conda-forge
conda config --env --set channel_alias ${CONDA_CHANNEL_ALIAS:-"https://conda.anaconda.org"}
mamba install -q -y -n base -c conda-forge "boa >=0.10"
mamba create -q -y -n morpheus python=${PYTHON_VER}
conda activate morpheus

gpuci_logger "Installing CI dependencies"
mamba env update -q -n morpheus -f ${MORPHEUS_ROOT}/docker/conda/environments/cuda${CUDA_VER}_ci.yml

gpuci_logger "Check versions"
python3 --version
gcc --version
g++ --version

show_conda_info

gpuci_logger "Checking S3 cuDF cache"
CUDF_CONDA_BLD_DIR=/opt/conda/conda-bld
CUDF_CONDA_COMMIT=$(git log -n 1 --pretty=format:%H -- ci/conda)
CUDF_CONDA_CACHE_PATH="/cudf/${CUDA_VER}/${PYTHON_VER}/${RAPIDS_VER}/${CUDF_CONDA_COMMIT}/${NVARCH}/cudf_conda.tar.bz"
CUDF_CONDA_CACHE_URL="${S3_URL}${CUDF_CONDA_CACHE_PATH}"
CUDF_CONDA_TAR="${WORKSPACE_TMP}/cudf_conda.tar.bz"

gpuci_logger "Checking ${DISPLAY_URL}${CUDF_CONDA_CACHE_PATH}"
set +e
fetch_s3 "${CUDF_CONDA_CACHE_PATH}" "${CUDF_CONDA_TAR}"
set -e

if [[ "${FETCH_STATUS}" != "0" ]]; then
      gpuci_logger "Cache miss, Building cuDF"
      mkdir -p ${CUDF_CONDA_BLD_DIR}
      # The --no-build-id bit is needed for sccache
      CONDA_ARGS="--no-build-id --output-folder ${CUDF_CONDA_BLD_DIR} --skip-existing --no-test" ${MORPHEUS_ROOT}/ci/conda/recipes/run_conda_build.sh libcudf cudf

      gpuci_logger "sccache usage for cudf build:"
      sccache --show-stats
      sccache --zero-stats 2>&1 > /dev/null

      gpuci_logger "Archiving cuDF build"
      cd $(dirname ${CUDF_CONDA_BLD_DIR})
      tar cfj ${CUDF_CONDA_TAR} $(basename ${CUDF_CONDA_BLD_DIR})
      cd -
      aws s3 cp --no-progress ${CUDF_CONDA_TAR} ${CUDF_CONDA_CACHE_URL}
else
      gpuci_logger "Cache hit, using cached cuDF"
      cd $(dirname ${CUDF_CONDA_BLD_DIR})
      tar xf ${CUDF_CONDA_TAR}
      cd -
fi

gpuci_logger "Installing cuDF"
mamba install -q -y -c local -c nvidia -c rapidsai -c conda-forge libcudf cudf

gpuci_logger "Installing other dependencies"
mamba env update -q -n morpheus -f ${MORPHEUS_ROOT}/docker/conda/environments/cuda${CUDA_VER}_dev.yml
conda deactivate && conda activate morpheus
<<<<<<< HEAD
=======

gpuci_logger "Final Conda Environment"
conda list
>>>>>>> 1a1be1ab

gpuci_logger "Check cmake & ninja"
cmake --version
ninja --version

gpuci_logger "Configuring cmake for Morpheus"
cmake -B build -G Ninja \
      -DCMAKE_MESSAGE_CONTEXT_SHOW=ON \
      -DMORPHEUS_BUILD_BENCHMARKS=ON \
      -DMORPHEUS_BUILD_EXAMPLES=ON \
      -DMORPHEUS_BUILD_TESTS=ON \
      -DMORPHEUS_USE_CONDA=ON \
      -DMORPHEUS_PYTHON_INPLACE_BUILD=OFF \
      -DMORPHEUS_USE_CCACHE=ON \
      -DCCACHE_PROGRAM_PATH=$(which sccache) \
      .

gpuci_logger "Building Morpheus"
cmake --build build -j --parallel ${PARALLEL_LEVEL}

gpuci_logger "sccache usage for morpheus build:"
sccache --show-stats

gpuci_logger "Installing Morpheus"
cmake -DCOMPONENT=Wheel -P ${MORPHEUS_ROOT}/build/cmake_install.cmake
pip install ${MORPHEUS_ROOT}/build/wheel

gpuci_logger "Archiving results"
mamba pack --quiet --force --ignore-missing-files --n-threads ${PARALLEL_LEVEL} -n morpheus -o ${WORKSPACE_TMP}/conda_env.tar.gz

gpuci_logger "Pushing results to ${DISPLAY_ARTIFACT_URL}"
aws s3 cp --no-progress "${WORKSPACE_TMP}/conda_env.tar.gz" "${ARTIFACT_URL}/conda_env.tar.gz"

gpuci_logger "Success"
exit 0<|MERGE_RESOLUTION|>--- conflicted
+++ resolved
@@ -77,12 +77,9 @@
 gpuci_logger "Installing other dependencies"
 mamba env update -q -n morpheus -f ${MORPHEUS_ROOT}/docker/conda/environments/cuda${CUDA_VER}_dev.yml
 conda deactivate && conda activate morpheus
-<<<<<<< HEAD
-=======
 
 gpuci_logger "Final Conda Environment"
 conda list
->>>>>>> 1a1be1ab
 
 gpuci_logger "Check cmake & ninja"
 cmake --version
