#!/bin/bash
# SPDX-FileCopyrightText: Copyright (c) 2022-2024, NVIDIA CORPORATION & AFFILIATES. All rights reserved.
# SPDX-License-Identifier: Apache-2.0
#
# Licensed under the Apache License, Version 2.0 (the "License");
# you may not use this file except in compliance with the License.
# You may obtain a copy of the License at
#
# http://www.apache.org/licenses/LICENSE-2.0
#
# Unless required by applicable law or agreed to in writing, software
# distributed under the License is distributed on an "AS IS" BASIS,
# WITHOUT WARRANTIES OR CONDITIONS OF ANY KIND, either express or implied.
# See the License for the specific language governing permissions and
# limitations under the License.

function print_env_vars() {
    rapids-logger "Environ:"
    env | grep -v -E "AWS_ACCESS_KEY_ID|AWS_SECRET_ACCESS_KEY|GH_TOKEN|NGC_API_KEY" | sort
}

rapids-logger "Env Setup"
print_env_vars
rapids-logger "---------"
mkdir -p ${WORKSPACE_TMP}
source /opt/conda/etc/profile.d/conda.sh
export MORPHEUS_ROOT=${MORPHEUS_ROOT:-$(git rev-parse --show-toplevel)}
cd ${MORPHEUS_ROOT}
conda activate morpheus

# For non-gpu hosts nproc will correctly report the number of cores we are able to use
# On a GPU host however nproc will report the total number of cores and PARALLEL_LEVEL
# will be defined specifying the subset we are allowed to use.
NUM_CORES=$(nproc)
export PARALLEL_LEVEL=${PARALLEL_LEVEL:-${NUM_CORES}}
rapids-logger "Procs: ${NUM_CORES}"
/usr/bin/lscpu

rapids-logger "Memory"
/usr/bin/free -g

rapids-logger "User Info"
id

# S3 vars
export S3_URL="s3://rapids-downloads/ci/morpheus"
export DISPLAY_URL="https://downloads.rapids.ai/ci/morpheus"
export ARTIFACT_ENDPOINT="/pull-request/${PR_NUM}/${GIT_COMMIT}/${NVARCH}"
export ARTIFACT_URL="${S3_URL}${ARTIFACT_ENDPOINT}"

if [[ "${LOCAL_CI}" == "1" ]]; then
    export DISPLAY_ARTIFACT_URL="${LOCAL_CI_TMP}"
else
    export DISPLAY_ARTIFACT_URL="${DISPLAY_URL}${ARTIFACT_ENDPOINT}"
fi

# Set sccache env vars
export SCCACHE_S3_KEY_PREFIX=morpheus-${NVARCH}
export SCCACHE_BUCKET=rapids-sccache-east
export SCCACHE_REGION="us-east-2"
export SCCACHE_IDLE_TIMEOUT=32768
#export SCCACHE_LOG=debug

export CMAKE_BUILD_ALL_FEATURES="-DCMAKE_MESSAGE_CONTEXT_SHOW=ON -DMORPHEUS_CUDA_ARCHITECTURES=60;70;75;80 -DMORPHEUS_BUILD_BENCHMARKS=ON -DMORPHEUS_BUILD_EXAMPLES=ON -DMORPHEUS_BUILD_TESTS=ON -DMORPHEUS_USE_CONDA=ON -DMORPHEUS_PYTHON_INPLACE_BUILD=OFF -DMORPHEUS_PYTHON_BUILD_STUBS=ON -DMORPHEUS_USE_CCACHE=ON"

export FETCH_STATUS=0

print_env_vars

function update_conda_env() {
    # Deactivate the environment first before updating
    conda deactivate

<<<<<<< HEAD
    if [[ "${SKIP_CONDA_ENV_UPDATE}" == "" ]]; then
        rapids-logger "Checking for updates to conda env"

=======

    if [[ "${SKIP_CONDA_ENV_UPDATE}" == "" ]]; then
        rapids-logger "Checking for updates to conda env"


>>>>>>> 59711923
        # Update the packages
        rapids-mamba-retry env update -n morpheus --prune -q --file "$1"
    fi

    # Finally, reactivate
    conda activate morpheus

    rapids-logger "Final Conda Environment"
    show_conda_info
}

function fetch_base_branch_gh_api() {
    # For PRs, $GIT_BRANCH is like: pull-request/989
    REPO_NAME=$(basename "${GITHUB_REPOSITORY}")
    ORG_NAME="${GITHUB_REPOSITORY_OWNER}"
    PR_NUM="${GITHUB_REF_NAME##*/}"

    rapids-logger "Retrieving base branch from GitHub API"
    [[ -n "$GH_TOKEN" ]] && CURL_HEADERS=('-H' "Authorization: token ${GH_TOKEN}")
    RESP=$(
    curl -s \
        -H "Accept: application/vnd.github.v3+json" \
        "${CURL_HEADERS[@]}" \
        "${GITHUB_API_URL}/repos/${ORG_NAME}/${REPO_NAME}/pulls/${PR_NUM}"
    )

    export BASE_BRANCH=$(echo "${RESP}" | jq -r '.base.ref')

    # Change target is the branch name we are merging into but due to the weird way jenkins does
    # the checkout it isn't recognized by git without the origin/ prefix
    export CHANGE_TARGET="origin/${BASE_BRANCH}"
}

function fetch_base_branch_local() {
    rapids-logger "Retrieving base branch from git"
    git remote add upstream ${GIT_UPSTREAM_URL}
    git fetch upstream --tags
    source ${MORPHEUS_ROOT}/ci/scripts/common.sh
    export BASE_BRANCH=$(get_base_branch)
    export CHANGE_TARGET="upstream/${BASE_BRANCH}"
}

function fetch_base_branch() {
    if [[ "${LOCAL_CI}" == "1" ]]; then
        fetch_base_branch_local
    else
        fetch_base_branch_gh_api
    fi

    rapids-logger "Base branch: ${BASE_BRANCH}"
}

function show_conda_info() {

    rapids-logger "Check Conda info"
    conda info
    conda config --show-sources
    conda list --show-channel-urls
}

function log_toolchain() {
    rapids-logger "Check versions"
    python3 --version
    x86_64-conda-linux-gnu-cc --version
    x86_64-conda-linux-gnu-c++ --version
    cmake --version
    ninja --version
    sccache --version
}

function upload_artifact() {
    FILE_NAME=$1
    BASE_NAME=$(basename "${FILE_NAME}")
    rapids-logger "Uploading artifact: ${BASE_NAME}"
    if [[ "${LOCAL_CI}" == "1" ]]; then
        cp ${FILE_NAME} "${LOCAL_CI_TMP}/${BASE_NAME}"
    else
        aws s3 cp --only-show-errors "${FILE_NAME}" "${ARTIFACT_URL}/${BASE_NAME}"
        echo "- ${DISPLAY_ARTIFACT_URL}/${BASE_NAME}" >> ${GITHUB_STEP_SUMMARY}
    fi
}

function download_artifact() {
    ARTIFACT=$1
    rapids-logger "Downloading ${ARTIFACT} from ${DISPLAY_ARTIFACT_URL}"
    if [[ "${LOCAL_CI}" == "1" ]]; then
        cp "${LOCAL_CI_TMP}/${ARTIFACT}" "${WORKSPACE_TMP}/${ARTIFACT}"
    else
        aws s3 cp --only-show-errors "${ARTIFACT_URL}/${ARTIFACT}" "${WORKSPACE_TMP}/${ARTIFACT}"
    fi
}

function set_job_summary_preamble() {
    if [[ "${LOCAL_CI}" == "" ]]; then
        msg="Note: NVIDIA VPN access is required to view these URLs."
        echo $msg >> ${GITHUB_STEP_SUMMARY}
        rapids-logger $msg
    fi
}<|MERGE_RESOLUTION|>--- conflicted
+++ resolved
@@ -71,17 +71,10 @@
     # Deactivate the environment first before updating
     conda deactivate
 
-<<<<<<< HEAD
-    if [[ "${SKIP_CONDA_ENV_UPDATE}" == "" ]]; then
-        rapids-logger "Checking for updates to conda env"
-
-=======
 
     if [[ "${SKIP_CONDA_ENV_UPDATE}" == "" ]]; then
         rapids-logger "Checking for updates to conda env"
 
-
->>>>>>> 59711923
         # Update the packages
         rapids-mamba-retry env update -n morpheus --prune -q --file "$1"
     fi
