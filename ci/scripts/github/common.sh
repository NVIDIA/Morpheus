#!/bin/bash
# SPDX-FileCopyrightText: Copyright (c) 2022-2023, NVIDIA CORPORATION & AFFILIATES. All rights reserved.
# SPDX-License-Identifier: Apache-2.0
#
# Licensed under the Apache License, Version 2.0 (the "License");
# you may not use this file except in compliance with the License.
# You may obtain a copy of the License at
#
# http://www.apache.org/licenses/LICENSE-2.0
#
# Unless required by applicable law or agreed to in writing, software
# distributed under the License is distributed on an "AS IS" BASIS,
# WITHOUT WARRANTIES OR CONDITIONS OF ANY KIND, either express or implied.
# See the License for the specific language governing permissions and
# limitations under the License.

function print_env_vars() {
    rapids-logger "Environ:"
    env | grep -v -E "AWS_ACCESS_KEY_ID|AWS_SECRET_ACCESS_KEY|GH_TOKEN" | sort
}

rapids-logger "Env Setup"
print_env_vars
rapids-logger "---------"
mkdir -p ${WORKSPACE_TMP}
source /opt/conda/etc/profile.d/conda.sh
export MORPHEUS_ROOT=${MORPHEUS_ROOT:-$(git rev-parse --show-toplevel)}
cd ${MORPHEUS_ROOT}

# For non-gpu hosts nproc will correctly report the number of cores we are able to use
# On a GPU host however nproc will report the total number of cores and PARALLEL_LEVEL
# will be defined specifying the subset we are allowed to use.
NUM_CORES=$(nproc)
export PARALLEL_LEVEL=${PARALLEL_LEVEL:-${NUM_CORES}}
rapids-logger "Procs: ${NUM_CORES}"
/usr/bin/lscpu

rapids-logger "Memory"
/usr/bin/free -g

rapids-logger "User Info"
id

# For PRs, $GIT_BRANCH is like: pull-request/989
REPO_NAME=$(basename "${GITHUB_REPOSITORY}")
ORG_NAME="${GITHUB_REPOSITORY_OWNER}"
PR_NUM="${GITHUB_REF_NAME##*/}"

# S3 vars
export S3_URL="s3://rapids-downloads/ci/morpheus"
export DISPLAY_URL="https://downloads.rapids.ai/ci/morpheus"
export ARTIFACT_ENDPOINT="/pull-request/${PR_NUM}/${GIT_COMMIT}/${NVARCH}"
export ARTIFACT_URL="${S3_URL}${ARTIFACT_ENDPOINT}"
export DISPLAY_ARTIFACT_URL="${DISPLAY_URL}${ARTIFACT_ENDPOINT}/"

# Set sccache env vars
export SCCACHE_S3_KEY_PREFIX=morpheus-${NVARCH}
export SCCACHE_BUCKET=rapids-sccache-east
export SCCACHE_REGION="us-east-2"
export SCCACHE_IDLE_TIMEOUT=32768
#export SCCACHE_LOG=debug

export CMAKE_BUILD_ALL_FEATURES="-DCMAKE_MESSAGE_CONTEXT_SHOW=ON -DMORPHEUS_CUDA_ARCHITECTURES=60;70;75;80 -DMORPHEUS_BUILD_BENCHMARKS=ON -DMORPHEUS_BUILD_EXAMPLES=ON -DMORPHEUS_BUILD_TESTS=ON -DMORPHEUS_USE_CONDA=ON -DMORPHEUS_PYTHON_INPLACE_BUILD=OFF -DMORPHEUS_PYTHON_BUILD_STUBS=ON -DMORPHEUS_USE_CCACHE=ON"

export FETCH_STATUS=0

print_env_vars

function update_conda_env() {
    rapids-logger "Checking for updates to conda env"
<<<<<<< HEAD
    rapids-mamba-retry env update -n morpheus -q --file ${MORPHEUS_ROOT}/docker/conda/environments/cuda${CUDA_VER}_dev.yml
=======

    # Deactivate the environment first before updating
>>>>>>> f7d67f1f
    conda deactivate

    # Update the packages with --prune to remove any extra packages
    rapids-mamba-retry env update -n morpheus --prune -q --file ${MORPHEUS_ROOT}/docker/conda/environments/cuda${CUDA_VER}_dev.yml

    # Finally, reactivate
    conda activate morpheus

    rapids-logger "Final Conda Environment"
    conda list
}

function fetch_base_branch() {
    rapids-logger "Retrieving base branch from GitHub API"
    [[ -n "$GH_TOKEN" ]] && CURL_HEADERS=('-H' "Authorization: token ${GH_TOKEN}")
    RESP=$(
    curl -s \
        -H "Accept: application/vnd.github.v3+json" \
        "${CURL_HEADERS[@]}" \
        "${GITHUB_API_URL}/repos/${ORG_NAME}/${REPO_NAME}/pulls/${PR_NUM}"
    )

    BASE_BRANCH=$(echo "${RESP}" | jq -r '.base.ref')

    # Change target is the branch name we are merging into but due to the weird way jenkins does
    # the checkout it isn't recognized by git without the origin/ prefix
    export CHANGE_TARGET="origin/${BASE_BRANCH}"
    rapids-logger "Base branch: ${BASE_BRANCH}"
}

function fetch_s3() {
    ENDPOINT=$1
    DESTINATION=$2
    if [[ "${USE_S3_CURL}" == "1" ]]; then
        curl -f "${DISPLAY_URL}${ENDPOINT}" -o "${DESTINATION}"
        FETCH_STATUS=$?
    else
        aws s3 cp --no-progress "${S3_URL}${ENDPOINT}" "${DESTINATION}"
        FETCH_STATUS=$?
    fi
}

function restore_conda_env() {

    rapids-logger "Downloading build artifacts from ${DISPLAY_ARTIFACT_URL}"
    fetch_s3 "${ARTIFACT_ENDPOINT}/conda_env.tar.gz" "${WORKSPACE_TMP}/conda_env.tar.gz"
    fetch_s3 "${ARTIFACT_ENDPOINT}/wheel.tar.bz" "${WORKSPACE_TMP}/wheel.tar.bz"

    rapids-logger "Extracting"
    mkdir -p /opt/conda/envs/morpheus

    # We are using the --no-same-owner flag since user id & group id's are inconsistent between nodes in our CI pool
    tar xf "${WORKSPACE_TMP}/conda_env.tar.gz" --no-same-owner --directory /opt/conda/envs/morpheus
    tar xf "${WORKSPACE_TMP}/wheel.tar.bz" --no-same-owner --directory ${MORPHEUS_ROOT}

    rapids-logger "Setting conda env"
    conda activate morpheus
    conda-unpack
}

function show_conda_info() {

    rapids-logger "Check Conda info"
    conda info
    conda config --show-sources
    conda list --show-channel-urls
}<|MERGE_RESOLUTION|>--- conflicted
+++ resolved
@@ -68,16 +68,12 @@
 
 function update_conda_env() {
     rapids-logger "Checking for updates to conda env"
-<<<<<<< HEAD
-    rapids-mamba-retry env update -n morpheus -q --file ${MORPHEUS_ROOT}/docker/conda/environments/cuda${CUDA_VER}_dev.yml
-=======
 
     # Deactivate the environment first before updating
->>>>>>> f7d67f1f
     conda deactivate
 
-    # Update the packages with --prune to remove any extra packages
-    rapids-mamba-retry env update -n morpheus --prune -q --file ${MORPHEUS_ROOT}/docker/conda/environments/cuda${CUDA_VER}_dev.yml
+    # Update the packages
+    rapids-mamba-retry env update -n morpheus -q --file ${MORPHEUS_ROOT}/docker/conda/environments/cuda${CUDA_VER}_dev.yml
 
     # Finally, reactivate
     conda activate morpheus
