@Library('jenkins_shared_lib') _

pipeline {
    agent any
    options {
        disableConcurrentBuilds(abortPrevious: true)
    }
    environment {
        PYTHON_VER = '3.8'
        RAPIDS_VER = '22.06'
        CUDA_VER = '11.5'
        HOME = "${WORKSPACE}"
        BUILD_TYPE = sh(returnStdout: true, script: 'rapids-build-type')
    }
    stages {
        stage('Checks & Builds') {
            failFast true
            parallel {
                stage('Check') {
                    options {
                        timeout(time: 1, unit: 'HOURS')
                    }
                    environment {
                        GH_TOKEN = credentials('gputester-github-token')
                    }
                    when { environment name: 'BUILD_TYPE', value: 'pull-request' }
                    agent {
                        docker {
                            image 'gpuci/rapidsai-driver:22.06-cuda11.5-devel-centos7-py3.8'
                            label 'cpu'
                        }
                    }
                    steps {
                        cleanWs(
                            deleteDirs: true,
                            externalDelete: 'sudo rm -rf %s'
                        )
                        checkout scm
                        sh "${WORKSPACE}/ci/scripts/jenkins/checks.sh"
                    }
                }
                stage('Build:linux:x86_64:gcc') {
                    options {
                        timeout(time: 4, unit: 'HOURS')
                    }
                    environment {
                        USE_SCCACHE = '1'
                        HOME = "${WORKSPACE}"
                    }
                    agent {
                        docker {
<<<<<<< HEAD
                            image 'gpuci/rapidsai-driver:22.04-cuda11.5-devel-centos7-py3.8'
                            label 'cpu4'
=======
                            image 'gpuci/rapidsai:22.06-cuda11.5-devel-centos7-py3.8'
                            label 'driver-495'
                            args '--runtime "nvidia" -e "NVIDIA_VISIBLE_DEVICES=$EXECUTOR_NUMBER"'
>>>>>>> e51f74ba
                        }
                    }
                    steps {
                        cleanWs(
                            deleteDirs: true,
                            externalDelete: 'sudo rm -rf %s'
                        )
                        checkout scm
                        withCredentials([[
                            $class: 'AmazonWebServicesCredentialsBinding',
                            credentialsId: "aws-s3-gpuci",
                            accessKeyVariable: 'AWS_ACCESS_KEY_ID',
                            secretKeyVariable: 'AWS_SECRET_ACCESS_KEY'
                        ]])
                        {
                            sh "${WORKSPACE}/ci/scripts/jenkins/build.sh"
                        }
                    }
                }
            }
        }
        stage('Post Build Stages') {
            failFast true
            parallel {
                stage('Test') {
                    options {
                        timeout(time: 1, unit: 'HOURS')
                    }
                    agent {
                        docker {
                            image 'gpuci/rapidsai:22.06-cuda11.5-devel-centos7-py3.8'
                            label 'driver-495'
                            args '--runtime "nvidia" -e "NVIDIA_VISIBLE_DEVICES=$EXECUTOR_NUMBER"'
                        }
                    }
                    environment {
                        HOME = "${WORKSPACE}"
                        PARALLEL_LEVEL = '10'
                    }
                    steps {
                        cleanWs(
                            deleteDirs: true,
                            externalDelete: 'sudo rm -rf %s'
                        )
                        checkout scm
                        withCredentials([[
                            $class: 'AmazonWebServicesCredentialsBinding',
                            credentialsId: "aws-s3-gpuci",
                            accessKeyVariable: 'AWS_ACCESS_KEY_ID',
                            secretKeyVariable: 'AWS_SECRET_ACCESS_KEY'
                        ]])
                        {
                            sh "${WORKSPACE}/ci/scripts/jenkins/test.sh"
                        }
                    }
                }
                stage('Documentation') {
                    options {
                        timeout(time: 1, unit: 'HOURS')
                    }
                    agent {
                        docker {
<<<<<<< HEAD
                            image 'gpuci/rapidsai-driver:22.04-cuda11.5-devel-centos7-py3.8'
                            label 'cpu'
=======
                            image 'gpuci/rapidsai:22.06-cuda11.5-devel-centos7-py3.8'
                            label 'driver-495'
                            args '--runtime "nvidia" -e "NVIDIA_VISIBLE_DEVICES=$EXECUTOR_NUMBER"'
>>>>>>> e51f74ba
                        }
                    }
                    environment {
                        HOME = "${WORKSPACE}"
                        MORPHEUS_NO_CPP = '1'
                    }
                    steps {
                        cleanWs(
                            deleteDirs: true,
                            externalDelete: 'sudo rm -rf %s'
                        )
                        checkout scm
                        withCredentials([[
                            $class: 'AmazonWebServicesCredentialsBinding',
                            credentialsId: "aws-s3-gpuci",
                            accessKeyVariable: 'AWS_ACCESS_KEY_ID',
                            secretKeyVariable: 'AWS_SECRET_ACCESS_KEY'
                        ]])
                        {
                            sh "${WORKSPACE}/ci/scripts/jenkins/docs.sh"
                        }
                    }
                }
            }
        }
    }
    post {
        always {
                cleanWs(
                    deleteDirs: true,
                    externalDelete: 'sudo rm -rf %s'
                )
        }
    }
}<|MERGE_RESOLUTION|>--- conflicted
+++ resolved
@@ -49,14 +49,8 @@
                     }
                     agent {
                         docker {
-<<<<<<< HEAD
-                            image 'gpuci/rapidsai-driver:22.04-cuda11.5-devel-centos7-py3.8'
+                            image 'gpuci/rapidsai-driver:22.06-cuda11.5-devel-centos7-py3.8'
                             label 'cpu4'
-=======
-                            image 'gpuci/rapidsai:22.06-cuda11.5-devel-centos7-py3.8'
-                            label 'driver-495'
-                            args '--runtime "nvidia" -e "NVIDIA_VISIBLE_DEVICES=$EXECUTOR_NUMBER"'
->>>>>>> e51f74ba
                         }
                     }
                     steps {
@@ -119,14 +113,8 @@
                     }
                     agent {
                         docker {
-<<<<<<< HEAD
-                            image 'gpuci/rapidsai-driver:22.04-cuda11.5-devel-centos7-py3.8'
+                            image 'gpuci/rapidsai-driver:22.06-cuda11.5-devel-centos7-py3.8'
                             label 'cpu'
-=======
-                            image 'gpuci/rapidsai:22.06-cuda11.5-devel-centos7-py3.8'
-                            label 'driver-495'
-                            args '--runtime "nvidia" -e "NVIDIA_VISIBLE_DEVICES=$EXECUTOR_NUMBER"'
->>>>>>> e51f74ba
                         }
                     }
                     environment {
