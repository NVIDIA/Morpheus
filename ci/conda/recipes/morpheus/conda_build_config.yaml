--- conflicted
+++ resolved
@@ -33,8 +33,4 @@
   - 1.74
 
 rapids_version:
-<<<<<<< HEAD
-=======
-  - 22.08
->>>>>>> f5a3558e
   - 22.10