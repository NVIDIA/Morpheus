# SPDX-FileCopyrightText: Copyright (c) 2022, NVIDIA CORPORATION & AFFILIATES. All rights reserved.
# SPDX-License-Identifier: Apache-2.0
#
# Licensed under the Apache License, Version 2.0 (the "License");
# you may not use this file except in compliance with the License.
# You may obtain a copy of the License at
#
# http://www.apache.org/licenses/LICENSE-2.0
#
# Unless required by applicable law or agreed to in writing, software
# distributed under the License is distributed on an "AS IS" BASIS,
# WITHOUT WARRANTIES OR CONDITIONS OF ANY KIND, either express or implied.
# See the License for the specific language governing permissions and
# limitations under the License.

{% set version = environ.get('GIT_VERSION', '0.0.0.dev').lstrip('v') + environ.get('VERSION_SUFFIX', '') %}
{% set minor_version =  version.split('.')[0] + '.' + version.split('.')[1] %}
{% set py_version=environ.get('CONDA_PY', '3.8') %}
{% set cuda_version='.'.join(environ.get('CUDA', '11.5').split('.')[:2]) %}
{% set cuda_major=cuda_version.split('.')[0] %}
{% set rapids_version = "22.08" %}

package:
  name: morpheus-split
  version: {{ version }}

source:
  git_url: ../../../..

outputs:

  - name: morpheus
    build:
      number: {{ GIT_DESCRIBE_NUMBER }}
      string: cuda_{{ cuda_version }}_py{{ py_version }}_{{ GIT_DESCRIBE_HASH }}_{{ GIT_DESCRIBE_NUMBER }}
      script_env:
        # Note: Setting a default value here will overwrite the value from the
        # shell! Defaults should be set in the run_conda_build.sh script
        - CMAKE_CUDA_ARCHITECTURES
        - MORPHEUS_BUILD_PYTHON_STUBS
        - MORPHEUS_CACHE_DIR
        - PARALLEL_LEVEL
      run_exports:
        - {{ pin_subpackage("morpheus", max_pin="x.x") }}
      entry_points:
        - morpheus = morpheus.cli:run_cli
    script: morpheus_build.sh

    requirements:
      build:
        - {{ compiler("c") }}
        - {{ compiler("cxx") }}
        - {{ compiler("cuda") }}
        - cmake 3.22
        - ccache
        - ninja
      host:
        - cuda-python <=11.7.0 # Remove when Issue #251 is closed
        - cudf {{ rapids_version }}
        - cython >=0.29,<0.30
        - libcudf {{ rapids_version }}
        - librdkafka 1.7
        - pip
        - pybind11-stubgen 0.10.5
        - python {{ python }}
        - rapidjson 1.1
        - scikit-build >=0.12
        - srf {{ minor_version }}
        - versioneer-518
      run:
        # Runtime only requirements. This + setup.y is the definitive runtime requirement list
        - click >=8
        - configargparse 1.5
        - cuda-python <=11.7.0 # Remove when Issue #251 is closed
        - cudf {{ rapids_version }}
        - cudf_kafka {{ rapids_version }}
        - cupy # Version determined from cudf
        - datacompy 0.8
        - distributed
        - docker-py 5.0
        - grpcio # Version determined from cudf
        - mlflow >=1.23
        - networkx 2.8
        - numpydoc 1.4
        - pandas 1.3
<<<<<<< HEAD
=======
        - pluggy 1.0
>>>>>>> d815e0e5
        - python
        - tqdm 4
        - typing_utils 0.1
        - watchdog 2.1

    test:
      requires:
        - cudatoolkit {{ cuda_version }}.*
        - gputil
        - pytest
        - pytest-cov
        - pytest-benchmark
      source_files:
        # - .git/*
        - docker/conda/environments/*
        - pyproject.toml
        - scripts/fetch_data.py
        - tests/*
      imports:
        - morpheus
        - morpheus._lib
      commands:
        # Install dependencies that are pip-only
        - mamba env update --prefix ${CONDA_PREFIX} --file docker/conda/environments/cuda{{ cuda_version }}_runtime.yml
        # Ensure the test data is downloaded
        - ./scripts/fetch_data.py fetch tests
        # Run pytest
        - pytest

about:
  home: https://github.com/nv-morpheus/Morpheus
  license: Apache-2.0
  license_family: Apache
  license_file: LICENSE
  summary: Morpheus Cybersecurity Library<|MERGE_RESOLUTION|>--- conflicted
+++ resolved
@@ -83,10 +83,7 @@
         - networkx 2.8
         - numpydoc 1.4
         - pandas 1.3
-<<<<<<< HEAD
-=======
         - pluggy 1.0
->>>>>>> d815e0e5
         - python
         - tqdm 4
         - typing_utils 0.1
