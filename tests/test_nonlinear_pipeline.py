--- conflicted
+++ resolved
@@ -150,21 +150,11 @@
         return node, input_stream[1]
 
 
-<<<<<<< HEAD
-def test_forking_pipeline(config, filter_probs_pandas_df):
-    input_file = os.path.join(TEST_DIRS.tests_data_dir, "filter_probs.csv")
-
-    full_compare_df = filter_probs_pandas_df
-
-    compare_higher_df = full_compare_df[full_compare_df["v2"] >= 0.5]
-    compare_lower_df = full_compare_df[full_compare_df["v2"] < 0.5]
-=======
 def test_forking_pipeline(config, df):
     input_file = os.path.join(TEST_DIRS.tests_data_dir, "filter_probs.csv")
 
     compare_higher_df = df[df["v2"] >= 0.5]
     compare_lower_df = df[df["v2"] < 0.5]
->>>>>>> abf0ad8a
 
     pipe = Pipeline(config)
 
