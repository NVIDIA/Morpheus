#!/usr/bin/env python
# SPDX-FileCopyrightText: Copyright (c) 2022-2023, NVIDIA CORPORATION & AFFILIATES. All rights reserved.
# SPDX-License-Identifier: Apache-2.0
#
# Licensed under the Apache License, Version 2.0 (the "License");
# you may not use this file except in compliance with the License.
# You may obtain a copy of the License at
#
# http://www.apache.org/licenses/LICENSE-2.0
#
# Unless required by applicable law or agreed to in writing, software
# distributed under the License is distributed on an "AS IS" BASIS,
# WITHOUT WARRANTIES OR CONDITIONS OF ANY KIND, either express or implied.
# See the License for the specific language governing permissions and
# limitations under the License.

import os

import numpy as np
import pytest

<<<<<<< HEAD
from morpheus._lib.common import FileTypes
from morpheus.config import CppConfig
=======
from morpheus.common import FileTypes
>>>>>>> ca66ec09
from morpheus.io.deserializers import read_file_to_df
from morpheus.io.serializers import df_to_csv
from morpheus.messages import MessageMeta
from morpheus.pipeline import LinearPipeline
from morpheus.stages.input.file_source_stage import FileSourceStage
from morpheus.stages.output.write_to_file_stage import WriteToFileStage
from utils import TEST_DIRS
from utils import assert_path_exists


@pytest.mark.slow
@pytest.mark.parametrize("input_type", ["csv", "jsonlines", "parquet"])
@pytest.mark.parametrize("output_type", ["csv", "json", "jsonlines"])
@pytest.mark.parametrize("flush", [False, True])
@pytest.mark.parametrize("repeat", [1, 2, 5])
def test_file_rw_pipe(tmp_path, config, input_type, output_type, flush, repeat: int):
    input_file = os.path.join(TEST_DIRS.tests_data_dir, 'filter_probs.{}'.format(input_type))
    validation_file = os.path.join(TEST_DIRS.tests_data_dir, "filter_probs.csv")
    out_file = os.path.join(tmp_path, 'results.{}'.format(output_type))

    if (input_type == "parquet"):
        CppConfig.set_should_use_cpp(False)

    pipe = LinearPipeline(config)
    pipe.set_source(FileSourceStage(config, filename=input_file, repeat=repeat))
    pipe.add_stage(WriteToFileStage(config, filename=out_file, overwrite=False, flush=flush))
    pipe.run()

    assert_path_exists(out_file)

    validation_data = np.loadtxt(validation_file, delimiter=",", skiprows=1)

    # Repeat the input data
    validation_data = np.tile(validation_data, (repeat, 1))

    if output_type == "csv":
        # The output data will contain an additional id column that we will need to slice off
        output_data = np.loadtxt(out_file, delimiter=",", skiprows=1)
        output_data = output_data[:, 1:]
    else:  # assume json
        df = read_file_to_df(out_file, file_type=FileTypes.Auto)
        output_data = df.values

    # Somehow 0.7 ends up being 0.7000000000000001
    output_data = np.around(output_data, 2)
    assert output_data.tolist() == validation_data.tolist()


@pytest.mark.slow
@pytest.mark.use_python
@pytest.mark.usefixtures("chdir_tmpdir")
def test_to_file_no_path(tmp_path, config):
    """
    Test to ensure issue #48 is fixed
    """
    input_file = os.path.join(TEST_DIRS.tests_data_dir, "filter_probs.csv")
    out_file = "test.csv"

    assert os.path.realpath(os.curdir) == tmp_path.as_posix()

    assert not os.path.exists(tmp_path / out_file)
    pipe = LinearPipeline(config)
    pipe.set_source(FileSourceStage(config, filename=input_file))
    pipe.add_stage(WriteToFileStage(config, filename=out_file, overwrite=False))
    pipe.run()

    assert_path_exists(tmp_path / out_file)


@pytest.mark.slow
@pytest.mark.parametrize("input_type", ["csv", "jsonlines", "parquet"])
@pytest.mark.parametrize("output_type", ["csv", "json", "jsonlines"])
def test_file_rw_multi_segment_pipe(tmp_path, config, input_type, output_type):
    input_file = os.path.join(TEST_DIRS.tests_data_dir, 'filter_probs.{}'.format(input_type))
    validation_file = os.path.join(TEST_DIRS.tests_data_dir, "filter_probs.csv")
    out_file = os.path.join(tmp_path, 'results.{}'.format(output_type))

    if (input_type == "parquet"):
        CppConfig.set_should_use_cpp(False)

    pipe = LinearPipeline(config)
    pipe.set_source(FileSourceStage(config, filename=input_file))
    pipe.add_segment_boundary(MessageMeta)
    pipe.add_stage(WriteToFileStage(config, filename=out_file, overwrite=False))
    pipe.run()

    assert_path_exists(out_file)

    validation_data = np.loadtxt(validation_file, delimiter=",", skiprows=1)

    if output_type == "csv":
        # The output data will contain an additional id column that we will need to slice off
        output_data = np.loadtxt(out_file, delimiter=",", skiprows=1)
        output_data = output_data[:, 1:]
    else:  # assume json
        df = read_file_to_df(out_file, file_type=FileTypes.Auto)
        output_data = df.values

    # Somehow 0.7 ends up being 0.7000000000000001
    output_data = np.around(output_data, 2)
    assert output_data.tolist() == validation_data.tolist()


@pytest.mark.slow
@pytest.mark.parametrize("input_file",
                         [
                             os.path.join(TEST_DIRS.tests_data_dir, "filter_probs.csv"),
                             os.path.join(TEST_DIRS.tests_data_dir, "filter_probs_w_id_col.csv")
                         ])
def test_file_rw_index_pipe(tmp_path, config, input_file):
    out_file = os.path.join(tmp_path, 'results.csv')

    pipe = LinearPipeline(config)
    pipe.set_source(FileSourceStage(config, filename=input_file))
    pipe.add_stage(WriteToFileStage(config, filename=out_file, overwrite=False, include_index_col=False))
    pipe.run()

    assert_path_exists(out_file)

    validation_file = os.path.join(TEST_DIRS.tests_data_dir, "filter_probs.csv")
    validation_data = np.loadtxt(validation_file, delimiter=",", skiprows=1)
    output_data = np.loadtxt(out_file, delimiter=",", skiprows=1)

    # Somehow 0.7 ends up being 0.7000000000000001
    output_data = np.around(output_data, 2)
    assert output_data.tolist() == validation_data.tolist()


@pytest.mark.parametrize("input_file,include_index_col",
                         [(os.path.join(TEST_DIRS.tests_data_dir, "filter_probs.csv"), False),
                          (os.path.join(TEST_DIRS.tests_data_dir, "filter_probs_w_id_col.csv"), True)])
def test_file_rw(config, tmp_path, input_file, include_index_col):
    out_file = os.path.join(tmp_path, 'results.csv')
    df = read_file_to_df(input_file, df_type='cudf')

    assert list(df.columns) == ['v1', 'v2', 'v3', 'v4']

    with open(out_file, 'w') as fh:
        fh.writelines(df_to_csv(df, include_header=True, include_index_col=include_index_col))

    input_data = np.loadtxt(input_file, delimiter=",", skiprows=1)
    output_data = np.loadtxt(out_file, delimiter=",", skiprows=1)
    output_data = np.around(output_data, 2)
    assert output_data.tolist() == input_data.tolist()<|MERGE_RESOLUTION|>--- conflicted
+++ resolved
@@ -19,12 +19,8 @@
 import numpy as np
 import pytest
 
-<<<<<<< HEAD
-from morpheus._lib.common import FileTypes
 from morpheus.config import CppConfig
-=======
 from morpheus.common import FileTypes
->>>>>>> ca66ec09
 from morpheus.io.deserializers import read_file_to_df
 from morpheus.io.serializers import df_to_csv
 from morpheus.messages import MessageMeta
