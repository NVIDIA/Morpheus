--- conflicted
+++ resolved
@@ -176,75 +176,6 @@
 
     assert_path_exists(out_file)
 
-<<<<<<< HEAD
-    input_data = np.loadtxt(input_file, delimiter=",", skiprows=1)
-    output_data = np.loadtxt(out_file, delimiter=",", skiprows=1)
-    output_data = np.around(output_data, 2)
-    assert output_data.tolist() == input_data.tolist()
-
-
-@pytest.mark.slow
-@pytest.mark.parametrize("output_type", ["csv", "json", "jsonlines"])
-def test_file_rw_serialize_deserialize_pipe(tmp_path, config, output_type):
-    input_file = os.path.join(TEST_DIRS.tests_data_dir, "filter_probs.csv")
-    out_file = os.path.join(tmp_path, 'results.{}'.format(output_type))
-
-    pipe = LinearPipeline(config)
-    pipe.set_source(FileSourceStage(config, filename=input_file, iterative=False))
-    pipe.add_stage(DeserializeStage(config))
-    pipe.add_stage(SerializeStage(config))
-    pipe.add_stage(WriteToFileStage(config, filename=out_file, overwrite=False))
-    pipe.run()
-
-    assert_path_exists(out_file)
-
-    input_data = np.loadtxt(input_file, delimiter=",", skiprows=1)
-
-    if output_type == "csv":
-        # The output data will contain an additional id column that we will need to slice off
-        output_data = np.loadtxt(out_file, delimiter=",", skiprows=1)
-        output_data = output_data[:, 1:]
-    else:  # assume json
-        df = read_file_to_df(out_file, file_type=FileTypes.Auto)
-        output_data = df.values
-
-    # Somehow 0.7 ends up being 0.7000000000000001
-    output_data = np.around(output_data, 2)
-    assert output_data.tolist() == input_data.tolist()
-
-
-@pytest.mark.slow
-@pytest.mark.parametrize("output_type", ["csv", "json", "jsonlines"])
-def test_file_rw_serialize_deserialize_multi_segment_pipe(tmp_path, config, output_type):
-    input_file = os.path.join(TEST_DIRS.tests_data_dir, "filter_probs.csv")
-    out_file = os.path.join(tmp_path, 'results.{}'.format(output_type))
-
-    pipe = LinearPipeline(config)
-    pipe.set_source(FileSourceStage(config, filename=input_file, iterative=False))
-    pipe.add_segment_boundary(MessageMeta)
-    pipe.add_stage(DeserializeStage(config))
-    pipe.add_segment_boundary(MultiMessage)
-    pipe.add_stage(SerializeStage(config))
-    pipe.add_segment_boundary(MessageMeta)
-    pipe.add_stage(WriteToFileStage(config, filename=out_file, overwrite=False))
-    pipe.run()
-
-    assert_path_exists(out_file)
-
-    input_data = np.loadtxt(input_file, delimiter=",", skiprows=1)
-
-    if output_type == "csv":
-        # The output data will contain an additional id column that we will need to slice off
-        output_data = np.loadtxt(out_file, delimiter=",", skiprows=1)
-        output_data = output_data[:, 1:]
-    else:  # assume json
-        df = read_file_to_df(out_file, file_type=FileTypes.Auto)
-        output_data = df.values
-
-    # Somehow 0.7 ends up being 0.7000000000000001
-    output_data = np.around(output_data, 2)
-    assert output_data.tolist() == input_data.tolist()
-=======
     assert filecmp.cmp(input_file, out_file)
 
 
@@ -267,4 +198,66 @@
     df_cpp = read_file_to_df(input_file, df_type='cudf')
 
     assert assert_df_equal(df_python, df_cpp)
->>>>>>> 808f9965
+
+
+@pytest.mark.slow
+@pytest.mark.parametrize("output_type", ["csv", "json", "jsonlines"])
+def test_file_rw_serialize_deserialize_pipe(tmp_path, config, output_type):
+    input_file = os.path.join(TEST_DIRS.tests_data_dir, "filter_probs.csv")
+    out_file = os.path.join(tmp_path, 'results.{}'.format(output_type))
+
+    pipe = LinearPipeline(config)
+    pipe.set_source(FileSourceStage(config, filename=input_file, iterative=False))
+    pipe.add_stage(DeserializeStage(config))
+    pipe.add_stage(SerializeStage(config))
+    pipe.add_stage(WriteToFileStage(config, filename=out_file, overwrite=False))
+    pipe.run()
+
+    assert_path_exists(out_file)
+
+    input_data = np.loadtxt(input_file, delimiter=",", skiprows=1)
+
+    if output_type == "csv":
+        # The output data will contain an additional id column that we will need to slice off
+        output_data = np.loadtxt(out_file, delimiter=",", skiprows=1)
+        output_data = output_data[:, 1:]
+    else:  # assume json
+        df = read_file_to_df(out_file, file_type=FileTypes.Auto)
+        output_data = df.values
+
+    # Somehow 0.7 ends up being 0.7000000000000001
+    output_data = np.around(output_data, 2)
+    assert output_data.tolist() == input_data.tolist()
+
+
+@pytest.mark.slow
+@pytest.mark.parametrize("output_type", ["csv", "json", "jsonlines"])
+def test_file_rw_serialize_deserialize_multi_segment_pipe(tmp_path, config, output_type):
+    input_file = os.path.join(TEST_DIRS.tests_data_dir, "filter_probs.csv")
+    out_file = os.path.join(tmp_path, 'results.{}'.format(output_type))
+
+    pipe = LinearPipeline(config)
+    pipe.set_source(FileSourceStage(config, filename=input_file, iterative=False))
+    pipe.add_segment_boundary(MessageMeta)
+    pipe.add_stage(DeserializeStage(config))
+    pipe.add_segment_boundary(MultiMessage)
+    pipe.add_stage(SerializeStage(config))
+    pipe.add_segment_boundary(MessageMeta)
+    pipe.add_stage(WriteToFileStage(config, filename=out_file, overwrite=False))
+    pipe.run()
+
+    assert_path_exists(out_file)
+
+    input_data = np.loadtxt(input_file, delimiter=",", skiprows=1)
+
+    if output_type == "csv":
+        # The output data will contain an additional id column that we will need to slice off
+        output_data = np.loadtxt(out_file, delimiter=",", skiprows=1)
+        output_data = output_data[:, 1:]
+    else:  # assume json
+        df = read_file_to_df(out_file, file_type=FileTypes.Auto)
+        output_data = df.values
+
+    # Somehow 0.7 ends up being 0.7000000000000001
+    output_data = np.around(output_data, 2)
+    assert output_data.tolist() == input_data.tolist()