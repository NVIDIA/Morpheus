# SPDX-FileCopyrightText: Copyright (c) 2024, NVIDIA CORPORATION & AFFILIATES. All rights reserved.
# SPDX-License-Identifier: Apache-2.0
#
# Licensed under the Apache License, Version 2.0 (the "License");
# you may not use this file except in compliance with the License.
# You may obtain a copy of the License at
#
# http://www.apache.org/licenses/LICENSE-2.0
#
# Unless required by applicable law or agreed to in writing, software
# distributed under the License is distributed on an "AS IS" BASIS,
# WITHOUT WARRANTIES OR CONDITIONS OF ANY KIND, either express or implied.
# See the License for the specific language governing permissions and
# limitations under the License.

import typing

import pytest
import typing_utils

from morpheus.config import Config
from morpheus.config import ConfigFIL
from morpheus.messages import ControlMessage
<<<<<<< HEAD
from morpheus.messages import MultiMessage
=======
from morpheus.messages import MessageMeta
>>>>>>> 1d02332d
from morpheus.stages.preprocess.preprocess_fil_stage import PreprocessFILStage


@pytest.fixture(name='config')
def fixture_config(config: Config):
    config.feature_length = 1
    config.fil = ConfigFIL()
    config.fil.feature_columns = ["data"]
    yield config


def test_constructor(config: Config):
    stage = PreprocessFILStage(config)
    assert stage.name == "preprocess-fil"
    assert stage._fea_length == config.feature_length
    assert stage.features == config.fil.feature_columns

    accepted_union = typing.Union[stage.accepted_types()]
<<<<<<< HEAD
    assert typing_utils.issubtype(MultiMessage, accepted_union)
    assert typing_utils.issubtype(ControlMessage, accepted_union)
=======
    assert typing_utils.issubtype(ControlMessage, accepted_union)


def test_process_control_message(config: Config):
    stage = PreprocessFILStage(config)
    input_cm = ControlMessage()
    df = cudf.DataFrame({"data": [1, 2, 3]})
    meta = MessageMeta(df)
    input_cm.payload(meta)

    output_cm = stage.pre_process_batch(input_cm, stage._fea_length, stage.features)
    assert cp.array_equal(output_cm.tensors().get_tensor("input__0"), cp.asarray(df.to_cupy()))
    expect_seq_ids = cp.zeros((df.shape[0], 3), dtype=cp.uint32)
    expect_seq_ids[:, 0] = cp.arange(0, df.shape[0], dtype=cp.uint32)
    expect_seq_ids[:, 2] = stage._fea_length - 1
    assert cp.array_equal(output_cm.tensors().get_tensor("seq_ids"), expect_seq_ids)
>>>>>>> 1d02332d
<|MERGE_RESOLUTION|>--- conflicted
+++ resolved
@@ -21,11 +21,6 @@
 from morpheus.config import Config
 from morpheus.config import ConfigFIL
 from morpheus.messages import ControlMessage
-<<<<<<< HEAD
-from morpheus.messages import MultiMessage
-=======
-from morpheus.messages import MessageMeta
->>>>>>> 1d02332d
 from morpheus.stages.preprocess.preprocess_fil_stage import PreprocessFILStage
 
 
@@ -44,24 +39,4 @@
     assert stage.features == config.fil.feature_columns
 
     accepted_union = typing.Union[stage.accepted_types()]
-<<<<<<< HEAD
-    assert typing_utils.issubtype(MultiMessage, accepted_union)
-    assert typing_utils.issubtype(ControlMessage, accepted_union)
-=======
-    assert typing_utils.issubtype(ControlMessage, accepted_union)
-
-
-def test_process_control_message(config: Config):
-    stage = PreprocessFILStage(config)
-    input_cm = ControlMessage()
-    df = cudf.DataFrame({"data": [1, 2, 3]})
-    meta = MessageMeta(df)
-    input_cm.payload(meta)
-
-    output_cm = stage.pre_process_batch(input_cm, stage._fea_length, stage.features)
-    assert cp.array_equal(output_cm.tensors().get_tensor("input__0"), cp.asarray(df.to_cupy()))
-    expect_seq_ids = cp.zeros((df.shape[0], 3), dtype=cp.uint32)
-    expect_seq_ids[:, 0] = cp.arange(0, df.shape[0], dtype=cp.uint32)
-    expect_seq_ids[:, 2] = stage._fea_length - 1
-    assert cp.array_equal(output_cm.tensors().get_tensor("seq_ids"), expect_seq_ids)
->>>>>>> 1d02332d
+    assert typing_utils.issubtype(ControlMessage, accepted_union)