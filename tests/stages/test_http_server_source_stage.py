--- conflicted
+++ resolved
@@ -99,14 +99,10 @@
                                   lines=lines,
                                   payload_to_df_fn=payload_to_df_fn)
 
-<<<<<<< HEAD
     if not use_payload_to_df_fn:
         stage._set_default_payload_to_df_fn()
 
-    generate_frames = stage._generate_frames()
-=======
     generate_frames = stage._generate_frames(mock_subscription)
->>>>>>> aa2c5df1
     msg_queue = queue.SimpleQueue()
 
     get_next_thread = GetNext(msg_queue, generate_frames)
