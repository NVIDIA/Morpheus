# Copyright (c) 2023-2024, NVIDIA CORPORATION.
#
# Licensed under the Apache License, Version 2.0 (the "License");
# you may not use this file except in compliance with the License.
# You may obtain a copy of the License at
#
#     http://www.apache.org/licenses/LICENSE-2.0
#
# Unless required by applicable law or agreed to in writing, software
# distributed under the License is distributed on an "AS IS" BASIS,
# WITHOUT WARRANTIES OR CONDITIONS OF ANY KIND, either express or implied.
# See the License for the specific language governing permissions and
# limitations under the License.

import queue
import threading
import time
import typing
from http import HTTPStatus
from io import StringIO
from unittest import mock

import pandas as pd
import pytest
import requests
import requests.adapters
from urllib3.util.retry import Retry

from _utils import make_url
from _utils.dataset_manager import DatasetManager
from morpheus.config import Config
from morpheus.io.serializers import df_to_stream_json
from morpheus.messages import ControlMessage
from morpheus.messages import MessageMeta
from morpheus.pipeline.configurable_output_source import SupportedMessageTypes
from morpheus.stages.input.http_server_source_stage import HttpServerSourceStage
from morpheus.utils.http_utils import HTTPMethod
from morpheus.utils.http_utils import MimeTypes


class GetNext(threading.Thread):

    def __init__(self, msg_queue: queue.Queue, generator: typing.Iterator[ControlMessage | MessageMeta]):
        threading.Thread.__init__(self)
        self._generator = generator
        self._msg_queue = msg_queue
        self._exception = None

    def run(self):
        try:
            msg = next(self._generator)
            self._msg_queue.put_nowait(msg)
        except Exception as e:
            print(f"Exception in GetNext thread: {e}")
            self._exception = e

    def join(self, timeout=None):
        super().join(timeout=timeout)
        if self._exception:
            raise self._exception


@pytest.mark.slow
@pytest.mark.use_python
@pytest.mark.parametrize("message_type, task_type, task_payload",
                         [(SupportedMessageTypes.MESSAGE_META, None, None),
                          (SupportedMessageTypes.CONTROL_MESSAGE, None, None),
                          (SupportedMessageTypes.CONTROL_MESSAGE, "test", {
                              "pay": "load"
                          })],
                         ids=["message_meta", "control_message_no_task", "control_message_with_task"])
@pytest.mark.parametrize("lines", [False, True], ids=["json", "lines"])
@pytest.mark.parametrize("use_payload_to_df_fn", [False, True], ids=["no_payload_to_df_fn", "payload_to_df_fn"])
def test_generate_frames(config: Config,
<<<<<<< HEAD
                         dataset_pandas: DatasetManager,
                         lines: bool,
                         use_payload_to_df_fn: bool,
                         message_type: SupportedMessageTypes,
                         task_type: str | None,
                         task_payload: dict | None):
=======
                         mock_subscription: mock.MagicMock,
                         dataset_pandas: DatasetManager,
                         lines: bool,
                         use_payload_to_df_fn: bool):
>>>>>>> aa2c5df1
    # The _generate_frames() method is only used when C++ mode is disabled
    endpoint = '/test'
    port = 8088
    method = HTTPMethod.POST
    accept_status = HTTPStatus.OK
    url = make_url(port, endpoint)

    df: pd.DataFrame = dataset_pandas['filter_probs.csv']

    if lines:
        content_type = MimeTypes.TEXT.value
    else:
        content_type = MimeTypes.JSON.value

    if use_payload_to_df_fn:
        mock_results = df[['v2', 'v3']].copy(deep=True)
        payload_to_df_fn = mock.MagicMock(return_value=mock_results)
    else:
        payload_to_df_fn = None

    buf = df_to_stream_json(df, StringIO(), lines=lines)
    buf.seek(0)

    payload = buf.read()

    stage = HttpServerSourceStage(config=config,
                                  port=port,
                                  endpoint=endpoint,
                                  method=method,
                                  accept_status=accept_status,
                                  lines=lines,
                                  payload_to_df_fn=payload_to_df_fn,
                                  message_type=message_type,
                                  task_type=task_type,
                                  task_payload=task_payload)

    generate_frames = stage._generate_frames(mock_subscription)
    msg_queue = queue.SimpleQueue()

    get_next_thread = GetNext(msg_queue, generate_frames)
    get_next_thread.start()

    attempt = 0
    while not stage._processing and get_next_thread.is_alive() and attempt < 2:
        time.sleep(0.1)
        attempt += 1

    assert stage._processing
    assert get_next_thread.is_alive()

    # allow retries for more robust testing
    session = requests.Session()
    retry = Retry(connect=3, backoff_factor=0.5)
    adapter = requests.adapters.HTTPAdapter(max_retries=retry)
    session.mount('http://', adapter)

    response = session.request(method=method.value,
                               url=url,
                               data=payload,
                               timeout=10,
                               allow_redirects=False,
                               headers={
                                   "Content-Type": content_type, "unit": "test"
                               })

    result_msg = msg_queue.get(timeout=5.0)
    get_next_thread.join()

    assert response.status_code == accept_status.value
    assert response.headers["Content-Type"] == MimeTypes.TEXT.value
    assert response.text == ""

    if use_payload_to_df_fn:
        payload_to_df_fn.assert_called_once_with(payload, lines)
        expected_df = df[['v2', 'v3']]
    else:
        expected_df = df

    if message_type == SupportedMessageTypes.CONTROL_MESSAGE:
        expected_class = ControlMessage
        actual_df = result_msg.payload().df
    else:
        expected_class = MessageMeta
        actual_df = result_msg.df

    assert isinstance(result_msg, expected_class)
    dataset_pandas.assert_compare_df(expected_df, actual_df)

    if message_type == SupportedMessageTypes.CONTROL_MESSAGE:
        if task_type is not None:
            expected_tasks = {task_type: [task_payload]}
        else:
            expected_tasks = {}

        assert result_msg.get_tasks() == expected_tasks

        # Subset of headers that we want to check for
        expected_headers = {
            'Host': f'127.0.0.1:{port}',
            'endpoint': endpoint,
            'method': method.value,
            'remote_address': '127.0.0.1',
            'unit': 'test'
        }

        actual_headers = result_msg.get_metadata()['http_fields']
        for (key, value) in expected_headers.items():
            assert actual_headers[key] == value


@pytest.mark.parametrize("invalid_method", [HTTPMethod.GET, HTTPMethod.PATCH])
def test_constructor_invalid_method(config: Config, invalid_method: HTTPMethod):
    with pytest.raises(ValueError):
        HttpServerSourceStage(config=config, method=invalid_method)


@pytest.mark.parametrize("invalid_accept_status", [HTTPStatus.CONTINUE, HTTPStatus.FOUND])
def test_constructor_invalid_accept_status(config: Config, invalid_accept_status: HTTPStatus):
    with pytest.raises(ValueError):
        HttpServerSourceStage(config=config, accept_status=invalid_accept_status)


@pytest.mark.slow
@pytest.mark.use_python
@pytest.mark.parametrize(
    "lines",
    [False, pytest.param(True, marks=pytest.mark.skip(reason="https://github.com/rapidsai/cudf/issues/15820"))],
    ids=["json", "lines"])
@pytest.mark.parametrize("use_payload_to_df_fn", [False, True], ids=["no_payload_to_df_fn", "payload_to_df_fn"])
def test_parse_errors(config: Config, mock_subscription: mock.MagicMock, lines: bool, use_payload_to_df_fn: bool):
    expected_status = HTTPStatus.BAD_REQUEST

    endpoint = '/test'
    port = 8088
    method = HTTPMethod.POST
    accept_status = HTTPStatus.OK
    url = make_url(port, endpoint)

    if lines:
        content_type = MimeTypes.TEXT.value
    else:
        content_type = MimeTypes.JSON.value

    if use_payload_to_df_fn:
        payload_to_df_fn = mock.MagicMock(side_effect=ValueError("Invalid payload"))
    else:
        payload_to_df_fn = None

    payload = '{"not_valid":"json'

    stage = HttpServerSourceStage(config=config,
                                  port=port,
                                  endpoint=endpoint,
                                  method=method,
                                  accept_status=accept_status,
                                  lines=lines,
                                  payload_to_df_fn=payload_to_df_fn)

    generate_frames = stage._generate_frames(mock_subscription)
    msg_queue = queue.SimpleQueue()

    get_next_thread = GetNext(msg_queue, generate_frames)
    get_next_thread.start()

    attempt = 0
    while not stage._processing and get_next_thread.is_alive() and attempt < 2:
        time.sleep(0.1)
        attempt += 1

    assert stage._processing
    assert get_next_thread.is_alive()

    session = requests.Session()
    retry = Retry(connect=3, backoff_factor=0.5)
    adapter = requests.adapters.HTTPAdapter(max_retries=retry)
    session.mount('http://', adapter)

    response = session.request(method=method.value,
                               url=url,
                               data=payload,
                               timeout=10.0,
                               allow_redirects=False,
                               headers={"Content-Type": content_type})

    assert msg_queue.empty()
    assert get_next_thread.is_alive()

    assert response.status_code == expected_status.value
    assert response.headers["Content-Type"] == MimeTypes.TEXT.value
    assert "error" in response.text.lower()  # just verify that we got some sort of error message

    if use_payload_to_df_fn:
        payload_to_df_fn.assert_called_once_with(payload, lines)

    # get_next_thread will block until it processes a valid message or the queue is closed
    stage._queue.close()

    with pytest.raises(StopIteration):
        get_next_thread.join()<|MERGE_RESOLUTION|>--- conflicted
+++ resolved
@@ -72,19 +72,13 @@
 @pytest.mark.parametrize("lines", [False, True], ids=["json", "lines"])
 @pytest.mark.parametrize("use_payload_to_df_fn", [False, True], ids=["no_payload_to_df_fn", "payload_to_df_fn"])
 def test_generate_frames(config: Config,
-<<<<<<< HEAD
+                         mock_subscription: mock.MagicMock,
                          dataset_pandas: DatasetManager,
                          lines: bool,
                          use_payload_to_df_fn: bool,
                          message_type: SupportedMessageTypes,
                          task_type: str | None,
                          task_payload: dict | None):
-=======
-                         mock_subscription: mock.MagicMock,
-                         dataset_pandas: DatasetManager,
-                         lines: bool,
-                         use_payload_to_df_fn: bool):
->>>>>>> aa2c5df1
     # The _generate_frames() method is only used when C++ mode is disabled
     endpoint = '/test'
     port = 8088
