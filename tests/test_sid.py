#!/usr/bin/env python
# SPDX-FileCopyrightText: Copyright (c) 2022 NVIDIA CORPORATION & AFFILIATES. All rights reserved.
# SPDX-License-Identifier: Apache-2.0
#
# Licensed under the Apache License, Version 2.0 (the "License");
# you may not use this file except in compliance with the License.
# You may obtain a copy of the License at
#
# http://www.apache.org/licenses/LICENSE-2.0
#
# Unless required by applicable law or agreed to in writing, software
# distributed under the License is distributed on an "AS IS" BASIS,
# WITHOUT WARRANTIES OR CONDITIONS OF ANY KIND, either express or implied.
# See the License for the specific language governing permissions and
# limitations under the License.

import os
from unittest import mock

import numpy as np
import pandas as pd
import pytest

from morpheus.config import CppConfig
from morpheus.config import PipelineModes
from morpheus.pipeline import LinearPipeline
from morpheus.stages.general.monitor_stage import MonitorStage
from morpheus.stages.inference.triton_inference_stage import TritonInferenceStage
from morpheus.stages.input.file_source_stage import FileSourceStage
from morpheus.stages.output.write_to_file_stage import WriteToFileStage
from morpheus.stages.postprocess.add_classifications_stage import AddClassificationsStage
from morpheus.stages.postprocess.add_scores_stage import AddScoresStage
from morpheus.stages.postprocess.serialize_stage import SerializeStage
from morpheus.stages.postprocess.validation_stage import ValidationStage
from morpheus.stages.preprocess.deserialize_stage import DeserializeStage
from morpheus.stages.preprocess.preprocess_nlp_stage import PreprocessNLPStage
from utils import TEST_DIRS
from utils import calc_error_val
from utils import compare_class_to_scores

# End-to-end test intended to imitate the Sid validation test
FEATURE_LENGTH = 256
MODEL_MAX_BATCH_SIZE = 32


def _run_minibert_pipeline(config, tmp_path, model_name, truncated, data_col_name: str = "data"):
    """
    Runs just the Minibert Pipeline
    """

    config.mode = PipelineModes.NLP
    config.class_labels = [
        "address",
        "bank_acct",
        "credit_card",
        "email",
        "govt_id",
        "name",
        "password",
        "phone_num",
        "secret_keys",
        "user"
    ]
    config.model_max_batch_size = MODEL_MAX_BATCH_SIZE
    config.pipeline_batch_size = 1024
    config.feature_length = FEATURE_LENGTH
    config.edge_buffer_size = 128
    config.num_threads = 1

    val_file_name = os.path.join(TEST_DIRS.validation_data_dir, 'sid-validation-data.csv')
    vocab_file_name = os.path.join(TEST_DIRS.data_dir, 'bert-base-uncased-hash.txt')
    out_file = os.path.join(tmp_path, 'results.csv')
    results_file_name = os.path.join(tmp_path, 'results.json')

<<<<<<< HEAD
    pipe = LinearPipeline(config)
    pipe.set_source(FileSourceStage(config, filename=val_file_name, iterative=False))
    pipe.add_stage(DeserializeStage(config))
    pipe.add_stage(
        PreprocessNLPStage(config,
                           vocab_hash_file=vocab_file_name,
                           truncation=True,
                           do_lower_case=True,
                           add_special_tokens=False))
    pipe.add_stage(
        TritonInferenceStage(config, model_name='sid-minibert-onnx', server_url='fake:001', force_convert_inputs=True))
    pipe.add_stage(MonitorStage(config, description="Inference Rate", smoothing=0.001, unit="inf"))
    pipe.add_stage(AddClassificationsStage(config, threshold=0.5, prefix="si_"))
    pipe.add_stage(AddScoresStage(config, prefix="score_"))
    pipe.add_stage(
        ValidationStage(config, val_file_name=val_file_name, results_file_name=results_file_name, rel_tol=0.05))
    pipe.add_stage(SerializeStage(config))
    pipe.add_stage(WriteToFileStage(config, filename=out_file, overwrite=False))

    pipe.run()
    results = calc_error_val(results_file_name)

    compare_class_to_scores(out_file, config.class_labels, 'si_', 'score_', threshold=0.5)
    assert results.diff_rows == 1333
=======
    # Create an augumented val file with the data column changed
    if (data_col_name != "data"):
        # Read the val file in
        val_df = pd.read_csv(val_file_name, index_col=0)
>>>>>>> 3ee5c8b0

        # Change the column name
        val_df.rename(columns={"data": data_col_name}, inplace=True)

        # Now write to a temp file
        new_val_file = os.path.join(tmp_path, "augumented-sid-validation-data.csv")
        val_df.to_csv(new_val_file)

        # Use the new validation filename
        val_file_name = new_val_file

    pipe = LinearPipeline(config)
    pipe.set_source(FileSourceStage(config, filename=val_file_name, iterative=False))
    pipe.add_stage(DeserializeStage(config))
    pipe.add_stage(
        PreprocessNLPStage(config,
                           vocab_hash_file=vocab_file_name,
                           truncation=truncated,
                           do_lower_case=True,
                           add_special_tokens=False,
                           column=data_col_name))
    pipe.add_stage(MonitorStage(config, description="Preprocessing Rate", smoothing=0.001, unit="inf"))
    pipe.add_stage(
        TritonInferenceStage(config, model_name=model_name, server_url='localhost:8001', force_convert_inputs=True))
    pipe.add_stage(MonitorStage(config, description="Inference Rate", smoothing=0.001, unit="inf"))
    pipe.add_stage(AddClassificationsStage(config, threshold=0.5, prefix="si_"))
    pipe.add_stage(AddScoresStage(config, prefix="score_"))
    pipe.add_stage(
        ValidationStage(config, val_file_name=val_file_name, results_file_name=results_file_name, rel_tol=0.05))
    pipe.add_stage(SerializeStage(config))
    pipe.add_stage(WriteToFileStage(config, filename=out_file, overwrite=False))

    pipe.run()
<<<<<<< HEAD
    compare_class_to_scores(out_file, config.class_labels, 'si_', 'score_', threshold=0.5)
=======

>>>>>>> 3ee5c8b0
    return calc_error_val(results_file_name)


def _run_minibert(config, tmp_path, model_name, truncated, data_col_name: str = "data"):
    """
    Runs the minibert pipeline and mocks the Triton Python interface
    """

    # Setup the python mocking for Triton if necessary. Wont be used if we are C++
    with mock.patch('tritonclient.grpc.InferenceServerClient') as mock_triton_client:
        mock_metadata = {
            "inputs": [{
                "name": "input_ids", "datatype": "INT32", "shape": [-1, FEATURE_LENGTH]
            }, {
                "name": "attention_mask", "datatype": "INT32", "shape": [-1, FEATURE_LENGTH]
            }],
            "outputs": [{
                "name": "output", "datatype": "FP32", "shape": [-1, 10]
            }]
        }
        mock_model_config = {"config": {"max_batch_size": MODEL_MAX_BATCH_SIZE}}

        mock_triton_client.return_value = mock_triton_client
        mock_triton_client.is_server_live.return_value = True
        mock_triton_client.is_server_ready.return_value = True
        mock_triton_client.is_model_ready.return_value = True
        mock_triton_client.get_model_metadata.return_value = mock_metadata
        mock_triton_client.get_model_config.return_value = mock_model_config

        data = np.loadtxt(os.path.join(TEST_DIRS.tests_data_dir, 'triton_sid_inf_results.csv'), delimiter=',')
        inf_results = np.split(data, range(MODEL_MAX_BATCH_SIZE, len(data), MODEL_MAX_BATCH_SIZE))

        mock_infer_result = mock.MagicMock()
        mock_infer_result.as_numpy.side_effect = inf_results

        def async_infer(callback=None, **k):
            callback(mock_infer_result, None)

        mock_triton_client.async_infer.side_effect = async_infer

        return _run_minibert_pipeline(config, tmp_path, model_name, truncated, data_col_name)


@pytest.mark.slow
@pytest.mark.use_cpp
@pytest.mark.usefixtures("launch_mock_triton")
def test_minibert_no_trunc(config, tmp_path):

    results = _run_minibert(config, tmp_path, "sid-minibert-onnx-no-trunc", False)

    # Not sure why these are different
    if (CppConfig.get_should_use_cpp()):
        assert results.diff_rows == 18
    else:
        assert results.diff_rows == 1333


@pytest.mark.slow
@pytest.mark.usefixtures("launch_mock_triton")
def test_minibert_truncated(config, tmp_path):

    results = _run_minibert(config, tmp_path, 'sid-minibert-onnx', True)

    # Not sure why these are different
    if (CppConfig.get_should_use_cpp()):
        assert results.diff_rows == 1204
    else:
        assert results.diff_rows == 1333


@pytest.mark.slow
@pytest.mark.usefixtures("launch_mock_triton")
def test_minibert_data_col_name(config, tmp_path):

    results = _run_minibert(config, tmp_path, 'sid-minibert-onnx', True, "definitely_not_data")

    # Not sure why these are different
    if (CppConfig.get_should_use_cpp()):
        assert results.diff_rows == 1204
    else:
        assert results.diff_rows == 1333<|MERGE_RESOLUTION|>--- conflicted
+++ resolved
@@ -72,37 +72,10 @@
     out_file = os.path.join(tmp_path, 'results.csv')
     results_file_name = os.path.join(tmp_path, 'results.json')
 
-<<<<<<< HEAD
-    pipe = LinearPipeline(config)
-    pipe.set_source(FileSourceStage(config, filename=val_file_name, iterative=False))
-    pipe.add_stage(DeserializeStage(config))
-    pipe.add_stage(
-        PreprocessNLPStage(config,
-                           vocab_hash_file=vocab_file_name,
-                           truncation=True,
-                           do_lower_case=True,
-                           add_special_tokens=False))
-    pipe.add_stage(
-        TritonInferenceStage(config, model_name='sid-minibert-onnx', server_url='fake:001', force_convert_inputs=True))
-    pipe.add_stage(MonitorStage(config, description="Inference Rate", smoothing=0.001, unit="inf"))
-    pipe.add_stage(AddClassificationsStage(config, threshold=0.5, prefix="si_"))
-    pipe.add_stage(AddScoresStage(config, prefix="score_"))
-    pipe.add_stage(
-        ValidationStage(config, val_file_name=val_file_name, results_file_name=results_file_name, rel_tol=0.05))
-    pipe.add_stage(SerializeStage(config))
-    pipe.add_stage(WriteToFileStage(config, filename=out_file, overwrite=False))
-
-    pipe.run()
-    results = calc_error_val(results_file_name)
-
-    compare_class_to_scores(out_file, config.class_labels, 'si_', 'score_', threshold=0.5)
-    assert results.diff_rows == 1333
-=======
     # Create an augumented val file with the data column changed
     if (data_col_name != "data"):
         # Read the val file in
         val_df = pd.read_csv(val_file_name, index_col=0)
->>>>>>> 3ee5c8b0
 
         # Change the column name
         val_df.rename(columns={"data": data_col_name}, inplace=True)
@@ -124,7 +97,6 @@
                            do_lower_case=True,
                            add_special_tokens=False,
                            column=data_col_name))
-    pipe.add_stage(MonitorStage(config, description="Preprocessing Rate", smoothing=0.001, unit="inf"))
     pipe.add_stage(
         TritonInferenceStage(config, model_name=model_name, server_url='localhost:8001', force_convert_inputs=True))
     pipe.add_stage(MonitorStage(config, description="Inference Rate", smoothing=0.001, unit="inf"))
@@ -136,11 +108,7 @@
     pipe.add_stage(WriteToFileStage(config, filename=out_file, overwrite=False))
 
     pipe.run()
-<<<<<<< HEAD
     compare_class_to_scores(out_file, config.class_labels, 'si_', 'score_', threshold=0.5)
-=======
-
->>>>>>> 3ee5c8b0
     return calc_error_val(results_file_name)
 
 
