--- conflicted
+++ resolved
@@ -28,12 +28,8 @@
 
 
 @pytest.mark.use_cudf
-<<<<<<< HEAD
-def test_fixing_non_unique_indexes(use_cpp: bool, dataset: DatasetManager):  # pylint: disable=unused-argument
-=======
 @pytest.mark.usefixtures("use_cpp")
 def test_fixing_non_unique_indexes(dataset: DatasetManager):
->>>>>>> a343c77b
     # Set 2 ids equal to others
     df = dataset.dup_index(dataset["filter_probs.csv"], count=2)
 
