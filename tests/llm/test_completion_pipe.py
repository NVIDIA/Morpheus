--- conflicted
+++ resolved
@@ -89,13 +89,6 @@
 
 
 @pytest.mark.usefixtures("nemollm")
-<<<<<<< HEAD
-@pytest.mark.use_python
-def test_completion_pipe_nemo(config: Config,
-                              mock_nemollm: mock.MagicMock,
-                              countries: list[str],
-                              capital_responses: list[str]):
-=======
 @mock.patch("asyncio.wrap_future")
 @mock.patch("asyncio.gather", new_callable=mock.AsyncMock)
 def test_completion_pipe_nemo(
@@ -106,7 +99,6 @@
         countries: list[str],
         capital_responses: list[str]):
     mock_asyncio_gather.return_value = [mock.MagicMock() for _ in range(len(countries))]
->>>>>>> 1f9a7bc0
     mock_nemollm.post_process_generate_response.side_effect = [{"text": response} for response in capital_responses]
     results = _run_pipeline(config, NeMoLLMService, countries=countries, capital_responses=capital_responses)
     assert_results(results)
