<<<<<<< HEAD
# SPDX-FileCopyrightText: Copyright (c) 2023-2024, NVIDIA CORPORATION & AFFILIATES. All rights reserved.
=======
# SPDX-FileCopyrightText: Copyright (c) 2024, NVIDIA CORPORATION & AFFILIATES. All rights reserved.
>>>>>>> 659e7353
# SPDX-License-Identifier: Apache-2.0
#
# Licensed under the Apache License, Version 2.0 (the "License");
# you may not use this file except in compliance with the License.
# You may obtain a copy of the License at
#
# http://www.apache.org/licenses/LICENSE-2.0
#
# Unless required by applicable law or agreed to in writing, software
# distributed under the License is distributed on an "AS IS" BASIS,
# WITHOUT WARRANTIES OR CONDITIONS OF ANY KIND, either express or implied.
# See the License for the specific language governing permissions and
# limitations under the License.

import time
from os import path
from unittest.mock import Mock
from unittest.mock import patch

import feedparser
import pandas as pd
import pytest

from _utils import TEST_DIRS
from morpheus.controllers.rss_controller import FeedStats
from morpheus.controllers.rss_controller import RSSController

test_urls = ["https://fake.nvidia.com/rss/HomePage.xml"]

test_invalid_urls = [
    "invalid_url",
    "example.com/rss-feed-url",
    "ftp://",
]

test_file_paths = [path.join(TEST_DIRS.tests_data_dir, "rss_feed_atom.xml")]

test_invalid_file_paths = [
    "/path/to/nonexistent_file.xml",
    "/path/to/directory/",
]


@pytest.fixture(scope="module", name="mock_feed")
def mock_feed_fixture() -> feedparser.FeedParserDict:
    feed_items = [{"link": "https://nvidia.com", "id": "12345"}, {"link": "https://fake.nvidia.com", "id": "22345"}]
    feed = feedparser.FeedParserDict()
    feed.update({"entries": feed_items, "bozo": 0})

    return feed


@pytest.fixture(scope="module", name="mock_get_response")
def mock_get_response_fixture() -> Mock:
    # Open and read the content of the file
    with open(test_file_paths[0], 'rb') as file:
        file_content = file.read()

    mock_response = Mock()
    mock_response.status_code = 200
    mock_response.content = file_content
    mock_response.text = file_content

    return mock_response


@pytest.mark.parametrize("feed_input, expected_output", [(url, True) for url in test_urls])
def test_run_indefinitely_true(feed_input: str, expected_output: bool):
    controller = RSSController(feed_input=feed_input)
    assert controller.run_indefinitely == expected_output


@pytest.mark.parametrize("feed_input", test_file_paths)
def test_run_indefinitely_false(feed_input: list[str]):
    controller = RSSController(feed_input=feed_input)
    assert controller.run_indefinitely is False


@pytest.mark.parametrize("feed_input", test_urls)
def test_parse_feed_valid_url(feed_input: list[str], mock_feed: feedparser.FeedParserDict, mock_get_response: Mock):
    controller = RSSController(feed_input=feed_input)

    patch("morpheus.controllers.rss_controller.feedparser.parse", return_value=mock_feed)

    with patch("requests.Session.get", return_value=mock_get_response):
        feed = list(controller.parse_feeds())[0]
        assert feed.entries


@pytest.mark.parametrize("feed_input", test_invalid_urls + test_invalid_file_paths)
def test_parse_feed_invalid_input(feed_input: list[str]):
    with pytest.raises(ValueError, match=f"Invalid URL or file path: {feed_input}"):
        RSSController(feed_input=feed_input)


@pytest.mark.parametrize("feed_input, expected_count", [(test_file_paths[0], 30)])
def test_skip_duplicates_feed_inputs(feed_input: str, expected_count: int):
    controller = RSSController(feed_input=[feed_input, feed_input])  # Pass duplicate feed inputs
    dataframes_generator = controller.fetch_dataframes()
    dataframe = next(dataframes_generator, None)
    assert isinstance(dataframe, pd.DataFrame)
    assert len(dataframe) == expected_count


@pytest.mark.parametrize("feed_input", test_urls)
def test_is_url_true(feed_input: list[str]):
    assert RSSController.is_url(feed_input)


@pytest.mark.parametrize("feed_input", test_invalid_urls + test_invalid_file_paths + test_file_paths)
def test_is_url_false(feed_input: list[str]):
    assert not RSSController.is_url(feed_input)


@pytest.mark.parametrize("feed_input", [test_urls, test_urls[0]])
def test_fetch_dataframes_url(feed_input: str | list[str],
                              mock_feed: feedparser.FeedParserDict,
                              mock_get_response: Mock):
    controller = RSSController(feed_input=feed_input)

    patch("morpheus.controllers.rss_controller.feedparser.parse", return_value=mock_feed)

    with patch("requests.Session.get", return_value=mock_get_response):
        dataframes_generator = controller.fetch_dataframes()
        dataframe = next(dataframes_generator, None)
        assert isinstance(dataframe, pd.DataFrame)
        assert "link" in dataframe.columns
        assert len(dataframe) > 0


@pytest.mark.parametrize("feed_input", [test_file_paths, test_file_paths[0]])
def test_fetch_dataframes_filepath(feed_input: str | list[str]):
    controller = RSSController(feed_input=feed_input)
    dataframes_generator = controller.fetch_dataframes()
    dataframe = next(dataframes_generator, None)
    assert isinstance(dataframe, pd.DataFrame)
    assert "link" in dataframe.columns
    assert len(dataframe) > 0


@pytest.mark.parametrize("feed_input, batch_size", [(test_file_paths, 5)])
def test_batch_size(feed_input: list[str], batch_size: int):
    controller = RSSController(feed_input=feed_input, batch_size=batch_size)
    for df in controller.fetch_dataframes():
        assert isinstance(df, pd.DataFrame)
        assert len(df) <= batch_size


@pytest.mark.parametrize("feed_input, enable_cache", [(test_file_paths[0], False), (test_urls[0], True),
                                                      (test_urls[0], False)])
def test_try_parse_feed_with_beautiful_soup(feed_input: str, enable_cache: bool, mock_get_response: Mock):
    controller = RSSController(feed_input=feed_input, enable_cache=enable_cache)

    # When enable_cache is set to 'True', the feed content is provided as input.
    feed_data = controller._try_parse_feed_with_beautiful_soup(mock_get_response.text)

    assert isinstance(feed_data, feedparser.FeedParserDict)
    assert len(feed_data.entries) > 0

    for entry in feed_data.entries:
        assert "title" in entry
        assert "link" in entry
        assert "id" in entry

        # Add more assertions as needed to validate the content of each entry
        for key, value in entry.items():
            if key not in ["title", "link", "id"]:
                assert value is not None

    # Additional assertions to validate the overall structure of the feed data
    assert isinstance(feed_data, dict)
    assert "entries" in feed_data
    assert isinstance(feed_data["entries"], list)


def test_parse_feeds(mock_feed: feedparser.FeedParserDict):
    feed_input = test_urls[0]
    cooldown_interval = 620
    controller = RSSController(feed_input=feed_input, enable_cache=False, cooldown_interval=cooldown_interval)

    with patch("morpheus.controllers.rss_controller.feedparser.parse") as mock_feedparser_parse:

        mock_feedparser_parse.return_value = mock_feed

        with patch.object(controller, '_try_parse_feed') as mock_try_parse_feed:
            dataframes_generator = controller.parse_feeds()
            next(dataframes_generator, None)
            feed_stats: FeedStats = controller.get_feed_stats(feed_input)
            assert feed_stats.last_try_result == "Success"
            assert feed_stats.failure_count == 0
            assert feed_stats.success_count == 1

            # Raise exception to test failure scenario
            mock_try_parse_feed.side_effect = Exception("SampleException")
            dataframes_generator = controller.parse_feeds()
            next(dataframes_generator, None)

            feed_stats: FeedStats = controller.get_feed_stats(feed_input)
            assert feed_stats.last_try_result == "Failure"
            assert feed_stats.failure_count == 1
            assert feed_stats.success_count == 1

            # Skip trying until cooldown period is met.
            dataframes_generator = controller.parse_feeds()
            next(dataframes_generator, None)

            feed_stats: FeedStats = controller.get_feed_stats(feed_input)
            assert feed_stats.last_try_result == "Failure"
            assert feed_stats.failure_count == 1
            assert feed_stats.success_count == 1

            # Resume trying after cooldown period
            with patch("time.time", return_value=time.time() + cooldown_interval):

                dataframes_generator = controller.parse_feeds()
                next(dataframes_generator, None)

                feed_stats: FeedStats = controller.get_feed_stats(feed_input)
                assert feed_stats.last_try_result == "Failure"
                assert feed_stats.failure_count == 2
                assert feed_stats.success_count == 1

        with pytest.raises(ValueError):
            controller.get_feed_stats("http://testfeed.com")


@pytest.mark.parametrize("feed_input", [test_urls[0]])
def test_redundant_fetch(feed_input: str, mock_feed: feedparser.FeedParserDict, mock_get_response: Mock):

    controller = RSSController(feed_input=feed_input)
    mock_feedparser_parse = patch("morpheus.controllers.rss_controller.feedparser.parse")
    with mock_feedparser_parse, patch("requests.Session.get", return_value=mock_get_response) as mocked_session_get:
        mock_feedparser_parse.return_value = mock_feed
        dataframes_generator = controller.fetch_dataframes()
        next(dataframes_generator, None)
        assert mocked_session_get.call_count == 1<|MERGE_RESOLUTION|>--- conflicted
+++ resolved
@@ -1,8 +1,4 @@
-<<<<<<< HEAD
 # SPDX-FileCopyrightText: Copyright (c) 2023-2024, NVIDIA CORPORATION & AFFILIATES. All rights reserved.
-=======
-# SPDX-FileCopyrightText: Copyright (c) 2024, NVIDIA CORPORATION & AFFILIATES. All rights reserved.
->>>>>>> 659e7353
 # SPDX-License-Identifier: Apache-2.0
 #
 # Licensed under the Apache License, Version 2.0 (the "License");
