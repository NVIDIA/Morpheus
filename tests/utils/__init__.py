--- conflicted
+++ resolved
@@ -151,12 +151,7 @@
                    reason: str = None,
                    fail_missing: bool = False) -> types.ModuleType:
     """
-<<<<<<< HEAD
-    Wrapper for `pytest.importorskip` will re-raise any `Skipped` exceptions as `ImportError` if `fail_missing` is
-    `True`.
-=======
     Wrapper for `pytest.importorskip` will re-raise any `Skipped` exceptions as `ImportError` if `fail_missing` is True.
->>>>>>> 0c997622
     """
     try:
         return pytest.importorskip(modname, minversion=minversion, reason=reason)
