# SPDX-FileCopyrightText: Copyright (c) 2023, NVIDIA CORPORATION & AFFILIATES. All rights reserved.
# SPDX-License-Identifier: Apache-2.0
#
# Licensed under the Apache License, Version 2.0 (the "License");
# you may not use this file except in compliance with the License.
# You may obtain a copy of the License at
#
# http://www.apache.org/licenses/LICENSE-2.0
#
# Unless required by applicable law or agreed to in writing, software
# distributed under the License is distributed on an "AS IS" BASIS,
# WITHOUT WARRANTIES OR CONDITIONS OF ANY KIND, either express or implied.
# See the License for the specific language governing permissions and
# limitations under the License.

import logging
import os
import random
import typing

import cupy as cp
import pandas as pd

import cudf as cdf  # rename to avoid clash with property method

from morpheus.io.deserializers import read_file_to_df
from morpheus.utils import compare_df
from utils import TEST_DIRS


class DatasetManager(object):
    """
    Helper class for loading and caching test datasets as DataFrames, along with some common manipulation methods.

    Parameters
    ----------
    df_type : typing.Literal['cudf', 'pandas']
        Type of DataFrame to return unless otherwise explicitly specified.
    """

    __df_cache: typing.Dict[typing.Tuple[typing.Literal['cudf', 'pandas'], str],
                            typing.Union[cdf.DataFrame, pd.DataFrame]] = {}

    # Values in `__instances` are instances of `DatasetLoader`
    __instances: typing.Dict[typing.Literal['cudf', 'pandas'], typing.Any] = {}

    # Explicitly using __new__ instead of of an __init__ to implement this as a singleton for each dataframe type.
    # Initialization is also being performed here instead of an __init__ method as an __init__ method would be re-run
    # the __init__ on the singleton instance for each cache hit.
    def __new__(cls, df_type: typing.Literal['cudf', 'pandas']):
        try:
            return cls.__instances[df_type]
        except KeyError:
            instance = super().__new__(cls)
            instance._default_df_type = df_type
            cls.__instances[df_type] = instance
            return instance

    @staticmethod
    def get_alt_df_type(df_type: typing.Literal['cudf', 'pandas']) -> typing.Literal['cudf', 'pandas']:
        """Returns the other possible df type."""
        return 'cudf' if df_type == 'pandas' else 'pandas'

    def clear(self):
        self.__df_cache.clear()

    def get_df(self,
               file_path: str,
               df_type: typing.Literal['cudf', 'pandas'] = None,
               no_cache: bool = False,
               **reader_kwargs) -> typing.Union[cdf.DataFrame, pd.DataFrame]:
        """
        Fetch a DataFrame specified from `file_path`. If `file_path` is not an absolute path, it is assumed to be
        relative to the `test/tests_data` dir. If a DataFrame matching both `file_path` and `df_type` has already been
        fetched, then a cached copy will be returned. In the event that a DataFrame matching `file_path` but not
        `df_type` exists in the cache, then the cached copy will be cast to the appropriate type, stored in the cache
        and then returned

        Passing values to `reader_kwargs` will cause the cache to by bypassed
        """

        if len(reader_kwargs) and not no_cache:
<<<<<<< HEAD
=======
            logger = logging.getLogger(f"morpheus.{__name__}")
            logger.warning("Setting specific `reader_kwargs` requires bypassing the cache. "
                           "Set `no_cache=True` to avoid this warning.")
>>>>>>> 1aa9b2fe
            no_cache = True

        abs_path = os.path.abspath(file_path)
        if abs_path != os.path.normpath(file_path):
            # Relative paths are assumed to be relative to the `tests/tests_data` dir
            full_path = os.path.abspath(os.path.join(TEST_DIRS.tests_data_dir, file_path))
        else:
            full_path = abs_path

        if df_type is None:
            df_type = self.default_df_type

        df = None
        if not no_cache:
            df = self.__df_cache.get((df_type, full_path))

        if df is None:
            alt_df = None
            if not no_cache:
                # If it isn't in the cache, but we have a cached copy in another DF format use it instead of re-reading
                alt_df_type = self.get_alt_df_type(df_type=df_type)
                alt_df = self.__df_cache.get((alt_df_type, full_path))

            if alt_df is not None:
                if alt_df_type == 'cudf':
                    df = alt_df.to_pandas()
                else:
                    df = cdf.DataFrame.from_pandas(alt_df)
            else:
                df = read_file_to_df(full_path, df_type=df_type, **reader_kwargs)

            if not no_cache:
                self.__df_cache[(df_type, full_path)] = df

        return df.copy(deep=True)

    def __getitem__(
        self, item: typing.Union[str, typing.Tuple[str], typing.Tuple[str, typing.Literal['cudf', 'pandas']]]
    ) -> typing.Union[cdf.DataFrame, pd.DataFrame]:
        if not isinstance(item, tuple):
            item = (item, )

        return self.get_df(*item)

    @property
    def cudf(self):
        return DatasetManager(df_type='cudf')

    @property
    def pandas(self):
        return DatasetManager(df_type='pandas')

    @property
    def default_df_type(self):
        return self._default_df_type

    @staticmethod
    def repeat(df: typing.Union[cdf.DataFrame, pd.DataFrame],
               repeat_count: int = 2,
               reset_index: bool = True) -> typing.Union[cdf.DataFrame, pd.DataFrame]:
        """
        Returns a DF consisting of `repeat_count` copies of the original
        """
        if isinstance(df, pd.DataFrame):
            concat_fn = pd.concat
        else:
            concat_fn = cdf.concat

        repeated_df = concat_fn([df for _ in range(repeat_count)])

        if reset_index:
            repeated_df = repeated_df.reset_index(inplace=False, drop=True)

        return repeated_df

    @staticmethod
    def replace_index(df: typing.Union[cdf.DataFrame, pd.DataFrame],
                      replace_ids: typing.Dict[int, int]) -> typing.Union[cdf.DataFrame, pd.DataFrame]:
        """Return a new DataFrame's where we replace some index values with others."""
        return df.rename(index=replace_ids)

    @classmethod
    def dup_index(cls,
                  df: typing.Union[cdf.DataFrame, pd.DataFrame],
                  count: int = 1) -> typing.Union[cdf.DataFrame, pd.DataFrame]:
        """Randomly duplicate `count` entries in a DataFrame's index"""
        assert count * 2 <= len(df), "Count must be less than half the number of rows."

        # Sample 2x the count. One for the old ID and one for the new ID. Dont want duplicates so we use random.sample
        # (otherwise you could get less duplicates than requested if two IDs just swap)
        dup_ids = random.sample(df.index.values.tolist(), 2 * count)

        # Create a dictionary of old ID to new ID
        replace_dict = {x: y for x, y in zip(dup_ids[:count], dup_ids[count:])}

        # Return a new dataframe where we replace some index values with others
        return cls.replace_index(df, replace_dict)

    @staticmethod
    def assert_df_equal(df_to_check: typing.Union[pd.DataFrame, cdf.DataFrame], val_to_check: typing.Any) -> bool:
        """Compare a DataFrame against a validation dataset which can either be a DataFrame, Series or CuPy array."""

        # Comparisons work better in cudf so convert everything to that
        if (isinstance(df_to_check, cdf.DataFrame) or isinstance(df_to_check, cdf.Series)):
            df_to_check = df_to_check.to_pandas()

        if (isinstance(val_to_check, cdf.DataFrame) or isinstance(val_to_check, cdf.Series)):
            val_to_check = val_to_check.to_pandas()
        elif (isinstance(val_to_check, cp.ndarray)):
            val_to_check = val_to_check.get()

        bool_df = df_to_check == val_to_check

        return bool(bool_df.all(axis=None))
<|MERGE_RESOLUTION|>--- conflicted
+++ resolved
@@ -80,12 +80,9 @@
         """
 
         if len(reader_kwargs) and not no_cache:
-<<<<<<< HEAD
-=======
             logger = logging.getLogger(f"morpheus.{__name__}")
             logger.warning("Setting specific `reader_kwargs` requires bypassing the cache. "
                            "Set `no_cache=True` to avoid this warning.")
->>>>>>> 1aa9b2fe
             no_cache = True
 
         abs_path = os.path.abspath(file_path)
