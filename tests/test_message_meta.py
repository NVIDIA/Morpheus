--- conflicted
+++ resolved
@@ -20,13 +20,9 @@
 
 import pytest
 
-<<<<<<< HEAD
-from morpheus.common import FileTypes
-=======
 import cudf
 
-from morpheus._lib.common import FileTypes
->>>>>>> 043919aa
+from morpheus.common import FileTypes
 from morpheus.io.deserializers import read_file_to_df
 from morpheus.messages.message_meta import MessageMeta
 from utils import TEST_DIRS
