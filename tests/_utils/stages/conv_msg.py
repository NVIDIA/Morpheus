--- conflicted
+++ resolved
@@ -88,17 +88,8 @@
         else:
             probs = cp.array(df.values, dtype=self._probs_type, copy=True, order=self._order)
 
-<<<<<<< HEAD
-        message.tensors(_messages.TensorMemory(count=len(probs), tensors={'probs': probs}))
+        message.tensors(count=len(probs), tensors={'probs': probs})
         return message
-=======
-        if (isinstance(message, ControlMessage)):
-            message.tensors(count=len(probs), tensors={'probs': probs})
-            return message
-
-        memory = ResponseMemory(count=len(probs), tensors={'probs': probs})
-        return MultiResponseMessage.from_message(message, memory=memory)
->>>>>>> efd9937d
 
     def _build_single(self, builder: mrc.Builder, input_node: mrc.SegmentObject) -> mrc.SegmentObject:
         node = builder.make_node(self.unique_name, ops.map(self._conv_message))
