#!/usr/bin/env python
# SPDX-FileCopyrightText: Copyright (c) 2022-2023, NVIDIA CORPORATION & AFFILIATES. All rights reserved.
# SPDX-License-Identifier: Apache-2.0
#
# Licensed under the Apache License, Version 2.0 (the "License");
# you may not use this file except in compliance with the License.
# You may obtain a copy of the License at
#
# http://www.apache.org/licenses/LICENSE-2.0
#
# Unless required by applicable law or agreed to in writing, software
# distributed under the License is distributed on an "AS IS" BASIS,
# WITHOUT WARRANTIES OR CONDITIONS OF ANY KIND, either express or implied.
# See the License for the specific language governing permissions and
# limitations under the License.

import os
from unittest import mock

import cupy as cp
import pytest

from morpheus._lib.common import FileTypes
from morpheus._lib.common import FilterSource
from morpheus.io.deserializers import read_file_to_df
from morpheus.messages import MultiResponseMessage
from morpheus.messages import ResponseMemory
from morpheus.messages.message_meta import MessageMeta
from morpheus.stages.postprocess.filter_detections_stage import FilterDetectionsStage
from utils import TEST_DIRS


def _make_message(df, probs):
    df_ = df[0:len(probs)]
<<<<<<< HEAD
    mem = ResponseMemory(count=len(df_), tensors={'probs': probs})
    return MultiResponseMessage(MessageMeta(df_), 0, len(df_), mem, 0, len(df_))
=======
    mem = ResponseMemoryProbs(count=len(df_), probs=probs)
    return MultiResponseProbsMessage(meta=MessageMeta(df_), memory=mem)
>>>>>>> 7aa6a7fd


def test_constructor(config):
    fds = FilterDetectionsStage(config)
    assert fds.name == "filter"

    # Just ensure that we get a valid non-empty tuple
    accepted_types = fds.accepted_types()
    assert isinstance(accepted_types, tuple)
    assert len(accepted_types) > 0

    fds = FilterDetectionsStage(config, threshold=0.2)
    assert fds._threshold == 0.2


@pytest.mark.use_python
def test_filter_copy(config):
    input_file = os.path.join(TEST_DIRS.tests_data_dir, "filter_probs.csv")
    df = read_file_to_df(input_file, file_type=FileTypes.Auto, df_type='cudf')

    fds = FilterDetectionsStage(config, threshold=0.5, filter_source=FilterSource.TENSOR)

    probs = cp.array([[0.1, 0.5, 0.3], [0.2, 0.3, 0.4]])
    mock_message = _make_message(df, probs)

    # All values are at or below the threshold so nothing should be returned
    output_message = fds.filter_copy(mock_message)
    assert output_message is None

    # Only one row has a value above the threshold
    probs = cp.array([
        [0.2, 0.4, 0.3],
        [0.1, 0.5, 0.8],
        [0.2, 0.4, 0.3],
    ])

    mock_message = _make_message(df, probs)

    output_message = fds.filter_copy(mock_message)
    assert output_message.get_meta().to_cupy().tolist() == df.loc[1:1, :].to_cupy().tolist()

    # Two adjacent rows have a value above the threashold
    probs = cp.array([
        [0.2, 0.4, 0.3],
        [0.1, 0.2, 0.3],
        [0.1, 0.5, 0.8],
        [0.1, 0.9, 0.2],
        [0.2, 0.4, 0.3],
    ])

    mock_message = _make_message(df, probs)

    output_message = fds.filter_copy(mock_message)
    assert output_message.get_meta().to_cupy().tolist() == df.loc[2:3, :].to_cupy().tolist()

    # Two non-adjacent rows have a value above the threashold
    probs = cp.array([
        [0.2, 0.4, 0.3],
        [0.1, 0.2, 0.3],
        [0.1, 0.5, 0.8],
        [0.4, 0.3, 0.2],
        [0.1, 0.9, 0.2],
        [0.2, 0.4, 0.3],
    ])

    mock_message = _make_message(df, probs)

    output_message = fds.filter_copy(mock_message)
    mask = cp.zeros(len(df), dtype=cp.bool_)
    mask[2] = True
    mask[4] = True
    assert output_message.get_meta().to_cupy().tolist() == df.loc[mask, :].to_cupy().tolist()


@pytest.mark.use_python
@pytest.mark.parametrize('do_copy', [True, False])
@pytest.mark.parametrize('threshold', [0.1, 0.5, 0.8])
@pytest.mark.parametrize('field_name', ['v1', 'v2', 'v3', 'v4'])
def test_filter_column(config, do_copy, threshold, field_name):
    input_file = os.path.join(TEST_DIRS.tests_data_dir, "filter_probs.csv")
    df = read_file_to_df(input_file, file_type=FileTypes.Auto, df_type='cudf')

    fds = FilterDetectionsStage(config,
                                threshold=threshold,
                                copy=do_copy,
                                filter_source=FilterSource.DATAFRAME,
                                field_name=field_name)

    probs = cp.zeros([len(df), 3], 'float')
    mock_message = _make_message(df, probs)

    # All values are at or below the threshold
    output_message = fds.filter_copy(mock_message)

    expected_df = read_file_to_df(input_file, file_type=FileTypes.Auto, df_type='pandas')
    expected_df = expected_df[expected_df[field_name] > threshold]
    output_message.get_meta().to_cupy().tolist() == expected_df.to_numpy().tolist()


@pytest.mark.use_python
def test_filter_slice(config):
    input_file = os.path.join(TEST_DIRS.tests_data_dir, "filter_probs.csv")
    df = read_file_to_df(input_file, file_type=FileTypes.Auto, df_type='cudf')

    fds = FilterDetectionsStage(config, threshold=0.5, filter_source=FilterSource.TENSOR)

    probs = cp.array([[0.1, 0.5, 0.3], [0.2, 0.3, 0.4]])
    mock_message = _make_message(df, probs)

    # All values are at or below the threshold
    output_messages = fds.filter_slice(mock_message)
    assert len(output_messages) == 0

    # Only one row has a value above the threshold
    probs = cp.array([
        [0.2, 0.4, 0.3],
        [0.1, 0.5, 0.8],
        [0.2, 0.4, 0.3],
    ])

    mock_message = _make_message(df, probs)

    output_messages = fds.filter_slice(mock_message)
    assert len(output_messages) == 1
    output_message = output_messages[0]
    assert output_message.get_meta().to_cupy().tolist() == df.loc[1:1, :].to_cupy().tolist()

    # Two adjacent rows have a value above the threashold
    probs = cp.array([
        [0.2, 0.4, 0.3],
        [0.1, 0.2, 0.3],
        [0.1, 0.5, 0.8],
        [0.1, 0.9, 0.2],
        [0.2, 0.4, 0.3],
    ])

    mock_message = _make_message(df, probs)

    output_messages = fds.filter_slice(mock_message)
    assert len(output_messages) == 1
    output_message = output_messages[0]
    assert output_message.offset == 2
    assert output_message.count == 2
    assert output_message.get_meta().to_cupy().tolist() == df.loc[2:3, :].to_cupy().tolist()

    # Two non-adjacent rows have a value above the threashold
    probs = cp.array([
        [0.2, 0.4, 0.3],
        [0.1, 0.2, 0.3],
        [0.1, 0.5, 0.8],
        [0.4, 0.3, 0.2],
        [0.1, 0.9, 0.2],
        [0.2, 0.4, 0.3],
    ])

    mock_message = _make_message(df, probs)

    output_messages = fds.filter_slice(mock_message)
    assert len(output_messages) == 2
    (m1, m2) = output_messages
    assert m1.offset == 2
    assert m1.count == 1

    assert m2.offset == 4
    assert m2.count == 1

    assert m1.get_meta().to_cupy().tolist() == df.loc[2:2, :].to_cupy().tolist()
    assert m2.get_meta().to_cupy().tolist() == df.loc[4:4, :].to_cupy().tolist()


@pytest.mark.use_python
def test_build_single(config):
    mock_stream = mock.MagicMock()
    mock_builder = mock.MagicMock()
    mock_builder.make_node.return_value = mock_stream
    mock_stream_pair = (mock.MagicMock(), mock.MagicMock())

    fds = FilterDetectionsStage(config)
    fds._build_single(mock_builder, mock_stream_pair)

    mock_builder.make_node.assert_called_once()
    mock_builder.make_edge.assert_called_once()<|MERGE_RESOLUTION|>--- conflicted
+++ resolved
@@ -32,13 +32,8 @@
 
 def _make_message(df, probs):
     df_ = df[0:len(probs)]
-<<<<<<< HEAD
     mem = ResponseMemory(count=len(df_), tensors={'probs': probs})
-    return MultiResponseMessage(MessageMeta(df_), 0, len(df_), mem, 0, len(df_))
-=======
-    mem = ResponseMemoryProbs(count=len(df_), probs=probs)
-    return MultiResponseProbsMessage(meta=MessageMeta(df_), memory=mem)
->>>>>>> 7aa6a7fd
+    return MultiResponseMessage(meta=MessageMeta(df_), memory=mem)
 
 
 def test_constructor(config):
