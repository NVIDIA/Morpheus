#!/usr/bin/env python
# SPDX-FileCopyrightText: Copyright (c) 2022-2024, NVIDIA CORPORATION & AFFILIATES. All rights reserved.
# SPDX-License-Identifier: Apache-2.0
#
# Licensed under the Apache License, Version 2.0 (the "License");
# you may not use this file except in compliance with the License.
# You may obtain a copy of the License at
#
# http://www.apache.org/licenses/LICENSE-2.0
#
# Unless required by applicable law or agreed to in writing, software
# distributed under the License is distributed on an "AS IS" BASIS,
# WITHOUT WARRANTIES OR CONDITIONS OF ANY KIND, either express or implied.
# See the License for the specific language governing permissions and
# limitations under the License.

import asyncio
from unittest import mock

import cupy as cp
import pytest

import cudf

import morpheus._lib.messages as _messages
from _utils.inference_worker import IW
from morpheus.messages import ControlMessage
from morpheus.messages.message_meta import MessageMeta
from morpheus.stages.inference.inference_stage import InferenceStage


class InferenceStageT(InferenceStage):
    # Subclass InferenceStage to implement the abstract methods
    def _get_inference_worker(self, inf_queue):
        # Intentionally calling the abc empty method for coverage
        super()._get_inference_worker(inf_queue)
        return IW(inf_queue)


def _mk_control_message(mess_count=1, count=1):
    total_message_count = mess_count
    total_tensor_count = count

    df = cudf.DataFrame(list(range(total_message_count)), columns=["col1"])
    msg = ControlMessage()
    msg.payload(MessageMeta(df))
    msg.tensors(
        _messages.InferenceMemory(
            count=total_tensor_count,
            tensors={
                "probs": cp.random.rand(total_tensor_count, 2),
                "seq_ids": cp.tile(cp.expand_dims(cp.arange(0, total_tensor_count), axis=1), (1, 3))
            }))
    return msg


def test_constructor(config):
    config.feature_length = 128
    config.num_threads = 17
    config.model_max_batch_size = 256

    inf_stage = InferenceStageT(config)
    assert inf_stage._fea_length == 128
    assert inf_stage._thread_count == 17
    assert inf_stage._max_batch_size == 256
    assert inf_stage.name == "inference"

    # Just ensure that we get a valid non-empty tuple
    accepted_types = inf_stage.accepted_types()
    assert isinstance(accepted_types, tuple)
    assert len(accepted_types) > 0

    pytest.raises(NotImplementedError, inf_stage._get_cpp_inference_node, None)


def test_stop(config):
    mock_workers = [mock.MagicMock() for _ in range(5)]
    inf_stage = InferenceStageT(config)
    inf_stage._workers = mock_workers  # pylint: disable=attribute-defined-outside-init

    inf_stage.stop()
    for worker in mock_workers:
        worker.stop.assert_called_once()

    assert inf_stage._inf_queue.is_closed()


def test_join(config):
    mock_workers = [mock.AsyncMock() for _ in range(5)]
    inf_stage = InferenceStageT(config)
    inf_stage._workers = mock_workers  # pylint: disable=attribute-defined-outside-init

    asyncio.run(inf_stage.join())
    for worker in mock_workers:
        worker.join.assert_awaited_once()


<<<<<<< HEAD
def test_split_batches():
    seq_ids = cp.zeros((10, 1))
    seq_ids[2][0] = 15
    seq_ids[6][0] = 16

    mock_message = mock.MagicMock()
    mock_message.get_input.return_value = seq_ids

    out_resp = InferenceStageT._split_batches(mock_message, 5)
    assert len(out_resp) == 3

    assert mock_message.get_slice.call_count == 3
    mock_message.get_slice.assert_has_calls([mock.call(0, 3), mock.call(3, 7), mock.call(7, 10)])


@pytest.mark.skip(reason="Test is passing, but python only impls for inference remains TBD")
@pytest.mark.cpu_mode
=======
@pytest.mark.use_python
>>>>>>> 1d02332d
def test_convert_one_response():
    # Test ControlMessage
    # Test first branch where `inf.mess_count == inf.count`
    mem = _messages.ResponseMemory(count=4, tensors={"probs": cp.zeros((4, 3))})

    inf = _mk_control_message(mess_count=4, count=4)
    res = _messages.ResponseMemory(count=4, tensors={"probs": cp.random.rand(4, 3)})
    output = _mk_control_message(mess_count=4, count=4)
    output.tensors(mem)

    cm = InferenceStageT._convert_one_response(output, inf, res)
    assert cm.payload() == inf.payload()
    assert cm.payload().count == 4
    assert cm.tensors().count == 4
    assert cp.all(cm.tensors().get_tensor("probs") == res.get_tensor("probs"))

    # Test for the second branch
    inf = _mk_control_message(mess_count=2, count=3)
    inf.tensors().set_tensor("seq_ids", cp.array([[0], [1], [1]]))
    res = _messages.ResponseMemory(count=3,
                                   tensors={"probs": cp.array([[0, 0.6, 0.7], [5.6, 4.4, 9.2], [4.5, 6.7, 8.9]])})

    mem = _messages.ResponseMemory(count=2, tensors={"probs": cp.zeros((2, 3))})
    output = _mk_control_message(mess_count=2, count=3)
    output.tensors(mem)
    cm = InferenceStageT._convert_one_response(output, inf, res)
    assert cm.tensors().get_tensor("probs").tolist() == [[0, 0.6, 0.7], [5.6, 6.7, 9.2]]


def test_convert_one_response_error():
    inf = _mk_control_message(mess_count=2, count=2)
    res = _mk_control_message(mess_count=1, count=1)
    output = inf

    with pytest.raises(AssertionError):
        InferenceStageT._convert_one_response(output, inf, res.tensors())<|MERGE_RESOLUTION|>--- conflicted
+++ resolved
@@ -95,27 +95,8 @@
         worker.join.assert_awaited_once()
 
 
-<<<<<<< HEAD
-def test_split_batches():
-    seq_ids = cp.zeros((10, 1))
-    seq_ids[2][0] = 15
-    seq_ids[6][0] = 16
-
-    mock_message = mock.MagicMock()
-    mock_message.get_input.return_value = seq_ids
-
-    out_resp = InferenceStageT._split_batches(mock_message, 5)
-    assert len(out_resp) == 3
-
-    assert mock_message.get_slice.call_count == 3
-    mock_message.get_slice.assert_has_calls([mock.call(0, 3), mock.call(3, 7), mock.call(7, 10)])
-
-
 @pytest.mark.skip(reason="Test is passing, but python only impls for inference remains TBD")
 @pytest.mark.cpu_mode
-=======
-@pytest.mark.use_python
->>>>>>> 1d02332d
 def test_convert_one_response():
     # Test ControlMessage
     # Test first branch where `inf.mess_count == inf.count`
