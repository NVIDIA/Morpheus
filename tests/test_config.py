--- conflicted
+++ resolved
@@ -110,7 +110,6 @@
     assert isinstance(json.loads(conf_str), dict)
 
 
-<<<<<<< HEAD
 def test_frozen(config: morpheus.config.Config):
     assert not config.frozen
 
@@ -153,7 +152,8 @@
 
     # ensure the config still has the original value
     assert config.feature_length == 45
-=======
+
+
 def test_warning_model_batch_size_less_than_pipeline_batch_size(caplog: pytest.LogCaptureFixture):
     config = morpheus.config.Config()
     config.pipeline_batch_size = 256
@@ -171,5 +171,4 @@
         config.pipeline_batch_size = 7
         assert len(caplog.records) == 1
         import re
-        assert re.match(".*pipeline_batch_size < model_max_batch_size.*", caplog.records[0].message) is not None
->>>>>>> b8652f64
+        assert re.match(".*pipeline_batch_size < model_max_batch_size.*", caplog.records[0].message) is not None