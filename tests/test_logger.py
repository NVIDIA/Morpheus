# SPDX-FileCopyrightText: Copyright (c) 2024, NVIDIA CORPORATION & AFFILIATES. All rights reserved.
# SPDX-License-Identifier: Apache-2.0
#
# Licensed under the Apache License, Version 2.0 (the "License");
# you may not use this file except in compliance with the License.
# You may obtain a copy of the License at
#
# http://www.apache.org/licenses/LICENSE-2.0
#
# Unless required by applicable law or agreed to in writing, software
# distributed under the License is distributed on an "AS IS" BASIS,
# WITHOUT WARRANTIES OR CONDITIONS OF ANY KIND, either express or implied.
# See the License for the specific language governing permissions and
# limitations under the License.

import gc
import io
import logging
import logging.handlers
import os
<<<<<<< HEAD
=======
import re
>>>>>>> fc3e45c8
import time
from unittest.mock import patch

import pytest

from _utils import TEST_DIRS
from morpheus.utils.logger import LogLevels
from morpheus.utils.logger import configure_logging
from morpheus.utils.logger import deprecated_message_warning
from morpheus.utils.logger import deprecated_stage_warning
from morpheus.utils.logger import reset_logging
from morpheus.utils.logger import set_log_level


def _flush_logging_queue(logger: logging.Logger):
    for handler in logger.handlers:
        if isinstance(handler, logging.handlers.QueueHandler):
            while (handler.queue.qsize() != 0):
                time.sleep(0.01)


@pytest.fixture(autouse=True)
def reset_logging_fixture(reset_logging):  # pylint: disable=unused-argument, redefined-outer-name
    yield


@patch('logging.handlers.QueueListener.stop')
def test_reset_logging(queue_listener_stop_mock):

    configure_logging(log_level=logging.INFO)

    morpheus_logger = logging.getLogger("morpheus")

    assert len(morpheus_logger.handlers) > 0

    reset_logging()

    assert len(morpheus_logger.handlers) == 0

    # Force garbage collection to ensure the QueueListener is stopped by the reset_logging function
    gc.collect()

    queue_listener_stop_mock.assert_called()


@patch('logging.handlers.QueueHandler.emit')
@pytest.mark.parametrize("log_level", LogLevels)
def test_configure_logging_from_level_default_handlers(queue_handler, log_level: type[LogLevels]):
    configure_logging(log_level=log_level.value)

    morpheus_logger = logging.getLogger("morpheus")

    assert morpheus_logger.level == log_level.value
    assert morpheus_logger.propagate is False

    morpheus_logger.info("test")
<<<<<<< HEAD

    if (log_level.value <= logging.INFO and log_level.value != logging.NOTSET):
        queue_handler.assert_called()
    else:
        queue_handler.assert_not_called()

=======

    if (log_level.value <= logging.INFO and log_level.value != logging.NOTSET):
        queue_handler.assert_called()
    else:
        queue_handler.assert_not_called()

>>>>>>> fc3e45c8

def test_configure_logging_no_args():
    with pytest.raises(Exception, match="log_level must be specified"):
        configure_logging()


@patch('logging.handlers.RotatingFileHandler.emit')
@patch('morpheus.utils.logger.TqdmLoggingHandler.emit')
def test_configure_logging_from_file(console_handler, file_handler):

    log_config_file = os.path.join(TEST_DIRS.tests_data_dir, "logging.json")

    configure_logging(log_config_file=log_config_file)

    morpheus_logger = logging.getLogger("morpheus")

    assert morpheus_logger.level == logging.WARNING
    assert morpheus_logger.propagate is False

    morpheus_logger.debug("test")

    console_handler.assert_not_called()
    file_handler.assert_not_called()

    morpheus_logger.warning("test")

    console_handler.assert_called_once()
    file_handler.assert_called_once()


def test_configure_logging_multiple_times():
    configure_logging(log_level=logging.INFO)

    morpheus_logger = logging.getLogger("morpheus")

    assert morpheus_logger.level == logging.INFO

    # Call configure_logging again without resetting
    with pytest.raises(Exception, match="Logging has already been configured"):
        configure_logging(log_level=logging.DEBUG)

    assert morpheus_logger.level == logging.INFO


def test_configure_logging_from_file_filenotfound():
    with pytest.raises(FileNotFoundError):
        configure_logging(log_config_file="does_not_exist.json")


def test_configure_logging_custom_handlers():
    # Create a string stream for the handler
    string_stream_1 = io.StringIO()
    string_stream_2 = io.StringIO()

    new_handler_1 = logging.StreamHandler(string_stream_1)
    new_handler_2 = logging.StreamHandler(string_stream_2)

    configure_logging(new_handler_1, new_handler_2, log_level=logging.DEBUG)

    morpheus_logger = logging.getLogger("morpheus")

    morpheus_logger.debug("test")
<<<<<<< HEAD
=======

    _flush_logging_queue(morpheus_logger)

    string_stream_1.seek(0)
    string_stream_2.seek(0)

    assert string_stream_1.getvalue() == "test\n"
    assert string_stream_2.getvalue() == "test\n"
>>>>>>> fc3e45c8

    _flush_logging_queue(morpheus_logger)

    string_stream_1.seek(0)
    string_stream_2.seek(0)

<<<<<<< HEAD
    assert string_stream_1.getvalue() == "test\n"
    assert string_stream_2.getvalue() == "test\n"


=======
>>>>>>> fc3e45c8
@pytest.mark.parametrize("log_level", LogLevels)
def test_set_log_level(log_level: type[LogLevels]):
    configure_logging(log_level=logging.INFO)

    morpheus_logger = logging.getLogger("morpheus")

    assert morpheus_logger.level == logging.INFO

    set_log_level(log_level.value)

    assert morpheus_logger.level == log_level.value


def test_deprecated_stage_warning(caplog: pytest.LogCaptureFixture):

    class DummyStage():
        pass

    logger = logging.getLogger()
    caplog.set_level(logging.WARNING)
    deprecated_stage_warning(logger, DummyStage, "dummy_stage")
    assert len(caplog.records) == 1
    assert caplog.records[0].levelname == "WARNING"
    assert "The 'DummyStage' stage ('dummy_stage') has been deprecated" in caplog.text


def test_deprecated_stage_warning_with_reason(caplog: pytest.LogCaptureFixture):

    class DummyStage():
        pass

    logger = logging.getLogger()
    caplog.set_level(logging.WARNING)
    deprecated_stage_warning(logger, DummyStage, "dummy_stage", reason="This is the reason.")
    assert len(caplog.records) == 1
    assert caplog.records[0].levelname == "WARNING"
    assert "The 'DummyStage' stage ('dummy_stage') has been deprecated and will be removed in a future version. " \
           "This is the reason." in caplog.text


def test_deprecated_message_warning():

    class OldMessage():
        pass

    class NewMessage():
        pass

    with pytest.warns(DeprecationWarning) as warnings:
        deprecated_message_warning(OldMessage, NewMessage)

    pattern_with_version = (r"The '(\w+)' message has been deprecated and will be removed "
                            r"after version (\d+\.\d+) release. Please use '(\w+)' instead.")

    pattern_without_version = (r"The '(\w+)' message has been deprecated and will be removed "
                               r"after next version release. Please use '(\w+)' instead.")

    assert (re.search(pattern_with_version, str(warnings[0].message)) is not None) or\
        (re.search(pattern_without_version, str(warnings[0].message)))<|MERGE_RESOLUTION|>--- conflicted
+++ resolved
@@ -18,10 +18,7 @@
 import logging
 import logging.handlers
 import os
-<<<<<<< HEAD
-=======
 import re
->>>>>>> fc3e45c8
 import time
 from unittest.mock import patch
 
@@ -78,21 +75,12 @@
     assert morpheus_logger.propagate is False
 
     morpheus_logger.info("test")
-<<<<<<< HEAD
 
     if (log_level.value <= logging.INFO and log_level.value != logging.NOTSET):
         queue_handler.assert_called()
     else:
         queue_handler.assert_not_called()
 
-=======
-
-    if (log_level.value <= logging.INFO and log_level.value != logging.NOTSET):
-        queue_handler.assert_called()
-    else:
-        queue_handler.assert_not_called()
-
->>>>>>> fc3e45c8
 
 def test_configure_logging_no_args():
     with pytest.raises(Exception, match="log_level must be specified"):
@@ -155,8 +143,6 @@
     morpheus_logger = logging.getLogger("morpheus")
 
     morpheus_logger.debug("test")
-<<<<<<< HEAD
-=======
 
     _flush_logging_queue(morpheus_logger)
 
@@ -165,20 +151,8 @@
 
     assert string_stream_1.getvalue() == "test\n"
     assert string_stream_2.getvalue() == "test\n"
->>>>>>> fc3e45c8
-
-    _flush_logging_queue(morpheus_logger)
-
-    string_stream_1.seek(0)
-    string_stream_2.seek(0)
-
-<<<<<<< HEAD
-    assert string_stream_1.getvalue() == "test\n"
-    assert string_stream_2.getvalue() == "test\n"
-
-
-=======
->>>>>>> fc3e45c8
+
+
 @pytest.mark.parametrize("log_level", LogLevels)
 def test_set_log_level(log_level: type[LogLevels]):
     configure_logging(log_level=logging.INFO)
