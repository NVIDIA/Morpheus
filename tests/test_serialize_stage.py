--- conflicted
+++ resolved
@@ -19,12 +19,7 @@
 import pandas as pd
 import pytest
 
-<<<<<<< HEAD
-=======
-import cudf
-
 from morpheus.messages import ControlMessage
->>>>>>> 1d02332d
 from morpheus.messages import MessageMeta
 from morpheus.stages.postprocess.serialize_stage import SerializeStage
 
