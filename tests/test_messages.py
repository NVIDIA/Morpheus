# SPDX-FileCopyrightText: Copyright (c) 2022-2023, NVIDIA CORPORATION & AFFILIATES. All rights reserved.
# SPDX-License-Identifier: Apache-2.0
#
# Licensed under the Apache License, Version 2.0 (the "License");
# you may not use this file except in compliance with the License.
# You may obtain a copy of the License at
#
# http://www.apache.org/licenses/LICENSE-2.0
#
# Unless required by applicable law or agreed to in writing, software
# distributed under the License is distributed on an "AS IS" BASIS,
# WITHOUT WARRANTIES OR CONDITIONS OF ANY KIND, either express or implied.
# See the License for the specific language governing permissions and
# limitations under the License.

import importlib
import os
from unittest import mock

import cupy as cp
import pytest

import cudf

import morpheus._lib.messages as _messages
import morpheus.config
from morpheus import messages
from morpheus.messages.memory import inference_memory
from morpheus.messages.memory import response_memory
from morpheus.messages.memory import tensor_memory


<<<<<<< HEAD
@mock.patch('morpheus.utils.logger.deprecated_message_warning')
def check_message(python_type: type,
                  cpp_type: type,
                  should_be_cpp: bool,
                  no_cpp_class: bool,
                  args: tuple,
                  is_deprecated: bool,
                  mock_deprecated_fn: mock.MagicMock):
    instance = python_type(*args)
=======
def check_message(python_type: type, cpp_type: type, should_be_cpp: bool, no_cpp_class: bool, *args: tuple, **kwargs):
    instance = python_type(*args, **kwargs)
>>>>>>> 7aa6a7fd

    # Check that the C++ type is set in the class
    expected_cpp_class = None if no_cpp_class else cpp_type
    assert python_type._cpp_class is expected_cpp_class

    # Check that the isinstance to Python type works
    assert isinstance(instance, python_type)

    # Check that the instantiated class is the right type
    expected_class = cpp_type if should_be_cpp and cpp_type is not None else python_type
    assert instance.__class__ is expected_class

    if is_deprecated:
        mock_deprecated_fn.assert_called_once()
    else:
        mock_deprecated_fn.assert_not_called()


def check_all_messages(should_be_cpp: bool, no_cpp_class: bool):

<<<<<<< HEAD
    check_message(messages.MessageMeta, _messages.MessageMeta, should_be_cpp, no_cpp_class, (None, ), False)

    # UserMessageMeta doesn't contain a C++ impl, so we should
    # always received the python impl
    check_message(messages.UserMessageMeta, None, should_be_cpp, no_cpp_class, (None, None), False)

    check_message(messages.MultiMessage, _messages.MultiMessage, should_be_cpp, no_cpp_class, (None, 0, 1), False)

    check_message(tensor_memory.TensorMemory, _messages.TensorMemory, should_be_cpp, no_cpp_class, (1, ), False)
    check_message(messages.InferenceMemory, _messages.InferenceMemory, should_be_cpp, no_cpp_class, (1, ), False)
=======
    df = cudf.DataFrame(range(1), columns="test")

    check_message(messages.MessageMeta, _messages.MessageMeta, should_be_cpp, no_cpp_class, *(df, ))

    # UserMessageMeta doesn't contain a C++ impl, so we should
    # always received the python impl
    check_message(messages.UserMessageMeta, None, should_be_cpp, no_cpp_class, *(None, None))

    check_message(messages.MultiMessage,
                  _messages.MultiMessage,
                  should_be_cpp,
                  no_cpp_class,
                  **{"meta": messages.MessageMeta(df)})

    check_message(tensor_memory.TensorMemory, _messages.TensorMemory, should_be_cpp, no_cpp_class, *(1, ))
    check_message(messages.InferenceMemory, _messages.InferenceMemory, should_be_cpp, no_cpp_class, *(1, ))
>>>>>>> 7aa6a7fd

    cp_array = cp.zeros((1, 2))

    check_message(messages.InferenceMemoryNLP,
                  _messages.InferenceMemoryNLP,
                  should_be_cpp,
<<<<<<< HEAD
                  no_cpp_class, (1, cp_array, cp_array, cp_array),
                  False)
=======
                  no_cpp_class,
                  *(1, cp_array, cp_array, cp_array))
>>>>>>> 7aa6a7fd

    check_message(messages.InferenceMemoryFIL,
                  _messages.InferenceMemoryFIL,
                  should_be_cpp,
<<<<<<< HEAD
                  no_cpp_class, (1, cp_array, cp_array),
                  False)

    # No C++ impl, should always get the Python class
    check_message(messages.InferenceMemoryAE, None, should_be_cpp, no_cpp_class, (1, cp_array, cp_array), False)

    check_message(messages.MultiTensorMessage,
                  _messages.MultiTensorMessage,
                  should_be_cpp,
                  no_cpp_class, (None, 0, 1, None, 0, 1),
                  False)
=======
                  no_cpp_class,
                  *(1, cp_array, cp_array))

    # No C++ impl, should always get the Python class
    check_message(messages.InferenceMemoryAE, None, should_be_cpp, no_cpp_class, *(1, cp_array, cp_array))

    multi_tensor_message_tensors = {
        "input_ids": cp.zeros((1, 2)),
        "input_mask": cp.zeros((1, 2)),
        "seq_ids": cp.zeros((1, 3), dtype=cp.int32),
        "input__0": cp.zeros((1, 2)),
        "probs": cp.zeros((1, 2))
    }
>>>>>>> 7aa6a7fd

    check_message(messages.MultiTensorMessage,
                  _messages.MultiTensorMessage,
                  should_be_cpp,
<<<<<<< HEAD
                  no_cpp_class, (None, 0, 1, None, 0, 1),
                  False)
=======
                  no_cpp_class,
                  meta=messages.MessageMeta(df),
                  memory=tensor_memory.TensorMemory(count=1, tensors=multi_tensor_message_tensors))
>>>>>>> 7aa6a7fd

    check_message(messages.MultiInferenceMessage,
                  _messages.MultiInferenceMessage,
                  should_be_cpp,
<<<<<<< HEAD
                  no_cpp_class, (None, 0, 1, None, 0, 1),
                  False)

    check_message(messages.MultiInferenceNLPMessage,
                  _messages.MultiInferenceNLPMessage,
                  should_be_cpp,
                  no_cpp_class, (None, 0, 1, None, 0, 1),
                  False)
=======
                  no_cpp_class,
                  meta=messages.MessageMeta(df),
                  memory=inference_memory.InferenceMemory(count=1, tensors=multi_tensor_message_tensors))

    check_message(
        messages.MultiInferenceNLPMessage,
        _messages.MultiInferenceNLPMessage,
        should_be_cpp,
        no_cpp_class,
        meta=messages.MessageMeta(df),
        memory=inference_memory.InferenceMemory(count=1, tensors=multi_tensor_message_tensors),
    )
>>>>>>> 7aa6a7fd

    check_message(messages.MultiInferenceFILMessage,
                  _messages.MultiInferenceFILMessage,
                  should_be_cpp,
<<<<<<< HEAD
                  no_cpp_class, (None, 0, 1, None, 0, 1),
                  False)

    check_message(messages.ResponseMemory, _messages.ResponseMemory, should_be_cpp, no_cpp_class, (1, ), False)
=======
                  no_cpp_class,
                  meta=messages.MessageMeta(df),
                  memory=inference_memory.InferenceMemory(count=1, tensors=multi_tensor_message_tensors))

    check_message(messages.ResponseMemory, _messages.ResponseMemory, should_be_cpp, no_cpp_class, *(1, ))
>>>>>>> 7aa6a7fd

    check_message(messages.ResponseMemoryProbs,
                  _messages.ResponseMemoryProbs,
                  should_be_cpp,
<<<<<<< HEAD
                  no_cpp_class, (1, cp_array),
                  True)

    # No C++ impl
    check_message(messages.ResponseMemoryAE, None, should_be_cpp, no_cpp_class, (1, cp_array), False)
=======
                  no_cpp_class,
                  *(1, cp_array))

    # No C++ impl
    check_message(messages.ResponseMemoryAE, None, should_be_cpp, no_cpp_class, *(1, cp_array))
>>>>>>> 7aa6a7fd

    check_message(messages.MultiResponseMessage,
                  _messages.MultiResponseMessage,
                  should_be_cpp,
<<<<<<< HEAD
                  no_cpp_class, (None, 0, 1, None, 0, 1),
                  False)
=======
                  no_cpp_class,
                  meta=messages.MessageMeta(df),
                  memory=response_memory.ResponseMemory(count=1, tensors=multi_tensor_message_tensors))
>>>>>>> 7aa6a7fd

    check_message(messages.MultiResponseProbsMessage,
                  _messages.MultiResponseProbsMessage,
                  should_be_cpp,
<<<<<<< HEAD
                  no_cpp_class, (None, 0, 1, None, 0, 1),
                  True)

    # No C++ impl
    check_message(messages.MultiResponseAEMessage,
                  None,
                  should_be_cpp,
                  no_cpp_class, (None, 0, 1, None, 0, 1, ''),
                  False)
=======
                  no_cpp_class,
                  meta=messages.MessageMeta(df),
                  memory=response_memory.ResponseMemoryProbs(count=1, probs=multi_tensor_message_tensors["probs"]))

    # No C++ impl
    check_message(
        messages.MultiResponseAEMessage,
        None,
        should_be_cpp,
        no_cpp_class,
        meta=messages.MessageMeta(df),
        memory=response_memory.ResponseMemoryAE(count=1, probs=multi_tensor_message_tensors["probs"]),
        user_id="",
    )
>>>>>>> 7aa6a7fd


def test_constructor_cpp(config):
    check_all_messages(morpheus.config.CppConfig.get_should_use_cpp(), False)


@pytest.mark.reload_modules(morpheus.config)
@pytest.mark.usefixtures("reload_modules", "restore_environ")
def test_constructor_env(config):
    # Set the NO_CPP flag which should disable C++ regardless
    os.environ['MORPHEUS_NO_CPP'] = '1'

    # Reload the CppConfig class just in case
    importlib.reload(morpheus.config)

    # Check all messages. Should be False regardless due to the environment variable
    check_all_messages(False, False)<|MERGE_RESOLUTION|>--- conflicted
+++ resolved
@@ -15,7 +15,6 @@
 
 import importlib
 import os
-from unittest import mock
 
 import cupy as cp
 import pytest
@@ -30,20 +29,8 @@
 from morpheus.messages.memory import tensor_memory
 
 
-<<<<<<< HEAD
-@mock.patch('morpheus.utils.logger.deprecated_message_warning')
-def check_message(python_type: type,
-                  cpp_type: type,
-                  should_be_cpp: bool,
-                  no_cpp_class: bool,
-                  args: tuple,
-                  is_deprecated: bool,
-                  mock_deprecated_fn: mock.MagicMock):
-    instance = python_type(*args)
-=======
 def check_message(python_type: type, cpp_type: type, should_be_cpp: bool, no_cpp_class: bool, *args: tuple, **kwargs):
     instance = python_type(*args, **kwargs)
->>>>>>> 7aa6a7fd
 
     # Check that the C++ type is set in the class
     expected_cpp_class = None if no_cpp_class else cpp_type
@@ -56,26 +43,9 @@
     expected_class = cpp_type if should_be_cpp and cpp_type is not None else python_type
     assert instance.__class__ is expected_class
 
-    if is_deprecated:
-        mock_deprecated_fn.assert_called_once()
-    else:
-        mock_deprecated_fn.assert_not_called()
-
 
 def check_all_messages(should_be_cpp: bool, no_cpp_class: bool):
 
-<<<<<<< HEAD
-    check_message(messages.MessageMeta, _messages.MessageMeta, should_be_cpp, no_cpp_class, (None, ), False)
-
-    # UserMessageMeta doesn't contain a C++ impl, so we should
-    # always received the python impl
-    check_message(messages.UserMessageMeta, None, should_be_cpp, no_cpp_class, (None, None), False)
-
-    check_message(messages.MultiMessage, _messages.MultiMessage, should_be_cpp, no_cpp_class, (None, 0, 1), False)
-
-    check_message(tensor_memory.TensorMemory, _messages.TensorMemory, should_be_cpp, no_cpp_class, (1, ), False)
-    check_message(messages.InferenceMemory, _messages.InferenceMemory, should_be_cpp, no_cpp_class, (1, ), False)
-=======
     df = cudf.DataFrame(range(1), columns="test")
 
     check_message(messages.MessageMeta, _messages.MessageMeta, should_be_cpp, no_cpp_class, *(df, ))
@@ -92,37 +62,18 @@
 
     check_message(tensor_memory.TensorMemory, _messages.TensorMemory, should_be_cpp, no_cpp_class, *(1, ))
     check_message(messages.InferenceMemory, _messages.InferenceMemory, should_be_cpp, no_cpp_class, *(1, ))
->>>>>>> 7aa6a7fd
 
     cp_array = cp.zeros((1, 2))
 
     check_message(messages.InferenceMemoryNLP,
                   _messages.InferenceMemoryNLP,
                   should_be_cpp,
-<<<<<<< HEAD
-                  no_cpp_class, (1, cp_array, cp_array, cp_array),
-                  False)
-=======
                   no_cpp_class,
                   *(1, cp_array, cp_array, cp_array))
->>>>>>> 7aa6a7fd
 
     check_message(messages.InferenceMemoryFIL,
                   _messages.InferenceMemoryFIL,
                   should_be_cpp,
-<<<<<<< HEAD
-                  no_cpp_class, (1, cp_array, cp_array),
-                  False)
-
-    # No C++ impl, should always get the Python class
-    check_message(messages.InferenceMemoryAE, None, should_be_cpp, no_cpp_class, (1, cp_array, cp_array), False)
-
-    check_message(messages.MultiTensorMessage,
-                  _messages.MultiTensorMessage,
-                  should_be_cpp,
-                  no_cpp_class, (None, 0, 1, None, 0, 1),
-                  False)
-=======
                   no_cpp_class,
                   *(1, cp_array, cp_array))
 
@@ -136,33 +87,17 @@
         "input__0": cp.zeros((1, 2)),
         "probs": cp.zeros((1, 2))
     }
->>>>>>> 7aa6a7fd
 
     check_message(messages.MultiTensorMessage,
                   _messages.MultiTensorMessage,
                   should_be_cpp,
-<<<<<<< HEAD
-                  no_cpp_class, (None, 0, 1, None, 0, 1),
-                  False)
-=======
                   no_cpp_class,
                   meta=messages.MessageMeta(df),
                   memory=tensor_memory.TensorMemory(count=1, tensors=multi_tensor_message_tensors))
->>>>>>> 7aa6a7fd
 
     check_message(messages.MultiInferenceMessage,
                   _messages.MultiInferenceMessage,
                   should_be_cpp,
-<<<<<<< HEAD
-                  no_cpp_class, (None, 0, 1, None, 0, 1),
-                  False)
-
-    check_message(messages.MultiInferenceNLPMessage,
-                  _messages.MultiInferenceNLPMessage,
-                  should_be_cpp,
-                  no_cpp_class, (None, 0, 1, None, 0, 1),
-                  False)
-=======
                   no_cpp_class,
                   meta=messages.MessageMeta(df),
                   memory=inference_memory.InferenceMemory(count=1, tensors=multi_tensor_message_tensors))
@@ -175,67 +110,35 @@
         meta=messages.MessageMeta(df),
         memory=inference_memory.InferenceMemory(count=1, tensors=multi_tensor_message_tensors),
     )
->>>>>>> 7aa6a7fd
 
     check_message(messages.MultiInferenceFILMessage,
                   _messages.MultiInferenceFILMessage,
                   should_be_cpp,
-<<<<<<< HEAD
-                  no_cpp_class, (None, 0, 1, None, 0, 1),
-                  False)
-
-    check_message(messages.ResponseMemory, _messages.ResponseMemory, should_be_cpp, no_cpp_class, (1, ), False)
-=======
                   no_cpp_class,
                   meta=messages.MessageMeta(df),
                   memory=inference_memory.InferenceMemory(count=1, tensors=multi_tensor_message_tensors))
 
     check_message(messages.ResponseMemory, _messages.ResponseMemory, should_be_cpp, no_cpp_class, *(1, ))
->>>>>>> 7aa6a7fd
 
     check_message(messages.ResponseMemoryProbs,
                   _messages.ResponseMemoryProbs,
                   should_be_cpp,
-<<<<<<< HEAD
-                  no_cpp_class, (1, cp_array),
-                  True)
-
-    # No C++ impl
-    check_message(messages.ResponseMemoryAE, None, should_be_cpp, no_cpp_class, (1, cp_array), False)
-=======
                   no_cpp_class,
                   *(1, cp_array))
 
     # No C++ impl
     check_message(messages.ResponseMemoryAE, None, should_be_cpp, no_cpp_class, *(1, cp_array))
->>>>>>> 7aa6a7fd
 
     check_message(messages.MultiResponseMessage,
                   _messages.MultiResponseMessage,
                   should_be_cpp,
-<<<<<<< HEAD
-                  no_cpp_class, (None, 0, 1, None, 0, 1),
-                  False)
-=======
                   no_cpp_class,
                   meta=messages.MessageMeta(df),
                   memory=response_memory.ResponseMemory(count=1, tensors=multi_tensor_message_tensors))
->>>>>>> 7aa6a7fd
 
     check_message(messages.MultiResponseProbsMessage,
                   _messages.MultiResponseProbsMessage,
                   should_be_cpp,
-<<<<<<< HEAD
-                  no_cpp_class, (None, 0, 1, None, 0, 1),
-                  True)
-
-    # No C++ impl
-    check_message(messages.MultiResponseAEMessage,
-                  None,
-                  should_be_cpp,
-                  no_cpp_class, (None, 0, 1, None, 0, 1, ''),
-                  False)
-=======
                   no_cpp_class,
                   meta=messages.MessageMeta(df),
                   memory=response_memory.ResponseMemoryProbs(count=1, probs=multi_tensor_message_tensors["probs"]))
@@ -250,7 +153,6 @@
         memory=response_memory.ResponseMemoryAE(count=1, probs=multi_tensor_message_tensors["probs"]),
         user_id="",
     )
->>>>>>> 7aa6a7fd
 
 
 def test_constructor_cpp(config):
