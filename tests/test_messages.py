# SPDX-FileCopyrightText: Copyright (c) 2022-2023, NVIDIA CORPORATION & AFFILIATES. All rights reserved.
# SPDX-License-Identifier: Apache-2.0
#
# Licensed under the Apache License, Version 2.0 (the "License");
# you may not use this file except in compliance with the License.
# You may obtain a copy of the License at
#
# http://www.apache.org/licenses/LICENSE-2.0
#
# Unless required by applicable law or agreed to in writing, software
# distributed under the License is distributed on an "AS IS" BASIS,
# WITHOUT WARRANTIES OR CONDITIONS OF ANY KIND, either express or implied.
# See the License for the specific language governing permissions and
# limitations under the License.

import importlib
import os
from unittest import mock

import cupy as cp
import pytest

import morpheus._lib.messages as _messages
import morpheus.config
from morpheus import messages
from morpheus.messages.memory import tensor_memory


@mock.patch('morpheus.utils.logger.deprecated_message_warning')
def check_message(python_type: type,
                  cpp_type: type,
                  should_be_cpp: bool,
                  no_cpp_class: bool,
                  args: tuple,
                  is_deprecated: bool,
                  mock_deprecated_fn: mock.MagicMock):
    instance = python_type(*args)

    # Check that the C++ type is set in the class
    expected_cpp_class = None if no_cpp_class else cpp_type
    assert python_type._cpp_class is expected_cpp_class

    # Check that the isinstance to Python type works
    assert isinstance(instance, python_type)

    # Check that the instantiated class is the right type
    expected_class = cpp_type if should_be_cpp and cpp_type is not None else python_type
    assert instance.__class__ is expected_class

    if is_deprecated:
        mock_deprecated_fn.assert_called_once()
    else:
        mock_deprecated_fn.assert_not_called()


def check_all_messages(should_be_cpp: bool, no_cpp_class: bool):

    check_message(messages.MessageMeta, _messages.MessageMeta, should_be_cpp, no_cpp_class, (None, ), False)

    # UserMessageMeta doesn't contain a C++ impl, so we should
    # always received the python impl
    check_message(messages.UserMessageMeta, None, should_be_cpp, no_cpp_class, (None, None), False)

    check_message(messages.MultiMessage, _messages.MultiMessage, should_be_cpp, no_cpp_class, (None, 0, 1), False)

<<<<<<< HEAD
    check_message(tensor_memory.TensorMemory, _messages.TensorMemory, should_be_cpp, no_cpp_class, (1, ), False)
    check_message(messages.InferenceMemory, _messages.InferenceMemory, should_be_cpp, no_cpp_class, (1, ), False)
=======
    check_message(tensor_memory.TensorMemory, _messages.TensorMemory, should_be_cpp, no_cpp_class, (1, ))
    check_message(messages.InferenceMemory, _messages.InferenceMemory, should_be_cpp, no_cpp_class, (1, ))
>>>>>>> 9cb5a4d8

    cp_array = cp.zeros((1, 2))

    check_message(messages.InferenceMemoryNLP,
                  _messages.InferenceMemoryNLP,
                  should_be_cpp,
                  no_cpp_class, (1, cp_array, cp_array, cp_array),
                  False)

    check_message(messages.InferenceMemoryFIL,
                  _messages.InferenceMemoryFIL,
                  should_be_cpp,
                  no_cpp_class, (1, cp_array, cp_array),
                  False)

    # No C++ impl, should always get the Python class
    check_message(messages.InferenceMemoryAE, None, should_be_cpp, no_cpp_class, (1, cp_array, cp_array), False)

    check_message(messages.MultiTensorMessage,
                  _messages.MultiTensorMessage,
                  should_be_cpp,
                  no_cpp_class, (None, 0, 1, None, 0, 1),
                  False)

    check_message(messages.MultiTensorMessage,
                  _messages.MultiTensorMessage,
                  should_be_cpp,
                  no_cpp_class, (None, 0, 1, None, 0, 1))

    check_message(messages.MultiInferenceMessage,
                  _messages.MultiInferenceMessage,
                  should_be_cpp,
                  no_cpp_class, (None, 0, 1, None, 0, 1),
                  False)

    check_message(messages.MultiInferenceNLPMessage,
                  _messages.MultiInferenceNLPMessage,
                  should_be_cpp,
                  no_cpp_class, (None, 0, 1, None, 0, 1),
                  False)

    check_message(messages.MultiInferenceFILMessage,
                  _messages.MultiInferenceFILMessage,
                  should_be_cpp,
                  no_cpp_class, (None, 0, 1, None, 0, 1),
                  False)

<<<<<<< HEAD
    check_message(messages.ResponseMemory, _messages.ResponseMemory, should_be_cpp, no_cpp_class, (1, ), False)
=======
    check_message(messages.ResponseMemory, _messages.ResponseMemory, should_be_cpp, no_cpp_class, (1, ))
>>>>>>> 9cb5a4d8

    check_message(messages.ResponseMemoryProbs,
                  _messages.ResponseMemoryProbs,
                  should_be_cpp,
                  no_cpp_class, (1, cp_array),
                  True)

    # No C++ impl
    check_message(messages.ResponseMemoryAE, None, should_be_cpp, no_cpp_class, (1, cp_array), False)

    check_message(messages.MultiResponseMessage,
                  _messages.MultiResponseMessage,
                  should_be_cpp,
                  no_cpp_class, (None, 0, 1, None, 0, 1),
                  False)

    check_message(messages.MultiResponseProbsMessage,
                  _messages.MultiResponseProbsMessage,
                  should_be_cpp,
                  no_cpp_class, (None, 0, 1, None, 0, 1),
                  True)

    # No C++ impl
    check_message(messages.MultiResponseAEMessage,
                  None,
                  should_be_cpp,
                  no_cpp_class, (None, 0, 1, None, 0, 1, ''),
                  False)


def test_constructor_cpp(config):
    check_all_messages(morpheus.config.CppConfig.get_should_use_cpp(), False)


@pytest.mark.reload_modules(morpheus.config)
@pytest.mark.usefixtures("reload_modules", "restore_environ")
def test_constructor_env(config):
    # Set the NO_CPP flag which should disable C++ regardless
    os.environ['MORPHEUS_NO_CPP'] = '1'

    # Reload the CppConfig class just in case
    importlib.reload(morpheus.config)

    # Check all messages. Should be False regardless due to the environment variable
    check_all_messages(False, False)<|MERGE_RESOLUTION|>--- conflicted
+++ resolved
@@ -63,13 +63,8 @@
 
     check_message(messages.MultiMessage, _messages.MultiMessage, should_be_cpp, no_cpp_class, (None, 0, 1), False)
 
-<<<<<<< HEAD
     check_message(tensor_memory.TensorMemory, _messages.TensorMemory, should_be_cpp, no_cpp_class, (1, ), False)
     check_message(messages.InferenceMemory, _messages.InferenceMemory, should_be_cpp, no_cpp_class, (1, ), False)
-=======
-    check_message(tensor_memory.TensorMemory, _messages.TensorMemory, should_be_cpp, no_cpp_class, (1, ))
-    check_message(messages.InferenceMemory, _messages.InferenceMemory, should_be_cpp, no_cpp_class, (1, ))
->>>>>>> 9cb5a4d8
 
     cp_array = cp.zeros((1, 2))
 
@@ -117,11 +112,7 @@
                   no_cpp_class, (None, 0, 1, None, 0, 1),
                   False)
 
-<<<<<<< HEAD
     check_message(messages.ResponseMemory, _messages.ResponseMemory, should_be_cpp, no_cpp_class, (1, ), False)
-=======
-    check_message(messages.ResponseMemory, _messages.ResponseMemory, should_be_cpp, no_cpp_class, (1, ))
->>>>>>> 9cb5a4d8
 
     check_message(messages.ResponseMemoryProbs,
                   _messages.ResponseMemoryProbs,
