#!/usr/bin/env python
# SPDX-FileCopyrightText: Copyright (c) 2022-2023, NVIDIA CORPORATION & AFFILIATES. All rights reserved.
# SPDX-License-Identifier: Apache-2.0
#
# Licensed under the Apache License, Version 2.0 (the "License");
# you may not use this file except in compliance with the License.
# You may obtain a copy of the License at
#
# http://www.apache.org/licenses/LICENSE-2.0
#
# Unless required by applicable law or agreed to in writing, software
# distributed under the License is distributed on an "AS IS" BASIS,
# WITHOUT WARRANTIES OR CONDITIONS OF ANY KIND, either express or implied.
# See the License for the specific language governing permissions and
# limitations under the License.

# pylint: disable=redefined-outer-name

import dataclasses
import string
import typing

import cupy as cp
import numpy as np
import pandas as pd
import pytest

import cudf

from _utils.dataset_manager import DatasetManager
from morpheus.messages.memory.inference_memory import InferenceMemory
from morpheus.messages.memory.response_memory import ResponseMemory
from morpheus.messages.memory.response_memory import ResponseMemoryProbs
from morpheus.messages.memory.tensor_memory import TensorMemory
from morpheus.messages.message_meta import MessageMeta
from morpheus.messages.multi_ae_message import MultiAEMessage
from morpheus.messages.multi_inference_ae_message import MultiInferenceAEMessage
from morpheus.messages.multi_inference_message import MultiInferenceFILMessage
from morpheus.messages.multi_inference_message import MultiInferenceMessage
from morpheus.messages.multi_inference_message import MultiInferenceNLPMessage
from morpheus.messages.multi_message import MultiMessage
from morpheus.messages.multi_response_message import MultiResponseMessage
from morpheus.messages.multi_response_message import MultiResponseProbsMessage
from morpheus.messages.multi_tensor_message import MultiTensorMessage


@pytest.mark.use_python
def test_missing_explicit_init():

    with pytest.raises(ValueError, match="improperly configured"):

        @dataclasses.dataclass
        class BadMultiMessage(MultiMessage):

            value: float

        BadMultiMessage(meta=None, value=5)


def test_constructor_empty(filter_probs_df: cudf.DataFrame):

    meta = MessageMeta(filter_probs_df)

    multi = MultiMessage(meta=meta)

    assert multi.meta is meta
    assert multi.mess_offset == 0
    assert multi.mess_count == meta.count


def test_constructor_values(filter_probs_df: cudf.DataFrame):

    meta = MessageMeta(filter_probs_df)

    # No count
    multi = MultiMessage(meta=meta, mess_offset=2)
    assert multi.meta is meta
    assert multi.mess_offset == 2
    assert multi.mess_count == meta.count - multi.mess_offset

    # No offset
    multi = MultiMessage(meta=meta, mess_count=9)
    assert multi.meta is meta
    assert multi.mess_offset == 0
    assert multi.mess_count == 9

    # Both
    multi = MultiMessage(meta=meta, mess_offset=4, mess_count=5)
    assert multi.meta is meta
    assert multi.mess_offset == 4
    assert multi.mess_count == 5


def test_constructor_invalid(filter_probs_df: cudf.DataFrame):

    meta = MessageMeta(filter_probs_df)

    # Negative offset
    with pytest.raises(ValueError):
        MultiMessage(meta=meta, mess_offset=-1, mess_count=5)

    # Offset beyond start
    with pytest.raises(ValueError):
        MultiMessage(meta=meta, mess_offset=meta.count, mess_count=5)

    # Too large of count
    with pytest.raises(ValueError):
        MultiMessage(meta=meta, mess_offset=0, mess_count=meta.count + 1)

    # Count extends beyond end of dataframe
    with pytest.raises(ValueError):
        MultiMessage(meta=meta, mess_offset=5, mess_count=(meta.count - 5) + 1)


def _test_get_meta(df: typing.Union[cudf.DataFrame, pd.DataFrame]):
    meta = MessageMeta(df)

    multi = MultiMessage(meta=meta, mess_offset=3, mess_count=5)

    # Manually slice the dataframe according to the multi settings
    df_sliced: cudf.DataFrame = df.iloc[multi.mess_offset:multi.mess_offset + multi.mess_count, :]

    DatasetManager.assert_df_equal(multi.get_meta(), df_sliced)

    # Make sure we return a table here, not a series
    col_name = df_sliced.columns[0]
    DatasetManager.assert_df_equal(multi.get_meta(col_name), df_sliced[col_name])

    col_name = [df_sliced.columns[0], df_sliced.columns[2]]
    DatasetManager.assert_df_equal(multi.get_meta(col_name), df_sliced[col_name])

    # Out of order columns
    col_name = [df_sliced.columns[3], df_sliced.columns[0]]
    DatasetManager.assert_df_equal(multi.get_meta(col_name), df_sliced[col_name])

    # Should fail with missing column
    with pytest.raises(KeyError):
        multi.get_meta("column_that_does_not_exist")

    # Finally, check that we dont overwrite the original dataframe
    multi.get_meta(col_name).iloc[:] = 5
    DatasetManager.assert_df_equal(multi.get_meta(col_name), df_sliced[col_name])


def test_get_meta(filter_probs_df: typing.Union[cudf.DataFrame, pd.DataFrame]):
    _test_get_meta(filter_probs_df)


<<<<<<< HEAD
# Ignore unused arguments warnigns due to using the `use_cpp` fixture
# pylint:disable=unused-argument


def test_get_meta_dup_index(use_cpp: bool, dataset: DatasetManager):
=======
@pytest.mark.usefixtures("use_cpp")
def test_get_meta_dup_index(dataset: DatasetManager):
>>>>>>> a343c77b

    # Duplicate some indices before creating the meta
    df = dataset.replace_index(dataset["filter_probs.csv"], replace_ids={3: 1, 5: 4})

    # Now just run the other test to reuse code
    _test_get_meta(df)


@pytest.mark.usefixtures("use_cpp")
def test_set_meta(dataset: DatasetManager):
    df_saved = dataset.pandas["filter_probs.csv"]

    meta = MessageMeta(dataset["filter_probs.csv"])

    multi = MultiMessage(meta=meta, mess_offset=3, mess_count=5)

    saved_mask = np.ones(len(df_saved), bool)
    saved_mask[multi.mess_offset:multi.mess_offset + multi.mess_count] = False

    def test_value(columns, value):
        multi.set_meta(columns, value)
        dataset.assert_df_equal(multi.get_meta(columns), value)

        # Now make sure the original dataframe is untouched
        dataset.assert_df_equal(df_saved[saved_mask], meta.df[saved_mask])

    single_column = "v2"
    two_columns = ["v1", "v3"]
    multi_columns = ["v4", "v2", "v3"]  # out of order as well

    # Setting an integer
    test_value(None, 0)
    test_value(single_column, 1)
    test_value(two_columns, 2)
    test_value(multi_columns, 3)

    # Setting a list (Single column only)
    test_value(single_column, list(range(0, 0 + multi.mess_count)))

    # Setting numpy arrays (single column)
    test_value(None, np.random.randn(multi.mess_count, 1))
    test_value(single_column, np.random.randn(multi.mess_count))  # Must be single dimension
    test_value(two_columns, np.random.randn(multi.mess_count, 1))
    test_value(multi_columns, np.random.randn(multi.mess_count, 1))

    # Setting numpy arrays (multi column)
    test_value(None, np.random.randn(multi.mess_count, len(dataset["filter_probs.csv"].columns)))
    test_value(two_columns, np.random.randn(multi.mess_count, len(two_columns)))
    test_value(multi_columns, np.random.randn(multi.mess_count, len(multi_columns)))


def _test_set_meta_new_column(df: typing.Union[cudf.DataFrame, pd.DataFrame], df_type: typing.Literal['cudf',
                                                                                                      'pandas']):

    meta = MessageMeta(df)

    multi = MultiMessage(meta=meta, mess_offset=3, mess_count=5)

    # Set a list
    val_to_set = list(range(multi.mess_count))
    multi.set_meta("list_column", val_to_set)
    DatasetManager.assert_df_equal(multi.get_meta("list_column"), val_to_set)

    # Set a string
    val_to_set = "string to set"
    multi.set_meta("string_column", val_to_set)
    DatasetManager.assert_df_equal(multi.get_meta("string_column"), val_to_set)

    # Set a date
    val_to_set = pd.date_range("2018-01-01", periods=multi.mess_count, freq="H")
    multi.set_meta("date_column", val_to_set)
    DatasetManager.assert_df_equal(multi.get_meta("date_column"), val_to_set)

    if (df_type == "cudf"):
        # cudf isnt capable of setting more than one new column at a time
        return

    # Now set one with new and old columns
    val_to_set = np.random.randn(multi.mess_count, 2)
    multi.set_meta(["v2", "new_column2"], val_to_set)
    DatasetManager.assert_df_equal(multi.get_meta(["v2", "new_column2"]), val_to_set)


@pytest.mark.usefixtures("use_cpp")
def test_set_meta_new_column(dataset: DatasetManager):
    _test_set_meta_new_column(dataset["filter_probs.csv"], dataset.default_df_type)


@pytest.mark.usefixtures("use_cpp")
def test_set_meta_new_column_dup_index(dataset: DatasetManager):
    # Duplicate some indices before creating the meta
    df = dataset.replace_index(dataset["filter_probs.csv"], replace_ids={3: 4, 5: 4})

    _test_set_meta_new_column(df, dataset.default_df_type)


@pytest.mark.use_cudf
@pytest.mark.parametrize('use_series', [True, False])
def test_set_meta_issue_286(filter_probs_df: cudf.DataFrame, use_series: bool):
    """
    Explicitly calling set_meta on two different non-overlapping slices.
    """

    meta = MessageMeta(filter_probs_df)
    mm1 = MultiMessage(meta=meta, mess_offset=0, mess_count=5)
    mm2 = MultiMessage(meta=meta, mess_offset=5, mess_count=5)

    values = list(string.ascii_letters)
    if use_series:
        values = cudf.Series(values)

    mm1.set_meta('letters', values[0:5])
    mm2.set_meta('letters', values[5:10])


def _test_copy_ranges(df: typing.Union[cudf.DataFrame, pd.DataFrame]):
    meta = MessageMeta(df)

<<<<<<< HEAD
    mm1 = MultiMessage(meta=meta)

    mm2 = mm1.copy_ranges([(2, 6)])
=======
    multi = MultiMessage(meta=meta)

    mm2 = multi.copy_ranges([(2, 6)])
>>>>>>> a343c77b
    assert len(mm2.meta.df) == 4
    assert mm2.meta.count == 4
    assert len(mm2.get_meta()) == 4
    assert mm2.meta is not meta
    assert mm2.meta.df is not df
    assert mm2.mess_offset == 0
    assert mm2.mess_count == 6 - 2
    DatasetManager.assert_df_equal(mm2.get_meta(), df.iloc[2:6])

    # slice two different ranges of rows
<<<<<<< HEAD
    mm3 = mm1.copy_ranges([(2, 6), (12, 15)])
=======
    mm3 = multi.copy_ranges([(2, 6), (12, 15)])
>>>>>>> a343c77b
    assert len(mm3.meta.df) == 7
    assert mm3.meta.count == 7
    assert len(mm3.get_meta()) == 7
    assert mm3.meta is not meta
    assert mm3.meta is not mm2.meta
    assert mm3.meta.df is not df
    assert mm3.meta.df is not mm2.meta.df
    assert mm3.mess_offset == 0
    assert mm3.mess_count == (6 - 2) + (15 - 12)

    if isinstance(df, pd.DataFrame):
        concat_fn = pd.concat
    else:
        concat_fn = cudf.concat

    expected_df = concat_fn([df.iloc[2:6], df.iloc[12:15]])

    DatasetManager.assert_df_equal(mm3.get_meta(), expected_df)


def test_copy_ranges(filter_probs_df: typing.Union[cudf.DataFrame, pd.DataFrame]):
    _test_copy_ranges(filter_probs_df)


@pytest.mark.usefixtures("use_cpp")
def test_copy_ranges_dup_index(dataset: DatasetManager):

    # Duplicate some indices before creating the meta
    df = dataset.dup_index(dataset["filter_probs.csv"], count=4)

    # Now just run the other test to reuse code
    _test_copy_ranges(df)


def test_get_slice_ranges(filter_probs_df: cudf.DataFrame):

    meta = MessageMeta(filter_probs_df)

    multi_full = MultiMessage(meta=meta)

    # Get the whole thing
    slice1 = multi_full.get_slice(multi_full.mess_offset, multi_full.mess_count)
    assert slice1.meta is meta
    assert slice1.mess_offset == slice1.mess_offset
    assert slice1.mess_count == slice1.mess_count

    # Smaller slice
    slice2 = multi_full.get_slice(2, 18)
    assert slice2.mess_offset == 2
    assert slice2.mess_count == 18 - 2

    # Chained slice
    slice4 = multi_full.get_slice(3, 19).get_slice(1, 10)
    assert slice4.mess_offset == 3 + 1
    assert slice4.mess_count == 10 - 1

    # Negative start
    with pytest.raises(IndexError):
        multi_full.get_slice(-1, multi_full.mess_count)

    # Past the end
    with pytest.raises(IndexError):
        multi_full.get_slice(0, multi_full.mess_count + 1)

    # Stop before start
    with pytest.raises(IndexError):
        multi_full.get_slice(5, 4)

    # Empty slice
    with pytest.raises(IndexError):
        multi_full.get_slice(5, 5)

    # Offset + Count past end
    with pytest.raises(IndexError):
        multi_full.get_slice(13, 13 + (multi_full.mess_count - 13) + 1)

    # Invalid chain, stop past end
    with pytest.raises(IndexError):
        multi_full.get_slice(13, 16).get_slice(1, 5)

    # Invalid chain, start past end
    with pytest.raises(IndexError):
        multi_full.get_slice(13, 16).get_slice(4, 5)


def _test_get_slice_values(df: typing.Union[cudf.DataFrame, pd.DataFrame]):

    meta = MessageMeta(df)

    multi_full = MultiMessage(meta=meta)

    # Single slice
    DatasetManager.assert_df_equal(multi_full.get_slice(3, 8).get_meta(), df.iloc[3:8])

    # Single slice with one columns
    DatasetManager.assert_df_equal(multi_full.get_slice(3, 8).get_meta("v1"), df.iloc[3:8]["v1"])

    # Single slice with multiple columns
    DatasetManager.assert_df_equal(
        multi_full.get_slice(3, 8).get_meta(["v4", "v3", "v1"]), df.iloc[3:8][["v4", "v3", "v1"]])

    # Chained slice
    DatasetManager.assert_df_equal(
        multi_full.get_slice(2, 18).get_slice(5, 9).get_meta(), df.iloc[2 + 5:(2 + 5) + (9 - 5)])

    # Chained slice one column
    DatasetManager.assert_df_equal(
        multi_full.get_slice(2, 18).get_slice(5, 9).get_meta("v1"), df.iloc[2 + 5:(2 + 5) + (9 - 5)]["v1"])

    # Chained slice multi column
    DatasetManager.assert_df_equal(
        multi_full.get_slice(2, 18).get_slice(5, 9).get_meta(["v4", "v3", "v1"]),
        df.iloc[2 + 5:(2 + 5) + (9 - 5)][["v4", "v3", "v1"]])

    # Set values
    multi_full.get_slice(4, 10).set_meta(None, 1.15)
    DatasetManager.assert_df_equal(multi_full.get_slice(4, 10).get_meta(), df.iloc[4:10])

    # Set values one column
    multi_full.get_slice(1, 6).set_meta("v3", 5.3)
    DatasetManager.assert_df_equal(multi_full.get_slice(1, 6).get_meta("v3"), df.iloc[1:6]["v3"])

    # Set values multi column
    multi_full.get_slice(5, 8).set_meta(["v4", "v1", "v3"], 7)
    DatasetManager.assert_df_equal(
        multi_full.get_slice(5, 8).get_meta(["v4", "v1", "v3"]), df.iloc[5:8][["v4", "v1", "v3"]])

    # Chained Set values
    multi_full.get_slice(10, 20).get_slice(1, 4).set_meta(None, 8)
    DatasetManager.assert_df_equal(
        multi_full.get_slice(10, 20).get_slice(1, 4).get_meta(), df.iloc[10 + 1:(10 + 1) + (4 - 1)])

    # Chained Set values one column
    multi_full.get_slice(10, 20).get_slice(3, 5).set_meta("v4", 112)
    DatasetManager.assert_df_equal(
        multi_full.get_slice(10, 20).get_slice(3, 5).get_meta("v4"), df.iloc[10 + 3:(10 + 3) + (5 - 3)]["v4"])

    # Chained Set values multi column
    multi_full.get_slice(10, 20).get_slice(5, 8).set_meta(["v4", "v1", "v2"], 22)
    DatasetManager.assert_df_equal(
        multi_full.get_slice(10, 20).get_slice(5, 8).get_meta(["v4", "v1", "v2"]),
        df.iloc[10 + 5:(10 + 5) + (8 - 5)][["v4", "v1", "v2"]])


def test_get_slice_values(filter_probs_df: cudf.DataFrame):
    _test_get_slice_values(filter_probs_df)


@pytest.mark.usefixtures("use_cpp")
def test_get_slice_values_dup_index(dataset: DatasetManager):

    # Duplicate some indices before creating the meta
    df = dataset.dup_index(dataset["filter_probs.csv"], count=4)

    # Now just run the other test to reuse code
    _test_get_slice_values(df)


def test_get_slice_derived(filter_probs_df: cudf.DataFrame):

    multi_tensor_message_tensors = {
        "input_ids": cp.zeros((20, 2)),
        "input_mask": cp.zeros((20, 2)),
        "seq_ids": cp.expand_dims(cp.arange(0, 20, dtype=int), axis=1),
        "input__0": cp.zeros((20, 2)),
        "probs": cp.zeros((20, 2)),
    }

    def compare_slice(message_class, **kwargs):
        multi = message_class(**kwargs)
        assert isinstance(multi.get_slice(0, 20), message_class)

    meta = MessageMeta(filter_probs_df)

    # Base MultiMessages
    compare_slice(MultiMessage, meta=meta)
    compare_slice(MultiAEMessage, meta=meta, model=None, train_scores_mean=0.0, train_scores_std=1.0)

    # Tensor messages
    compare_slice(MultiTensorMessage, meta=meta, memory=TensorMemory(count=20, tensors=multi_tensor_message_tensors))

    # Inference messages
    compare_slice(MultiInferenceMessage,
                  meta=meta,
                  memory=InferenceMemory(count=20, tensors=multi_tensor_message_tensors))
    compare_slice(MultiInferenceNLPMessage,
                  meta=meta,
                  memory=InferenceMemory(count=20, tensors=multi_tensor_message_tensors))
    compare_slice(MultiInferenceFILMessage,
                  meta=meta,
                  memory=InferenceMemory(count=20, tensors=multi_tensor_message_tensors))
    compare_slice(MultiInferenceAEMessage,
                  meta=meta,
                  memory=InferenceMemory(count=20, tensors=multi_tensor_message_tensors))

    # Response messages
    compare_slice(MultiResponseMessage,
                  meta=meta,
                  memory=ResponseMemory(count=20, tensors=multi_tensor_message_tensors))
    compare_slice(MultiResponseProbsMessage,
                  meta=meta,
                  memory=ResponseMemoryProbs(count=20, probs=multi_tensor_message_tensors["probs"]))


def test_from_message(filter_probs_df: cudf.DataFrame):

    # Pylint currently fails to work with classmethod: https://github.com/pylint-dev/pylint/issues/981
    # pylint: disable=no-member

    meta = MessageMeta(filter_probs_df)

    multi = MultiMessage(meta=meta, mess_offset=3, mess_count=10)

    # Once for the base multi-message class
    multi2 = MultiMessage.from_message(multi)
    assert multi2.meta is multi.meta
    assert multi2.mess_offset == multi.mess_offset
    assert multi2.mess_count == multi.mess_count

    multi2 = MultiMessage.from_message(multi, mess_offset=5)
    assert multi2.meta is multi.meta
    assert multi2.mess_offset == 5
    assert multi2.mess_count == multi.mess_count

    multi2 = MultiMessage.from_message(multi, mess_count=7)
    assert multi2.meta is multi.meta
    assert multi2.mess_offset == multi.mess_offset
    assert multi2.mess_count == 7

    multi2 = MultiMessage.from_message(multi, mess_offset=6, mess_count=9)
    assert multi2.meta is multi.meta
    assert multi2.mess_offset == 6
    assert multi2.mess_count == 9

    meta2 = MessageMeta(filter_probs_df[7:14])
    multi2 = MultiMessage.from_message(multi, meta=meta2)
    assert multi2.meta is meta2
    assert multi2.mess_offset == 0
    assert multi2.mess_count == meta2.count

    multi2 = MultiMessage.from_message(multi, meta=meta2, mess_offset=4)
    assert multi2.meta is meta2
    assert multi2.mess_offset == 4
    assert multi2.mess_count == meta2.count - 4

    multi2 = MultiMessage.from_message(multi, meta=meta2, mess_count=4)
    assert multi2.meta is meta2
    assert multi2.mess_offset == 0
    assert multi2.mess_count == 4

    # Repeat for tensor memory
    memory = TensorMemory(count=20)
    multi_tensor = MultiTensorMessage(meta=meta, mess_offset=3, mess_count=10, memory=memory, offset=5, count=10)

    # Create from a base class
    multi3: MultiTensorMessage = MultiTensorMessage.from_message(multi, memory=memory)
    assert multi3.memory is memory
    assert multi3.offset == 0
    assert multi3.count == memory.count

    # Create from existing instance
    multi3 = MultiTensorMessage.from_message(multi_tensor)
    assert multi3.memory is memory
    assert multi3.offset == multi_tensor.offset
    assert multi3.count == multi_tensor.count

    multi3 = MultiTensorMessage.from_message(multi_tensor, offset=5)
    assert multi3.memory is memory
    assert multi3.offset == 5
    assert multi3.count == multi_tensor.count

    multi3 = MultiTensorMessage.from_message(multi_tensor, count=12)
    assert multi3.memory is memory
    assert multi3.offset == multi_tensor.offset
    assert multi3.count == 12

    multi3 = MultiTensorMessage.from_message(multi_tensor, offset=7, count=11)
    assert multi3.memory is memory
    assert multi3.offset == 7
    assert multi3.count == 11

    memory3 = TensorMemory(count=20)
    multi3 = MultiTensorMessage.from_message(multi_tensor, memory=memory3)
    assert multi3.memory is memory3
    assert multi3.offset == 0
    assert multi3.count == memory3.count

    multi3 = MultiTensorMessage.from_message(multi_tensor, memory=memory3, offset=2)
    assert multi3.memory is memory3
    assert multi3.offset == 2
    assert multi3.count == memory3.count - 2

    multi3 = MultiTensorMessage.from_message(multi_tensor, memory=memory3, count=14)
    assert multi3.memory is memory3
    assert multi3.offset == 0
    assert multi3.count == 14

    multi3 = MultiTensorMessage.from_message(multi_tensor, memory=memory3, offset=4, count=13)
    assert multi3.memory is memory3
    assert multi3.offset == 4
    assert multi3.count == 13

    # Test missing memory
    with pytest.raises(AttributeError):
        MultiTensorMessage.from_message(multi)

    # Finally, test a class with extra arguments
    multi4 = MultiAEMessage.from_message(multi, model=None, train_scores_mean=0.0, train_scores_std=1.0)
    assert multi4.meta is meta
    assert multi4.mess_offset == multi.mess_offset
    assert multi4.mess_count == multi.mess_count

    multi5 = MultiAEMessage.from_message(multi4)
    assert multi5.model is multi4.model
    assert multi5.train_scores_mean == multi4.train_scores_mean
    assert multi5.train_scores_std == multi4.train_scores_std

    multi5 = MultiAEMessage.from_message(multi4, train_scores_mean=7.0)
    assert multi5.model is multi4.model
    assert multi5.train_scores_mean == 7.0
    assert multi5.train_scores_std == multi4.train_scores_std

    # Test missing other options
    with pytest.raises(AttributeError):
        MultiAEMessage.from_message(multi)


def test_tensor_constructor(filter_probs_df: cudf.DataFrame):

    mess_len = len(filter_probs_df)
    ten_len = mess_len * 2

    meta = MessageMeta(filter_probs_df)

    memory = TensorMemory(count=ten_len)

    # Default constructor
    multi_tensor = MultiTensorMessage(meta=meta, memory=memory)
    assert multi_tensor.meta is meta
    assert multi_tensor.mess_offset == 0
    assert multi_tensor.mess_count == meta.count
    assert multi_tensor.memory is memory
    assert multi_tensor.offset == 0
    assert multi_tensor.count == memory.count

    # All constructor values
    multi_tensor = MultiTensorMessage(meta=meta, mess_offset=3, mess_count=5, memory=memory, offset=5, count=10)
    assert multi_tensor.meta is meta
    assert multi_tensor.mess_offset == 3
    assert multi_tensor.mess_count == 5
    assert multi_tensor.memory is memory
    assert multi_tensor.offset == 5
    assert multi_tensor.count == 10

    # Larger tensor count
    multi_tensor = MultiTensorMessage(meta=meta, memory=TensorMemory(count=21))
    assert multi_tensor.meta is meta
    assert multi_tensor.mess_offset == 0
    assert multi_tensor.mess_count == meta.count
    assert multi_tensor.offset == 0
    assert multi_tensor.count == multi_tensor.memory.count

    # Negative offset
    with pytest.raises(ValueError):
        MultiTensorMessage(meta=meta, memory=memory, offset=-1)

    # Offset beyond start
    with pytest.raises(ValueError):
        MultiTensorMessage(meta=meta, memory=memory, offset=memory.count, count=25)

    # Too large of count
    with pytest.raises(ValueError):
        MultiTensorMessage(meta=meta, memory=memory, offset=0, count=memory.count + 1)

    # Count extends beyond end of memory
    with pytest.raises(ValueError):
        MultiTensorMessage(meta=meta, memory=memory, offset=5, count=(memory.count - 5) + 1)

    # Count smaller than mess_count
    with pytest.raises(ValueError):
        MultiTensorMessage(meta=meta, mess_count=10, memory=memory, count=9)

    # === ID Tensors ===
    id_tensor = cp.expand_dims(cp.arange(0, mess_len, dtype=int), axis=1)

    # With valid ID tensor
    multi_tensor = MultiTensorMessage(meta=meta, memory=TensorMemory(count=mess_len, tensors={"seq_ids": id_tensor}))
    assert cp.all(multi_tensor.get_id_tensor() == id_tensor)

    # With different ID name
    multi_tensor = MultiTensorMessage(meta=meta,
                                      memory=TensorMemory(count=mess_len, tensors={"other_seq_ids": id_tensor}),
                                      id_tensor_name="other_seq_ids")
    assert cp.all(multi_tensor.get_id_tensor() == id_tensor)

    # With message offset
    multi_tensor = MultiTensorMessage(meta=meta,
                                      mess_offset=4,
                                      memory=TensorMemory(count=mess_len, tensors={"seq_ids": id_tensor}),
                                      offset=4)
    assert cp.all(multi_tensor.get_id_tensor() == id_tensor[4:])

    # Incorrect start ID
    invalid_id_tensor = cp.copy(id_tensor)
    invalid_id_tensor[0] = -1
    with pytest.raises(RuntimeError):
        multi_tensor = MultiTensorMessage(meta=meta,
                                          memory=TensorMemory(count=mess_len, tensors={"seq_ids": invalid_id_tensor}))

    # Incorrect end ID
    invalid_id_tensor = cp.copy(id_tensor)
    invalid_id_tensor[-1] = invalid_id_tensor[-1] + 1
    with pytest.raises(RuntimeError):
        multi_tensor = MultiTensorMessage(meta=meta,
                                          memory=TensorMemory(count=mess_len, tensors={"seq_ids": invalid_id_tensor}))

    # Incorrect end ID, different id tensor name
    invalid_id_tensor = cp.copy(id_tensor)
    invalid_id_tensor[-1] = invalid_id_tensor[-1] + 1
    with pytest.raises(RuntimeError):
        multi_tensor = MultiTensorMessage(meta=meta,
                                          id_tensor_name="id_tensor",
                                          memory=TensorMemory(count=mess_len, tensors={"id_tensor": invalid_id_tensor}))

    # Doesnt check with invalid due to different name
    multi_tensor = MultiTensorMessage(meta=meta,
                                      memory=TensorMemory(count=mess_len, tensors={"id_tensor": invalid_id_tensor}))


@pytest.mark.usefixtures("use_cpp")
def test_tensor_slicing(dataset: DatasetManager):

    # Pylint currently fails to work with classmethod: https://github.com/pylint-dev/pylint/issues/981
    # pylint: disable=no-member

    filter_probs_df = dataset["filter_probs.csv"]
    mess_len = len(filter_probs_df)

    repeat_counts = [1] * mess_len
    repeat_counts[1] = 2
    repeat_counts[4] = 5
    repeat_counts[5] = 3
    repeat_counts[7] = 6
    tensor_count = sum(repeat_counts)

    probs = cp.random.rand(tensor_count, 2)
    seq_ids = cp.zeros((tensor_count, 3), dtype=cp.int32)

<<<<<<< HEAD
    for i, repeat_count in enumerate(repeat_counts):
        seq_ids[sum(repeat_counts[:i]):sum(repeat_counts[:i]) + repeat_count] = cp.ones((repeat_count, 3), int) * i
=======
    for i, repeat in enumerate(repeat_counts):
        seq_ids[sum(repeat_counts[:i]):sum(repeat_counts[:i]) + repeat] = cp.ones((repeat, 3), int) * i
>>>>>>> a343c77b

    # First with no offsets
    memory = InferenceMemory(count=tensor_count, tensors={"seq_ids": seq_ids, "probs": probs})
    multi = MultiInferenceMessage(meta=MessageMeta(filter_probs_df), memory=memory)
    multi_slice = multi.get_slice(3, 10)
    assert multi_slice.mess_offset == seq_ids[3, 0].item()
    assert multi_slice.mess_count == seq_ids[10, 0].item() - seq_ids[3, 0].item()
    assert multi_slice.offset == 3
    assert multi_slice.count == 10 - 3
    assert cp.all(multi_slice.get_tensor("probs") == probs[3:10, :])

    # Offset on memory
    multi = MultiInferenceMessage(meta=MessageMeta(filter_probs_df),
                                  mess_offset=seq_ids[4, 0].item(),
                                  memory=memory,
                                  offset=4)
    multi_slice = multi.get_slice(6, 13)
    assert multi_slice.mess_offset == seq_ids[multi.offset + 6, 0].item()
    assert multi_slice.mess_count == seq_ids[multi.offset + 13 - 1, 0].item() + 1 - seq_ids[multi.offset + 6, 0].item()
    assert multi_slice.offset == 6 + 4
    assert multi_slice.count == 13 - 6
    assert cp.all(multi_slice.get_tensor("probs") == probs[multi.offset + 6:multi.offset + 13, :])

    # Should be equivalent to shifting the input tensors and having no offset
    equiv_memory = InferenceMemory(count=tensor_count - 4, tensors={"seq_ids": seq_ids[4:], "probs": probs[4:]})
    equiv_multi = MultiInferenceMessage(meta=MessageMeta(filter_probs_df),
                                        mess_offset=seq_ids[4, 0].item(),
                                        memory=equiv_memory)
    equiv_slice = equiv_multi.get_slice(6, 13)
    assert multi_slice.mess_offset == equiv_slice.mess_offset
    assert multi_slice.mess_count == equiv_slice.mess_count
    assert multi_slice.offset != equiv_slice.offset
    assert multi_slice.count == equiv_slice.count
    assert cp.all(multi_slice.get_tensor("probs") == equiv_slice.get_tensor("probs"))

    # Offset on meta
    memory = InferenceMemory(count=tensor_count - 3, tensors={"seq_ids": seq_ids[:-3] + 3, "probs": probs[:-3]})
    multi = MultiInferenceMessage(meta=MessageMeta(filter_probs_df), mess_offset=3, memory=memory)
    multi_slice = multi.get_slice(2, 9)
    assert multi_slice.mess_offset == seq_ids[multi.offset + 2, 0].item() + 3
    assert multi_slice.mess_count == seq_ids[multi.offset + 9 - 1, 0].item() + 1 - seq_ids[multi.offset + 2, 0].item()
    assert multi_slice.offset == 2
    assert multi_slice.count == 9 - 2
    assert cp.all(multi_slice.get_tensor("probs") == probs[multi.offset + 2:multi.offset + 9, :])

    # Should be equivalent to shifting the input dataframe and having no offset
    equiv_memory = InferenceMemory(count=tensor_count - 3, tensors={"seq_ids": seq_ids[:-3], "probs": probs[:-3]})
    equiv_multi = MultiInferenceMessage(meta=MessageMeta(filter_probs_df.iloc[3:, :]), memory=equiv_memory)
    equiv_slice = equiv_multi.get_slice(2, 9)
    assert multi_slice.mess_offset == equiv_slice.mess_offset + 3
    assert multi_slice.mess_count == equiv_slice.mess_count
    assert multi_slice.offset == equiv_slice.offset
    assert multi_slice.count == equiv_slice.count
    dataset.assert_df_equal(multi_slice.get_meta(), equiv_slice.get_meta())

    # Finally, compare a double slice to a single
    memory = InferenceMemory(count=tensor_count, tensors={"seq_ids": seq_ids, "probs": probs})
    multi = MultiInferenceMessage(meta=MessageMeta(filter_probs_df), memory=memory)
    double_slice = multi.get_slice(4, 17).get_slice(3, 10)
    single_slice = multi.get_slice(4 + 3, 4 + 10)
    assert double_slice.mess_offset == single_slice.mess_offset
    assert double_slice.mess_count == single_slice.mess_count
    assert double_slice.offset == single_slice.offset
    assert double_slice.count == single_slice.count
    assert cp.all(double_slice.get_tensor("probs") == single_slice.get_tensor("probs"))
    dataset.assert_df_equal(double_slice.get_meta(), single_slice.get_meta())<|MERGE_RESOLUTION|>--- conflicted
+++ resolved
@@ -146,16 +146,12 @@
     _test_get_meta(filter_probs_df)
 
 
-<<<<<<< HEAD
 # Ignore unused arguments warnigns due to using the `use_cpp` fixture
 # pylint:disable=unused-argument
 
 
-def test_get_meta_dup_index(use_cpp: bool, dataset: DatasetManager):
-=======
 @pytest.mark.usefixtures("use_cpp")
 def test_get_meta_dup_index(dataset: DatasetManager):
->>>>>>> a343c77b
 
     # Duplicate some indices before creating the meta
     df = dataset.replace_index(dataset["filter_probs.csv"], replace_ids={3: 1, 5: 4})
@@ -274,15 +270,9 @@
 def _test_copy_ranges(df: typing.Union[cudf.DataFrame, pd.DataFrame]):
     meta = MessageMeta(df)
 
-<<<<<<< HEAD
     mm1 = MultiMessage(meta=meta)
 
     mm2 = mm1.copy_ranges([(2, 6)])
-=======
-    multi = MultiMessage(meta=meta)
-
-    mm2 = multi.copy_ranges([(2, 6)])
->>>>>>> a343c77b
     assert len(mm2.meta.df) == 4
     assert mm2.meta.count == 4
     assert len(mm2.get_meta()) == 4
@@ -293,11 +283,7 @@
     DatasetManager.assert_df_equal(mm2.get_meta(), df.iloc[2:6])
 
     # slice two different ranges of rows
-<<<<<<< HEAD
     mm3 = mm1.copy_ranges([(2, 6), (12, 15)])
-=======
-    mm3 = multi.copy_ranges([(2, 6), (12, 15)])
->>>>>>> a343c77b
     assert len(mm3.meta.df) == 7
     assert mm3.meta.count == 7
     assert len(mm3.get_meta()) == 7
@@ -746,13 +732,8 @@
     probs = cp.random.rand(tensor_count, 2)
     seq_ids = cp.zeros((tensor_count, 3), dtype=cp.int32)
 
-<<<<<<< HEAD
     for i, repeat_count in enumerate(repeat_counts):
         seq_ids[sum(repeat_counts[:i]):sum(repeat_counts[:i]) + repeat_count] = cp.ones((repeat_count, 3), int) * i
-=======
-    for i, repeat in enumerate(repeat_counts):
-        seq_ids[sum(repeat_counts[:i]):sum(repeat_counts[:i]) + repeat] = cp.ones((repeat, 3), int) * i
->>>>>>> a343c77b
 
     # First with no offsets
     memory = InferenceMemory(count=tensor_count, tensors={"seq_ids": seq_ids, "probs": probs})
