#!/usr/bin/env python
# SPDX-FileCopyrightText: Copyright (c) 2022-2024, NVIDIA CORPORATION & AFFILIATES. All rights reserved.
# SPDX-License-Identifier: Apache-2.0
#
# Licensed under the Apache License, Version 2.0 (the "License");
# you may not use this file except in compliance with the License.
# You may obtain a copy of the License at
#
# http://www.apache.org/licenses/LICENSE-2.0
#
# Unless required by applicable law or agreed to in writing, software
# distributed under the License is distributed on an "AS IS" BASIS,
# WITHOUT WARRANTIES OR CONDITIONS OF ANY KIND, either express or implied.
# See the License for the specific language governing permissions and
# limitations under the License.

# pylint: disable=redefined-outer-name

import dataclasses
import string
<<<<<<< HEAD
import types
from unittest.mock import patch
=======
import typing
>>>>>>> 1d02332d

import cupy as cp
import numpy as np
import pandas as pd
import pytest

import cudf

from _utils.dataset_manager import DatasetManager
from morpheus.messages.memory.inference_memory import InferenceMemory
from morpheus.messages.memory.response_memory import ResponseMemory
from morpheus.messages.memory.response_memory import ResponseMemoryProbs
from morpheus.messages.memory.tensor_memory import TensorMemory
from morpheus.messages.message_meta import MessageMeta
from morpheus.messages.multi_ae_message import MultiAEMessage
from morpheus.messages.multi_inference_ae_message import MultiInferenceAEMessage
from morpheus.messages.multi_inference_message import MultiInferenceFILMessage
from morpheus.messages.multi_inference_message import MultiInferenceMessage
from morpheus.messages.multi_inference_message import MultiInferenceNLPMessage
from morpheus.messages.multi_message import MultiMessage
from morpheus.messages.multi_response_message import MultiResponseMessage
from morpheus.messages.multi_response_message import MultiResponseProbsMessage
from morpheus.messages.multi_tensor_message import MultiTensorMessage
<<<<<<< HEAD
from morpheus.utils import logger as morpheus_logger
from morpheus.utils.type_aliases import DataFrameType
from morpheus.utils.type_aliases import DataFrameTypeStr
from morpheus.utils.type_utils import get_df_pkg_from_obj
=======
>>>>>>> 1d02332d


@pytest.mark.cpu_mode
def test_missing_explicit_init():

    with pytest.raises(ValueError, match="improperly configured"):

        @dataclasses.dataclass
        class BadMultiMessage(MultiMessage):

            value: float

        BadMultiMessage(meta=None, value=5)


@pytest.mark.gpu_and_cpu_mode
def test_constructor_empty(filter_probs_df: DataFrameType):

    meta = MessageMeta(filter_probs_df)

    multi = MultiMessage(meta=meta)

    assert multi.meta is meta
    assert multi.mess_offset == 0
    assert multi.mess_count == meta.count


@pytest.mark.gpu_and_cpu_mode
def test_constructor_values(filter_probs_df: DataFrameType):

    meta = MessageMeta(filter_probs_df)

    # No count
    multi = MultiMessage(meta=meta, mess_offset=2)
    assert multi.meta is meta
    assert multi.mess_offset == 2
    assert multi.mess_count == meta.count - multi.mess_offset

    # No offset
    multi = MultiMessage(meta=meta, mess_count=9)
    assert multi.meta is meta
    assert multi.mess_offset == 0
    assert multi.mess_count == 9

    # Both
    multi = MultiMessage(meta=meta, mess_offset=4, mess_count=5)
    assert multi.meta is meta
    assert multi.mess_offset == 4
    assert multi.mess_count == 5


@pytest.mark.gpu_and_cpu_mode
def test_constructor_invalid(filter_probs_df: DataFrameType):

    meta = MessageMeta(filter_probs_df)

    # Negative offset
    with pytest.raises(ValueError):
        MultiMessage(meta=meta, mess_offset=-1, mess_count=5)

    # Offset beyond start
    with pytest.raises(ValueError):
        MultiMessage(meta=meta, mess_offset=meta.count, mess_count=5)

    # Too large of count
    with pytest.raises(ValueError):
        MultiMessage(meta=meta, mess_offset=0, mess_count=meta.count + 1)

    # Count extends beyond end of dataframe
    with pytest.raises(ValueError):
        MultiMessage(meta=meta, mess_offset=5, mess_count=(meta.count - 5) + 1)


def _test_get_meta(df: DataFrameType):
    meta = MessageMeta(df)

    multi = MultiMessage(meta=meta, mess_offset=3, mess_count=5)

    # Manually slice the dataframe according to the multi settings
    df_sliced: DataFrameType = df.iloc[multi.mess_offset:multi.mess_offset + multi.mess_count, :]

    DatasetManager.assert_df_equal(multi.get_meta(), df_sliced)

    # Make sure we return a table here, not a series
    col_name = df_sliced.columns[0]
    DatasetManager.assert_df_equal(multi.get_meta(col_name), df_sliced[col_name])

    col_name = [df_sliced.columns[0], df_sliced.columns[2]]
    DatasetManager.assert_df_equal(multi.get_meta(col_name), df_sliced[col_name])

    # Out of order columns
    col_name = [df_sliced.columns[3], df_sliced.columns[0]]
    DatasetManager.assert_df_equal(multi.get_meta(col_name), df_sliced[col_name])

    # Should fail with missing column
    with pytest.raises(KeyError):
        multi.get_meta("column_that_does_not_exist")

    # Finally, check that we dont overwrite the original dataframe
    multi.get_meta(col_name).iloc[:] = 5
    DatasetManager.assert_df_equal(multi.get_meta(col_name), df_sliced[col_name])


def test_get_meta(filter_probs_df: DataFrameType):
    _test_get_meta(filter_probs_df)


@pytest.mark.gpu_mode
def test_get_meta_dup_index(dataset: DatasetManager):

    # Duplicate some indices before creating the meta
    df = dataset.replace_index(dataset["filter_probs.csv"], replace_ids={3: 1, 5: 4})

    # Now just run the other test to reuse code
    _test_get_meta(df)


@pytest.mark.gpu_mode
def test_set_meta(dataset: DatasetManager):
    df_saved = dataset.pandas["filter_probs.csv"]

    meta = MessageMeta(dataset["filter_probs.csv"])

    multi = MultiMessage(meta=meta, mess_offset=3, mess_count=5)

    # Although we are working with cuDF, this mask needs to be made with numpy
    saved_mask = np.ones(len(df_saved), bool)
    saved_mask[multi.mess_offset:multi.mess_offset + multi.mess_count] = False

    def test_value(columns, value):
        multi.set_meta(columns, value)
        dataset.assert_df_equal(multi.get_meta(columns), value)

        # Now make sure the original dataframe is untouched
        dataset.assert_df_equal(df_saved[saved_mask], meta.df[saved_mask])

    single_column = "v2"
    two_columns = ["v1", "v3"]
    multi_columns = ["v4", "v2", "v3"]  # out of order as well

    # Setting an integer
    test_value(None, 0)
    test_value(single_column, 1)
    test_value(two_columns, 2)
    test_value(multi_columns, 3)

    # Setting a list (Single column only)
    test_value(single_column, list(range(0, 0 + multi.mess_count)))

    # Setting numpy arrays (single column)
    test_value(None, np.random.randn(multi.mess_count, 1))
    test_value(single_column, np.random.randn(multi.mess_count))  # Must be single dimension
    test_value(two_columns, np.random.randn(multi.mess_count, 1))
    test_value(multi_columns, np.random.randn(multi.mess_count, 1))

    # Setting numpy arrays (multi column)
    test_value(None, np.random.randn(multi.mess_count, len(dataset["filter_probs.csv"].columns)))
    test_value(two_columns, np.random.randn(multi.mess_count, len(two_columns)))
    test_value(multi_columns, np.random.randn(multi.mess_count, len(multi_columns)))


def _test_set_meta_new_column(df: DataFrameType, df_type: DataFrameTypeStr):

    meta = MessageMeta(df)

    multi = MultiMessage(meta=meta, mess_offset=3, mess_count=5)

    # Set a list
    val_to_set = list(range(multi.mess_count))
    multi.set_meta("list_column", val_to_set)
    DatasetManager.assert_df_equal(multi.get_meta("list_column"), val_to_set)

    # Set a string
    val_to_set = "string to set"
    multi.set_meta("string_column", val_to_set)
    DatasetManager.assert_df_equal(multi.get_meta("string_column"), val_to_set)

    # Set a date
    val_to_set = pd.date_range("2018-01-01", periods=multi.mess_count, freq="H")
    multi.set_meta("date_column", val_to_set)
    DatasetManager.assert_df_equal(multi.get_meta("date_column"), val_to_set)

    if (df_type == "cudf"):
        # cudf isnt capable of setting more than one new column at a time
        return

    # Now set one with new and old columns
    val_to_set = np.random.randn(multi.mess_count, 2)
    multi.set_meta(["v2", "new_column2"], val_to_set)
    DatasetManager.assert_df_equal(multi.get_meta(["v2", "new_column2"]), val_to_set)


@pytest.mark.gpu_mode
def test_set_meta_new_column(dataset: DatasetManager):
    _test_set_meta_new_column(dataset["filter_probs.csv"], dataset.default_df_type)


@pytest.mark.gpu_mode
def test_set_meta_new_column_dup_index(dataset: DatasetManager):
    # Duplicate some indices before creating the meta
    df = dataset.replace_index(dataset["filter_probs.csv"], replace_ids={3: 4, 5: 4})

    _test_set_meta_new_column(df, dataset.default_df_type)


@pytest.mark.use_cudf
@pytest.mark.parametrize('use_series', [True, False])
def test_set_meta_issue_286(filter_probs_df: cudf.DataFrame, use_series: bool):
    """
    Explicitly calling set_meta on two different non-overlapping slices.
    """

    meta = MessageMeta(filter_probs_df)
    mm1 = MultiMessage(meta=meta, mess_offset=0, mess_count=5)
    mm2 = MultiMessage(meta=meta, mess_offset=5, mess_count=5)

    values = list(string.ascii_letters)
    if use_series:
        values = cudf.Series(values)

    mm1.set_meta('letters', values[0:5])
    mm2.set_meta('letters', values[5:10])


def _test_copy_ranges(df: DataFrameType):
    meta = MessageMeta(df)

    mm1 = MultiMessage(meta=meta)

    mm2 = mm1.copy_ranges([(2, 6)])
    assert len(mm2.meta.df) == 4
    assert mm2.meta.count == 4
    assert len(mm2.get_meta()) == 4
    assert mm2.meta is not meta
    assert mm2.meta.df is not df
    assert mm2.mess_offset == 0
    assert mm2.mess_count == 6 - 2
    DatasetManager.assert_df_equal(mm2.get_meta(), df.iloc[2:6])

    # slice two different ranges of rows
    mm3 = mm1.copy_ranges([(2, 6), (12, 15)])
    assert len(mm3.meta.df) == 7
    assert mm3.meta.count == 7
    assert len(mm3.get_meta()) == 7
    assert mm3.meta is not meta
    assert mm3.meta is not mm2.meta
    assert mm3.meta.df is not df
    assert mm3.meta.df is not mm2.meta.df
    assert mm3.mess_offset == 0
    assert mm3.mess_count == (6 - 2) + (15 - 12)

    df_pkg = get_df_pkg_from_obj(df)
    expected_df = df_pkg.concat([df.iloc[2:6], df.iloc[12:15]])

    DatasetManager.assert_df_equal(mm3.get_meta(), expected_df)


def test_copy_ranges(filter_probs_df: DataFrameType):
    _test_copy_ranges(filter_probs_df)


@pytest.mark.gpu_mode
def test_copy_ranges_dup_index(dataset: DatasetManager):

    # Duplicate some indices before creating the meta
    df = dataset.dup_index(dataset["filter_probs.csv"], count=4)

    # Now just run the other test to reuse code
    _test_copy_ranges(df)


def test_get_slice_ranges(filter_probs_df: DataFrameType):

    meta = MessageMeta(filter_probs_df)

    multi_full = MultiMessage(meta=meta)

    # Get the whole thing
    slice1 = multi_full.get_slice(multi_full.mess_offset, multi_full.mess_count)
    assert slice1.meta is meta
    assert slice1.mess_offset == slice1.mess_offset
    assert slice1.mess_count == slice1.mess_count

    # Smaller slice
    slice2 = multi_full.get_slice(2, 18)
    assert slice2.mess_offset == 2
    assert slice2.mess_count == 18 - 2

    # Chained slice
    slice4 = multi_full.get_slice(3, 19).get_slice(1, 10)
    assert slice4.mess_offset == 3 + 1
    assert slice4.mess_count == 10 - 1

    # Negative start
    with pytest.raises(IndexError):
        multi_full.get_slice(-1, multi_full.mess_count)

    # Past the end
    with pytest.raises(IndexError):
        multi_full.get_slice(0, multi_full.mess_count + 1)

    # Stop before start
    with pytest.raises(IndexError):
        multi_full.get_slice(5, 4)

    # Empty slice
    with pytest.raises(IndexError):
        multi_full.get_slice(5, 5)

    # Offset + Count past end
    with pytest.raises(IndexError):
        multi_full.get_slice(13, 13 + (multi_full.mess_count - 13) + 1)

    # Invalid chain, stop past end
    with pytest.raises(IndexError):
        multi_full.get_slice(13, 16).get_slice(1, 5)

    # Invalid chain, start past end
    with pytest.raises(IndexError):
        multi_full.get_slice(13, 16).get_slice(4, 5)


def _test_get_slice_values(df: DataFrameType):

    meta = MessageMeta(df)

    multi_full = MultiMessage(meta=meta)

    # Single slice
    DatasetManager.assert_df_equal(multi_full.get_slice(3, 8).get_meta(), df.iloc[3:8])

    # Single slice with one columns
    DatasetManager.assert_df_equal(multi_full.get_slice(3, 8).get_meta("v1"), df.iloc[3:8]["v1"])

    # Single slice with multiple columns
    DatasetManager.assert_df_equal(
        multi_full.get_slice(3, 8).get_meta(["v4", "v3", "v1"]), df.iloc[3:8][["v4", "v3", "v1"]])

    # Chained slice
    DatasetManager.assert_df_equal(
        multi_full.get_slice(2, 18).get_slice(5, 9).get_meta(), df.iloc[2 + 5:(2 + 5) + (9 - 5)])

    # Chained slice one column
    DatasetManager.assert_df_equal(
        multi_full.get_slice(2, 18).get_slice(5, 9).get_meta("v1"), df.iloc[2 + 5:(2 + 5) + (9 - 5)]["v1"])

    # Chained slice multi column
    DatasetManager.assert_df_equal(
        multi_full.get_slice(2, 18).get_slice(5, 9).get_meta(["v4", "v3", "v1"]),
        df.iloc[2 + 5:(2 + 5) + (9 - 5)][["v4", "v3", "v1"]])

    # Set values
    multi_full.get_slice(4, 10).set_meta(None, 1.15)
    DatasetManager.assert_df_equal(multi_full.get_slice(4, 10).get_meta(), df.iloc[4:10])

    # Set values one column
    multi_full.get_slice(1, 6).set_meta("v3", 5.3)
    DatasetManager.assert_df_equal(multi_full.get_slice(1, 6).get_meta("v3"), df.iloc[1:6]["v3"])

    # Set values multi column
    multi_full.get_slice(5, 8).set_meta(["v4", "v1", "v3"], 7)
    DatasetManager.assert_df_equal(
        multi_full.get_slice(5, 8).get_meta(["v4", "v1", "v3"]), df.iloc[5:8][["v4", "v1", "v3"]])

    # Chained Set values
    multi_full.get_slice(10, 20).get_slice(1, 4).set_meta(None, 8)
    DatasetManager.assert_df_equal(
        multi_full.get_slice(10, 20).get_slice(1, 4).get_meta(), df.iloc[10 + 1:(10 + 1) + (4 - 1)])

    # Chained Set values one column
    multi_full.get_slice(10, 20).get_slice(3, 5).set_meta("v4", 112)
    DatasetManager.assert_df_equal(
        multi_full.get_slice(10, 20).get_slice(3, 5).get_meta("v4"), df.iloc[10 + 3:(10 + 3) + (5 - 3)]["v4"])

    # Chained Set values multi column
    multi_full.get_slice(10, 20).get_slice(5, 8).set_meta(["v4", "v1", "v2"], 22)
    DatasetManager.assert_df_equal(
        multi_full.get_slice(10, 20).get_slice(5, 8).get_meta(["v4", "v1", "v2"]),
        df.iloc[10 + 5:(10 + 5) + (8 - 5)][["v4", "v1", "v2"]])


def test_get_slice_values(filter_probs_df: DataFrameType):
    _test_get_slice_values(filter_probs_df)


@pytest.mark.gpu_mode
def test_get_slice_values_dup_index(dataset: DatasetManager):

    # Duplicate some indices before creating the meta
    df = dataset.dup_index(dataset["filter_probs.csv"], count=4)

    # Now just run the other test to reuse code
    _test_get_slice_values(df)


def test_get_slice_derived(filter_probs_df: DataFrameType, array_pkg: types.ModuleType):
    multi_tensor_message_tensors = {
        "input_ids": array_pkg.zeros((20, 2)),
        "input_mask": array_pkg.zeros((20, 2)),
        "seq_ids": array_pkg.expand_dims(array_pkg.arange(0, 20, dtype=int), axis=1),
        "input__0": array_pkg.zeros((20, 2)),
        "probs": array_pkg.zeros((20, 2)),
    }

    def compare_slice(message_class, **kwargs):
        multi = message_class(**kwargs)
        assert isinstance(multi.get_slice(0, 20), message_class)

    meta = MessageMeta(filter_probs_df)

    # Base MultiMessages
    compare_slice(MultiMessage, meta=meta)
    compare_slice(MultiAEMessage, meta=meta, model=None, train_scores_mean=0.0, train_scores_std=1.0)

    # Tensor messages
    compare_slice(MultiTensorMessage, meta=meta, memory=TensorMemory(count=20, tensors=multi_tensor_message_tensors))

    # Inference messages
    compare_slice(MultiInferenceMessage,
                  meta=meta,
                  memory=InferenceMemory(count=20, tensors=multi_tensor_message_tensors))
    compare_slice(MultiInferenceNLPMessage,
                  meta=meta,
                  memory=InferenceMemory(count=20, tensors=multi_tensor_message_tensors))
    compare_slice(MultiInferenceFILMessage,
                  meta=meta,
                  memory=InferenceMemory(count=20, tensors=multi_tensor_message_tensors))
    compare_slice(MultiInferenceAEMessage,
                  meta=meta,
                  memory=InferenceMemory(count=20, tensors=multi_tensor_message_tensors))

    # Response messages
    compare_slice(MultiResponseMessage,
                  meta=meta,
                  memory=ResponseMemory(count=20, tensors=multi_tensor_message_tensors))
    compare_slice(MultiResponseProbsMessage,
                  meta=meta,
                  memory=ResponseMemoryProbs(count=20, probs=multi_tensor_message_tensors["probs"]))


def test_from_message(filter_probs_df: DataFrameType):

    # Pylint currently fails to work with classmethod: https://github.com/pylint-dev/pylint/issues/981
    # pylint: disable=no-member

    meta = MessageMeta(filter_probs_df)

    multi = MultiMessage(meta=meta, mess_offset=3, mess_count=10)

    # Once for the base multi-message class
    multi2 = MultiMessage.from_message(multi)
    assert multi2.meta is multi.meta
    assert multi2.mess_offset == multi.mess_offset
    assert multi2.mess_count == multi.mess_count

    multi2 = MultiMessage.from_message(multi, mess_offset=5)
    assert multi2.meta is multi.meta
    assert multi2.mess_offset == 5
    assert multi2.mess_count == multi.mess_count

    multi2 = MultiMessage.from_message(multi, mess_count=7)
    assert multi2.meta is multi.meta
    assert multi2.mess_offset == multi.mess_offset
    assert multi2.mess_count == 7

    multi2 = MultiMessage.from_message(multi, mess_offset=6, mess_count=9)
    assert multi2.meta is multi.meta
    assert multi2.mess_offset == 6
    assert multi2.mess_count == 9

    meta2 = MessageMeta(filter_probs_df[7:14])
    multi2 = MultiMessage.from_message(multi, meta=meta2)
    assert multi2.meta is meta2
    assert multi2.mess_offset == 0
    assert multi2.mess_count == meta2.count

    multi2 = MultiMessage.from_message(multi, meta=meta2, mess_offset=4)
    assert multi2.meta is meta2
    assert multi2.mess_offset == 4
    assert multi2.mess_count == meta2.count - 4

    multi2 = MultiMessage.from_message(multi, meta=meta2, mess_count=4)
    assert multi2.meta is meta2
    assert multi2.mess_offset == 0
    assert multi2.mess_count == 4

    # Repeat for tensor memory
    memory = TensorMemory(count=20)
    multi_tensor = MultiTensorMessage(meta=meta, mess_offset=3, mess_count=10, memory=memory, offset=5, count=10)

    # Create from a base class
    multi3: MultiTensorMessage = MultiTensorMessage.from_message(multi, memory=memory)
    assert multi3.memory is memory
    assert multi3.offset == 0
    assert multi3.count == memory.count

    # Create from existing instance
    multi3 = MultiTensorMessage.from_message(multi_tensor)
    assert multi3.memory is memory
    assert multi3.offset == multi_tensor.offset
    assert multi3.count == multi_tensor.count

    multi3 = MultiTensorMessage.from_message(multi_tensor, offset=5)
    assert multi3.memory is memory
    assert multi3.offset == 5
    assert multi3.count == multi_tensor.count

    multi3 = MultiTensorMessage.from_message(multi_tensor, count=12)
    assert multi3.memory is memory
    assert multi3.offset == multi_tensor.offset
    assert multi3.count == 12

    multi3 = MultiTensorMessage.from_message(multi_tensor, offset=7, count=11)
    assert multi3.memory is memory
    assert multi3.offset == 7
    assert multi3.count == 11

    memory3 = TensorMemory(count=20)
    multi3 = MultiTensorMessage.from_message(multi_tensor, memory=memory3)
    assert multi3.memory is memory3
    assert multi3.offset == 0
    assert multi3.count == memory3.count

    multi3 = MultiTensorMessage.from_message(multi_tensor, memory=memory3, offset=2)
    assert multi3.memory is memory3
    assert multi3.offset == 2
    assert multi3.count == memory3.count - 2

    multi3 = MultiTensorMessage.from_message(multi_tensor, memory=memory3, count=14)
    assert multi3.memory is memory3
    assert multi3.offset == 0
    assert multi3.count == 14

    multi3 = MultiTensorMessage.from_message(multi_tensor, memory=memory3, offset=4, count=13)
    assert multi3.memory is memory3
    assert multi3.offset == 4
    assert multi3.count == 13

    # Test missing memory
    with pytest.raises(AttributeError):
        MultiTensorMessage.from_message(multi)

    # Finally, test a class with extra arguments
    multi4 = MultiAEMessage.from_message(multi, model=None, train_scores_mean=0.0, train_scores_std=1.0)
    assert multi4.meta is meta
    assert multi4.mess_offset == multi.mess_offset
    assert multi4.mess_count == multi.mess_count

    multi5 = MultiAEMessage.from_message(multi4)
    assert multi5.model is multi4.model
    assert multi5.train_scores_mean == multi4.train_scores_mean
    assert multi5.train_scores_std == multi4.train_scores_std

    multi5 = MultiAEMessage.from_message(multi4, train_scores_mean=7.0)
    assert multi5.model is multi4.model
    assert multi5.train_scores_mean == 7.0
    assert multi5.train_scores_std == multi4.train_scores_std

    # Test missing other options
    with pytest.raises(AttributeError):
        MultiAEMessage.from_message(multi)


def test_tensor_constructor(filter_probs_df: DataFrameType, array_pkg: types.ModuleType):

    mess_len = len(filter_probs_df)
    ten_len = mess_len * 2

    meta = MessageMeta(filter_probs_df)

    memory = TensorMemory(count=ten_len)

    # Default constructor
    multi_tensor = MultiTensorMessage(meta=meta, memory=memory)
    assert multi_tensor.meta is meta
    assert multi_tensor.mess_offset == 0
    assert multi_tensor.mess_count == meta.count
    assert multi_tensor.memory is memory
    assert multi_tensor.offset == 0
    assert multi_tensor.count == memory.count

    # All constructor values
    multi_tensor = MultiTensorMessage(meta=meta, mess_offset=3, mess_count=5, memory=memory, offset=5, count=10)
    assert multi_tensor.meta is meta
    assert multi_tensor.mess_offset == 3
    assert multi_tensor.mess_count == 5
    assert multi_tensor.memory is memory
    assert multi_tensor.offset == 5
    assert multi_tensor.count == 10

    # Larger tensor count
    multi_tensor = MultiTensorMessage(meta=meta, memory=TensorMemory(count=21))
    assert multi_tensor.meta is meta
    assert multi_tensor.mess_offset == 0
    assert multi_tensor.mess_count == meta.count
    assert multi_tensor.offset == 0
    assert multi_tensor.count == multi_tensor.memory.count

    # Negative offset
    with pytest.raises(ValueError):
        MultiTensorMessage(meta=meta, memory=memory, offset=-1)

    # Offset beyond start
    with pytest.raises(ValueError):
        MultiTensorMessage(meta=meta, memory=memory, offset=memory.count, count=25)

    # Too large of count
    with pytest.raises(ValueError):
        MultiTensorMessage(meta=meta, memory=memory, offset=0, count=memory.count + 1)

    # Count extends beyond end of memory
    with pytest.raises(ValueError):
        MultiTensorMessage(meta=meta, memory=memory, offset=5, count=(memory.count - 5) + 1)

    # Count smaller than mess_count
    with pytest.raises(ValueError):
        MultiTensorMessage(meta=meta, mess_count=10, memory=memory, count=9)

    # === ID Tensors ===
    id_tensor = array_pkg.expand_dims(array_pkg.arange(0, mess_len, dtype=int), axis=1)

    # With valid ID tensor
    multi_tensor = MultiTensorMessage(meta=meta, memory=TensorMemory(count=mess_len, tensors={"seq_ids": id_tensor}))
    assert array_pkg.all(multi_tensor.get_id_tensor() == id_tensor)

    # With different ID name
    multi_tensor = MultiTensorMessage(meta=meta,
                                      memory=TensorMemory(count=mess_len, tensors={"other_seq_ids": id_tensor}),
                                      id_tensor_name="other_seq_ids")
    assert array_pkg.all(multi_tensor.get_id_tensor() == id_tensor)

    # With message offset
    multi_tensor = MultiTensorMessage(meta=meta,
                                      mess_offset=4,
                                      memory=TensorMemory(count=mess_len, tensors={"seq_ids": id_tensor}),
                                      offset=4)
    assert array_pkg.all(multi_tensor.get_id_tensor() == id_tensor[4:])

    # Incorrect start ID
    invalid_id_tensor = array_pkg.copy(id_tensor)
    invalid_id_tensor[0] = -1
    with pytest.raises(RuntimeError):
        multi_tensor = MultiTensorMessage(meta=meta,
                                          memory=TensorMemory(count=mess_len, tensors={"seq_ids": invalid_id_tensor}))

    # Incorrect end ID
    invalid_id_tensor = array_pkg.copy(id_tensor)
    invalid_id_tensor[-1] = invalid_id_tensor[-1] + 1
    with pytest.raises(RuntimeError):
        multi_tensor = MultiTensorMessage(meta=meta,
                                          memory=TensorMemory(count=mess_len, tensors={"seq_ids": invalid_id_tensor}))

    # Incorrect end ID, different id tensor name
    invalid_id_tensor = array_pkg.copy(id_tensor)
    invalid_id_tensor[-1] = invalid_id_tensor[-1] + 1
    with pytest.raises(RuntimeError):
        multi_tensor = MultiTensorMessage(meta=meta,
                                          id_tensor_name="id_tensor",
                                          memory=TensorMemory(count=mess_len, tensors={"id_tensor": invalid_id_tensor}))

    # Doesnt check with invalid due to different name
    multi_tensor = MultiTensorMessage(meta=meta,
                                      memory=TensorMemory(count=mess_len, tensors={"id_tensor": invalid_id_tensor}))


@pytest.mark.gpu_mode
def test_tensor_slicing(dataset: DatasetManager):

    # Pylint currently fails to work with classmethod: https://github.com/pylint-dev/pylint/issues/981
    # pylint: disable=no-member

    filter_probs_df = dataset["filter_probs.csv"]
    mess_len = len(filter_probs_df)

    repeat_counts = [1] * mess_len
    repeat_counts[1] = 2
    repeat_counts[4] = 5
    repeat_counts[5] = 3
    repeat_counts[7] = 6
    tensor_count = sum(repeat_counts)

    probs = cp.random.rand(tensor_count, 2)
    seq_ids = cp.zeros((tensor_count, 3), dtype=cp.int32)

    for i, repeat_count in enumerate(repeat_counts):
        seq_ids[sum(repeat_counts[:i]):sum(repeat_counts[:i]) + repeat_count] = cp.ones((repeat_count, 3), int) * i

    # First with no offsets
    memory = InferenceMemory(count=tensor_count, tensors={"seq_ids": seq_ids, "probs": probs})
    multi = MultiInferenceMessage(meta=MessageMeta(filter_probs_df), memory=memory)
    multi_slice = multi.get_slice(3, 10)
    assert multi_slice.mess_offset == seq_ids[3, 0].item()
    assert multi_slice.mess_count == seq_ids[10, 0].item() - seq_ids[3, 0].item()
    assert multi_slice.offset == 3
    assert multi_slice.count == 10 - 3
    assert cp.all(multi_slice.get_tensor("probs") == probs[3:10, :])

    # Offset on memory
    multi = MultiInferenceMessage(meta=MessageMeta(filter_probs_df),
                                  mess_offset=seq_ids[4, 0].item(),
                                  memory=memory,
                                  offset=4)
    multi_slice = multi.get_slice(6, 13)
    assert multi_slice.mess_offset == seq_ids[multi.offset + 6, 0].item()
    assert multi_slice.mess_count == seq_ids[multi.offset + 13 - 1, 0].item() + 1 - seq_ids[multi.offset + 6, 0].item()
    assert multi_slice.offset == 6 + 4
    assert multi_slice.count == 13 - 6
    assert cp.all(multi_slice.get_tensor("probs") == probs[multi.offset + 6:multi.offset + 13, :])

    # Should be equivalent to shifting the input tensors and having no offset
    equiv_memory = InferenceMemory(count=tensor_count - 4, tensors={"seq_ids": seq_ids[4:], "probs": probs[4:]})
    equiv_multi = MultiInferenceMessage(meta=MessageMeta(filter_probs_df),
                                        mess_offset=seq_ids[4, 0].item(),
                                        memory=equiv_memory)
    equiv_slice = equiv_multi.get_slice(6, 13)
    assert multi_slice.mess_offset == equiv_slice.mess_offset
    assert multi_slice.mess_count == equiv_slice.mess_count
    assert multi_slice.offset != equiv_slice.offset
    assert multi_slice.count == equiv_slice.count
    assert cp.all(multi_slice.get_tensor("probs") == equiv_slice.get_tensor("probs"))

    # Offset on meta
    memory = InferenceMemory(count=tensor_count - 3, tensors={"seq_ids": seq_ids[:-3] + 3, "probs": probs[:-3]})
    multi = MultiInferenceMessage(meta=MessageMeta(filter_probs_df), mess_offset=3, memory=memory)
    multi_slice = multi.get_slice(2, 9)
    assert multi_slice.mess_offset == seq_ids[multi.offset + 2, 0].item() + 3
    assert multi_slice.mess_count == seq_ids[multi.offset + 9 - 1, 0].item() + 1 - seq_ids[multi.offset + 2, 0].item()
    assert multi_slice.offset == 2
    assert multi_slice.count == 9 - 2
    assert cp.all(multi_slice.get_tensor("probs") == probs[multi.offset + 2:multi.offset + 9, :])

    # Should be equivalent to shifting the input dataframe and having no offset
    equiv_memory = InferenceMemory(count=tensor_count - 3, tensors={"seq_ids": seq_ids[:-3], "probs": probs[:-3]})
    equiv_multi = MultiInferenceMessage(meta=MessageMeta(filter_probs_df.iloc[3:, :]), memory=equiv_memory)
    equiv_slice = equiv_multi.get_slice(2, 9)
    assert multi_slice.mess_offset == equiv_slice.mess_offset + 3
    assert multi_slice.mess_count == equiv_slice.mess_count
    assert multi_slice.offset == equiv_slice.offset
    assert multi_slice.count == equiv_slice.count
    dataset.assert_df_equal(multi_slice.get_meta(), equiv_slice.get_meta())

    # Finally, compare a double slice to a single
    memory = InferenceMemory(count=tensor_count, tensors={"seq_ids": seq_ids, "probs": probs})
    multi = MultiInferenceMessage(meta=MessageMeta(filter_probs_df), memory=memory)
    double_slice = multi.get_slice(4, 17).get_slice(3, 10)
    single_slice = multi.get_slice(4 + 3, 4 + 10)
    assert double_slice.mess_offset == single_slice.mess_offset
    assert double_slice.mess_count == single_slice.mess_count
    assert double_slice.offset == single_slice.offset
    assert double_slice.count == single_slice.count
    assert cp.all(double_slice.get_tensor("probs") == single_slice.get_tensor("probs"))
<<<<<<< HEAD
    dataset.assert_df_equal(double_slice.get_meta(), single_slice.get_meta())


@pytest.mark.gpu_and_cpu_mode
def test_deprecation_message(filter_probs_df: DataFrameType, array_pkg: types.ModuleType):

    meta = MessageMeta(filter_probs_df)

    multi_tensor_message_tensors = {
        "input_ids": array_pkg.zeros((20, 2)),
        "input_mask": array_pkg.zeros((20, 2)),
        "seq_ids": array_pkg.expand_dims(array_pkg.arange(0, 20, dtype=int), axis=1),
        "input__0": array_pkg.zeros((20, 2)),
        "probs": array_pkg.zeros((20, 2)),
    }

    def generate_deprecation_warning(deprecated_class, new_class):

        # patching warning.warn here to get the warning message string from deprecated_message_warning() for asserting
        with patch("warnings.warn") as mock_warning:
            morpheus_logger.deprecated_message_warning(deprecated_class, new_class)
            warning_msg = mock_warning.call_args.args[0]

        return warning_msg

    with pytest.warns(DeprecationWarning) as warnings:
        MultiMessage(meta=meta)
        MultiAEMessage(meta=meta, model=None)
        MultiTensorMessage(meta=meta, memory=TensorMemory(count=20, tensors=multi_tensor_message_tensors))
        MultiResponseMessage(meta=meta, memory=TensorMemory(count=20, tensors=multi_tensor_message_tensors))
        MultiInferenceMessage(meta=meta, memory=TensorMemory(count=20, tensors=multi_tensor_message_tensors))
        MultiInferenceAEMessage(meta=meta, memory=TensorMemory(count=20, tensors=multi_tensor_message_tensors))

    assert str(warnings[0].message) == generate_deprecation_warning(MultiMessage, ControlMessage)
    assert str(warnings[1].message) == generate_deprecation_warning(MultiAEMessage, ControlMessage)
    assert str(warnings[2].message) == generate_deprecation_warning(MultiTensorMessage, ControlMessage)
    assert str(warnings[3].message) == generate_deprecation_warning(MultiResponseMessage, ControlMessage)
    assert str(warnings[4].message) == generate_deprecation_warning(MultiInferenceMessage, ControlMessage)
    assert str(warnings[5].message) == generate_deprecation_warning(MultiInferenceAEMessage, ControlMessage)
=======
    dataset.assert_df_equal(double_slice.get_meta(), single_slice.get_meta())
>>>>>>> 1d02332d
<|MERGE_RESOLUTION|>--- conflicted
+++ resolved
@@ -18,12 +18,7 @@
 
 import dataclasses
 import string
-<<<<<<< HEAD
 import types
-from unittest.mock import patch
-=======
-import typing
->>>>>>> 1d02332d
 
 import cupy as cp
 import numpy as np
@@ -47,13 +42,10 @@
 from morpheus.messages.multi_response_message import MultiResponseMessage
 from morpheus.messages.multi_response_message import MultiResponseProbsMessage
 from morpheus.messages.multi_tensor_message import MultiTensorMessage
-<<<<<<< HEAD
 from morpheus.utils import logger as morpheus_logger
 from morpheus.utils.type_aliases import DataFrameType
 from morpheus.utils.type_aliases import DataFrameTypeStr
 from morpheus.utils.type_utils import get_df_pkg_from_obj
-=======
->>>>>>> 1d02332d
 
 
 @pytest.mark.cpu_mode
@@ -805,46 +797,4 @@
     assert double_slice.offset == single_slice.offset
     assert double_slice.count == single_slice.count
     assert cp.all(double_slice.get_tensor("probs") == single_slice.get_tensor("probs"))
-<<<<<<< HEAD
-    dataset.assert_df_equal(double_slice.get_meta(), single_slice.get_meta())
-
-
-@pytest.mark.gpu_and_cpu_mode
-def test_deprecation_message(filter_probs_df: DataFrameType, array_pkg: types.ModuleType):
-
-    meta = MessageMeta(filter_probs_df)
-
-    multi_tensor_message_tensors = {
-        "input_ids": array_pkg.zeros((20, 2)),
-        "input_mask": array_pkg.zeros((20, 2)),
-        "seq_ids": array_pkg.expand_dims(array_pkg.arange(0, 20, dtype=int), axis=1),
-        "input__0": array_pkg.zeros((20, 2)),
-        "probs": array_pkg.zeros((20, 2)),
-    }
-
-    def generate_deprecation_warning(deprecated_class, new_class):
-
-        # patching warning.warn here to get the warning message string from deprecated_message_warning() for asserting
-        with patch("warnings.warn") as mock_warning:
-            morpheus_logger.deprecated_message_warning(deprecated_class, new_class)
-            warning_msg = mock_warning.call_args.args[0]
-
-        return warning_msg
-
-    with pytest.warns(DeprecationWarning) as warnings:
-        MultiMessage(meta=meta)
-        MultiAEMessage(meta=meta, model=None)
-        MultiTensorMessage(meta=meta, memory=TensorMemory(count=20, tensors=multi_tensor_message_tensors))
-        MultiResponseMessage(meta=meta, memory=TensorMemory(count=20, tensors=multi_tensor_message_tensors))
-        MultiInferenceMessage(meta=meta, memory=TensorMemory(count=20, tensors=multi_tensor_message_tensors))
-        MultiInferenceAEMessage(meta=meta, memory=TensorMemory(count=20, tensors=multi_tensor_message_tensors))
-
-    assert str(warnings[0].message) == generate_deprecation_warning(MultiMessage, ControlMessage)
-    assert str(warnings[1].message) == generate_deprecation_warning(MultiAEMessage, ControlMessage)
-    assert str(warnings[2].message) == generate_deprecation_warning(MultiTensorMessage, ControlMessage)
-    assert str(warnings[3].message) == generate_deprecation_warning(MultiResponseMessage, ControlMessage)
-    assert str(warnings[4].message) == generate_deprecation_warning(MultiInferenceMessage, ControlMessage)
-    assert str(warnings[5].message) == generate_deprecation_warning(MultiInferenceAEMessage, ControlMessage)
-=======
-    dataset.assert_df_equal(double_slice.get_meta(), single_slice.get_meta())
->>>>>>> 1d02332d
+    dataset.assert_df_equal(double_slice.get_meta(), single_slice.get_meta())