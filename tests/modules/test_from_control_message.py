#!/usr/bin/env python
# SPDX-FileCopyrightText: Copyright (c) 2022-2023, NVIDIA CORPORATION & AFFILIATES. All rights reserved.
# SPDX-License-Identifier: Apache-2.0
#
# Licensed under the Apache License, Version 2.0 (the "License");
# you may not use this file except in compliance with the License.
# You may obtain a copy of the License at
#
# http://www.apache.org/licenses/LICENSE-2.0
#
# Unless required by applicable law or agreed to in writing, software
# distributed under the License is distributed on an "AS IS" BASIS,
# WITHOUT WARRANTIES OR CONDITIONS OF ANY KIND, either express or implied.
# See the License for the specific language governing permissions and
# limitations under the License.

import os

import mrc
import pytest

# When segment modules are imported, they're added to the module registry.
<<<<<<< HEAD
# To avoid flake8 & pylint warnings about unused code, the noqa flag and pylint directive is used during import.
import morpheus.loaders  # noqa: F401 # pylint: disable=unused-import
import morpheus.modules  # noqa: F401 # pylint: disable=unused-import
from _utils import TEST_DIRS
=======
# To avoid flake8 warnings about unused code, the noqa flag is used during import.
import morpheus.loaders  # noqa: F401 # pylint:disable=unused-import
import morpheus.modules  # noqa: F401 # pylint:disable=unused-import
>>>>>>> a343c77b
from morpheus.pipeline.pipeline import Pipeline
from morpheus.stages.general.linear_modules_stage import LinearModulesStage
from morpheus.stages.input.control_message_file_source_stage import ControlMessageFileSourceStage
from morpheus.stages.output.in_memory_sink_stage import InMemorySinkStage
from morpheus.utils.loader_ids import FSSPEC_LOADER
from morpheus.utils.module_ids import DATA_LOADER
from morpheus.utils.module_ids import FROM_CONTROL_MESSAGE
from morpheus.utils.module_ids import MORPHEUS_MODULE_NAMESPACE

# pylint: disable=redefined-outer-name


@pytest.fixture(name="filename", scope="function")
def filename_fixture(request):
    test_data_dir = os.path.join(TEST_DIRS.tests_data_dir, "control_messages")
    f_name = request.param
    yield os.path.join(test_data_dir, f_name)


def test_contains_namespace():
    registry = mrc.ModuleRegistry

    assert registry.contains_namespace("morpheus")


def test_is_version_compatible():
    registry = mrc.ModuleRegistry

    release_version = [int(x) for x in mrc.__version__.split(".")]
    old_release_version = [22, 10, 0]
    no_version_patch = [22, 10]
    no_version_minor_and_patch = [22]

    assert registry.is_version_compatible(release_version)
    assert registry.is_version_compatible(old_release_version) is not True
    assert registry.is_version_compatible(no_version_patch) is not True
    assert registry.is_version_compatible(no_version_minor_and_patch) is not True


def test_get_module():
    registry = mrc.ModuleRegistry

    fn_constructor = registry.get_module_constructor("FromControlMessage", "morpheus")
    assert fn_constructor is not None

    config = {}
<<<<<<< HEAD
    # pylint: disable=unused-variable
    module_instance = fn_constructor("FromControlMessageTest", config)  # noqa: F841 -- we don't need to use it
=======
    fn_constructor("FromControlMessageTest", config)
>>>>>>> a343c77b


@pytest.mark.use_cpp
@pytest.mark.parametrize("filename, expected_count", [("train_infer.json", 0), ("train.json", 0)],
                         indirect=["filename"])
def test_cm_with_no_payload(config, filename, expected_count):
    from_cm_module_config = {
        "module_id": FROM_CONTROL_MESSAGE,
        "module_name": "from_control_message",
        "namespace": MORPHEUS_MODULE_NAMESPACE
    }

    pipe = Pipeline(config)

    # Create the stages
    source_stage = pipe.add_stage(ControlMessageFileSourceStage(config, filenames=[filename]))
    from_control_message_stage = pipe.add_stage(
        LinearModulesStage(config, from_cm_module_config, input_port_name="input", output_port_name="output"))
    sink_stage = pipe.add_stage(InMemorySinkStage(config))

    pipe.add_edge(source_stage, from_control_message_stage)
    pipe.add_edge(from_control_message_stage, sink_stage)

    pipe.run()

    assert len(sink_stage.get_messages()) == expected_count


@pytest.mark.use_cpp
@pytest.mark.parametrize("filename, expected_count", [("train_infer.json", 2), ("train.json", 1)],
                         indirect=["filename"])
def test_cm_with_with_payload(config, filename, expected_count):
    from_cm_module_config = {
        "module_id": FROM_CONTROL_MESSAGE,
        "module_name": "from_control_message",
        "namespace": MORPHEUS_MODULE_NAMESPACE
    }

    fsspec_dataloader_module_config = {
        "module_id": DATA_LOADER,
        "module_name": "fsspec_dataloader",
        "namespace": MORPHEUS_MODULE_NAMESPACE,
        "loaders": [{
            "id": FSSPEC_LOADER
        }]
    }

    pipe = Pipeline(config)

    # Create the stages
    source_stage = pipe.add_stage(ControlMessageFileSourceStage(config, filenames=[filename]))
    fsspec_dataloader_stage = pipe.add_stage(
        LinearModulesStage(config, fsspec_dataloader_module_config, input_port_name="input", output_port_name="output"))
    from_control_message_stage = pipe.add_stage(
        LinearModulesStage(config, from_cm_module_config, input_port_name="input", output_port_name="output"))
    sink_stage = pipe.add_stage(InMemorySinkStage(config))

    pipe.add_edge(source_stage, fsspec_dataloader_stage)
    pipe.add_edge(fsspec_dataloader_stage, from_control_message_stage)
    pipe.add_edge(from_control_message_stage, sink_stage)

    pipe.run()

    # We should expect to see three messages in the sink as three sources have generated one message each.
    assert len(sink_stage.get_messages()) == expected_count<|MERGE_RESOLUTION|>--- conflicted
+++ resolved
@@ -20,16 +20,10 @@
 import pytest
 
 # When segment modules are imported, they're added to the module registry.
-<<<<<<< HEAD
 # To avoid flake8 & pylint warnings about unused code, the noqa flag and pylint directive is used during import.
 import morpheus.loaders  # noqa: F401 # pylint: disable=unused-import
 import morpheus.modules  # noqa: F401 # pylint: disable=unused-import
 from _utils import TEST_DIRS
-=======
-# To avoid flake8 warnings about unused code, the noqa flag is used during import.
-import morpheus.loaders  # noqa: F401 # pylint:disable=unused-import
-import morpheus.modules  # noqa: F401 # pylint:disable=unused-import
->>>>>>> a343c77b
 from morpheus.pipeline.pipeline import Pipeline
 from morpheus.stages.general.linear_modules_stage import LinearModulesStage
 from morpheus.stages.input.control_message_file_source_stage import ControlMessageFileSourceStage
@@ -38,8 +32,6 @@
 from morpheus.utils.module_ids import DATA_LOADER
 from morpheus.utils.module_ids import FROM_CONTROL_MESSAGE
 from morpheus.utils.module_ids import MORPHEUS_MODULE_NAMESPACE
-
-# pylint: disable=redefined-outer-name
 
 
 @pytest.fixture(name="filename", scope="function")
@@ -76,12 +68,7 @@
     assert fn_constructor is not None
 
     config = {}
-<<<<<<< HEAD
-    # pylint: disable=unused-variable
-    module_instance = fn_constructor("FromControlMessageTest", config)  # noqa: F841 -- we don't need to use it
-=======
     fn_constructor("FromControlMessageTest", config)
->>>>>>> a343c77b
 
 
 @pytest.mark.use_cpp
