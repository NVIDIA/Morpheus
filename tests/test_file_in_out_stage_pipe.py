--- conflicted
+++ resolved
@@ -26,11 +26,7 @@
 from morpheus.stages.input.file_source_stage import FileSourceStage
 from morpheus.stages.output.write_to_file_stage import WriteToFileStage
 from utils import TEST_DIRS
-<<<<<<< HEAD
-from utils import assert_file_exists_with_timeout
-=======
 from utils import assert_path_exists
->>>>>>> 81911727
 
 
 @pytest.mark.slow
@@ -45,11 +41,7 @@
     pipe.add_stage(WriteToFileStage(config, filename=out_file, overwrite=False))
     pipe.run()
 
-<<<<<<< HEAD
-    assert_file_exists_with_timeout(out_file)
-=======
     assert_path_exists(out_file)
->>>>>>> 81911727
 
     input_data = np.loadtxt(input_file, delimiter=",", skiprows=1)
 
@@ -87,11 +79,7 @@
     pipe.add_stage(WriteToFileStage(config, filename=out_file, overwrite=False))
     pipe.run()
 
-<<<<<<< HEAD
-    assert_file_exists_with_timeout(tmp_path / out_file)
-=======
     assert_path_exists(tmp_path / out_file)
->>>>>>> 81911727
 
 
 @pytest.mark.slow
@@ -106,11 +94,7 @@
     pipe.add_stage(WriteToFileStage(config, filename=out_file, overwrite=False))
     pipe.run()
 
-<<<<<<< HEAD
-    assert_file_exists_with_timeout(out_file)
-=======
     assert_path_exists(out_file)
->>>>>>> 81911727
 
     input_data = np.loadtxt(input_file, delimiter=",", skiprows=1)
 
