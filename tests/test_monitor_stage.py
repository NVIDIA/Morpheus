#!/usr/bin/env python
# SPDX-FileCopyrightText: Copyright (c) 2022-2024, NVIDIA CORPORATION & AFFILIATES. All rights reserved.
# SPDX-License-Identifier: Apache-2.0
#
# Licensed under the Apache License, Version 2.0 (the "License");
# you may not use this file except in compliance with the License.
# You may obtain a copy of the License at
#
# http://www.apache.org/licenses/LICENSE-2.0
#
# Unless required by applicable law or agreed to in writing, software
# distributed under the License is distributed on an "AS IS" BASIS,
# WITHOUT WARRANTIES OR CONDITIONS OF ANY KIND, either express or implied.
# See the License for the specific language governing permissions and
# limitations under the License.

import asyncio
import inspect
import logging
import os
import threading
import typing
from unittest import mock

import fsspec
import pytest

import cudf

from _utils import TEST_DIRS
from _utils.stages.record_thread_id_stage import RecordThreadIdStage
from morpheus.config import Config
from morpheus.messages import MultiMessage
from morpheus.messages.message_meta import MessageMeta
from morpheus.pipeline import LinearPipeline
from morpheus.stages.general.monitor_stage import MonitorStage
from morpheus.stages.input.file_source_stage import FileSourceStage
from morpheus.utils.logger import set_log_level


def test_constructor(config: Config):
    # Intentionally not making assumptions about the defaults other than they exist
    # and still create a valid stage.
    stage = MonitorStage(config, log_level=logging.WARNING)
    assert stage.name == "monitor"

    # Just ensure that we get a valid non-empty tuple
    accepted_types = stage.accepted_types()
    assert isinstance(accepted_types, tuple)
    assert len(accepted_types) > 0

    def two_x(x):
        return x * 2

    stage = MonitorStage(config, description="Test Description", smoothing=0.7, unit='units', determine_count_fn=two_x)
    assert stage._mc._description == "Test Description"
    assert stage._mc._smoothing == 0.7
    assert stage._mc._unit == "units"
    assert stage._mc._determine_count_fn is two_x


@mock.patch('morpheus.controllers.monitor_controller.MorpheusTqdm')
def test_start_async(mock_morph_tqdm: mock.MagicMock, config: Config):
    mock_morph_tqdm.return_value = mock_morph_tqdm

    stage = MonitorStage(config, log_level=logging.WARNING)
    assert stage._mc._progress is None

    asyncio.run(stage.start_async())
    mock_morph_tqdm.assert_called_once()
    mock_morph_tqdm.reset.assert_called_once()
    assert stage._mc._progress is mock_morph_tqdm


@mock.patch('morpheus.controllers.monitor_controller.MorpheusTqdm')
async def test_join(mock_morph_tqdm: mock.MagicMock, config: Config):
    mock_morph_tqdm.return_value = mock_morph_tqdm

    stage = MonitorStage(config, log_level=logging.WARNING)
    assert stage._mc._progress is None

    # Calling join is a noop if we are stopped
    await stage.join()
    mock_morph_tqdm.assert_not_called()

<<<<<<< HEAD
    stage.on_start()
    await stage.join()
=======
    asyncio.run(stage.start_async())
    stage.stop()
>>>>>>> e30fe76d
    mock_morph_tqdm.close.assert_called_once()


@mock.patch('morpheus.controllers.monitor_controller.MorpheusTqdm')
def test_refresh(mock_morph_tqdm: mock.MagicMock, config: Config):
    mock_morph_tqdm.return_value = mock_morph_tqdm

    stage = MonitorStage(config, log_level=logging.WARNING)
    assert stage._mc._progress is None

    asyncio.run(stage.start_async())
    stage._mc.refresh_progress(None)
    mock_morph_tqdm.refresh.assert_called_once()


@pytest.mark.parametrize('value,expected_fn,expected',
                         [
                             (None, False, None),
                             ([], False, None),
                             (['s'], True, 1),
                             ('s', True, 1),
                             ('test', True, 1),
                             (cudf.DataFrame(), True, 0),
                             (cudf.DataFrame(range(12), columns=["test"]), True, 12),
                             (MultiMessage(meta=MessageMeta(df=cudf.DataFrame(range(12), columns=["test"]))), True, 12),
                             ({}, True, 0),
                             (tuple(), True, 0),
                             (set(), True, 0),
                             (fsspec.open_files(os.path.join(TEST_DIRS.tests_data_dir, 'filter_probs.csv')), True, 1),
                         ])
def test_auto_count_fn(config: Config, value: typing.Any, expected_fn: bool, expected: typing.Union[int, None]):
    stage = MonitorStage(config, log_level=logging.WARNING)

    auto_fn = stage._mc.auto_count_fn(value)
    if expected_fn:
        assert callable(auto_fn)
        assert auto_fn(value) == expected
    else:
        assert auto_fn is None


@pytest.mark.parametrize('value', [1, [1], [2, 0]])
def test_auto_count_fn_not_impl(config: Config, value: typing.Any):
    stage = MonitorStage(config, log_level=logging.WARNING)

    with pytest.raises(NotImplementedError):
        stage._mc.auto_count_fn(value)


@mock.patch('morpheus.controllers.monitor_controller.MorpheusTqdm')
def test_progress_sink(mock_morph_tqdm: mock.MagicMock, config: Config):
    mock_morph_tqdm.return_value = mock_morph_tqdm

    stage = MonitorStage(config, log_level=logging.WARNING)
    asyncio.run(stage.start_async())

    stage._mc.progress_sink(None)
    assert stage._mc._determine_count_fn is None
    mock_morph_tqdm.update.assert_not_called()

    stage._mc.progress_sink(MultiMessage(meta=MessageMeta(df=cudf.DataFrame(range(12), columns=["test"]))))
    assert inspect.isfunction(stage._mc._determine_count_fn)
    mock_morph_tqdm.update.assert_called_once_with(n=12)


@pytest.mark.usefixtures("reset_loglevel")
@pytest.mark.parametrize('morpheus_log_level',
                         [logging.CRITICAL, logging.ERROR, logging.WARNING, logging.INFO, logging.DEBUG])
@mock.patch('morpheus.stages.general.monitor_stage.MonitorController.sink_on_completed', autospec=True)
@mock.patch('morpheus.stages.general.monitor_stage.MonitorController.progress_sink', autospec=True)
def test_log_level(mock_progress_sink: mock.MagicMock,
                   mock_sink_on_completed: mock.MagicMock,
                   config: Config,
                   morpheus_log_level: int):
    """
    Test ensures the monitor stage doesn't add itself to the MRC pipeline if not configured for the current log-level
    """
    input_file = os.path.join(TEST_DIRS.tests_data_dir, "filter_probs.csv")

    set_log_level(morpheus_log_level)
    monitor_stage_level = logging.INFO

    should_be_included = (morpheus_log_level <= monitor_stage_level)

    pipe = LinearPipeline(config)
    pipe.set_source(FileSourceStage(config, filename=input_file))
    pipe.add_stage(MonitorStage(config, log_level=monitor_stage_level))
    pipe.run()

    expected_call_count = 1 if should_be_included else 0
    assert mock_progress_sink.call_count == expected_call_count
    assert mock_sink_on_completed.call_count == expected_call_count


@pytest.mark.usefixtures("reset_loglevel")
@pytest.mark.use_python
def test_thread(config: Config):
    """
    Test ensures the monitor stage doesn't add itself to the MRC pipeline if not configured for the current log-level
    """
    input_file = os.path.join(TEST_DIRS.tests_data_dir, "filter_probs.csv")

    set_log_level(log_level=logging.INFO)

    monitor_thread_id = None

    # Create a dummy count function where we can save the thread id from the monitor stage
    def fake_determine_count_fn(x):
        nonlocal monitor_thread_id

        monitor_thread_id = threading.current_thread().ident

        return x.count

    pipe = LinearPipeline(config)
    pipe.set_source(FileSourceStage(config, filename=input_file))
    dummy_stage = pipe.add_stage(RecordThreadIdStage(config))
    pipe.add_stage(MonitorStage(config, determine_count_fn=fake_determine_count_fn))
    pipe.run()

    # Check that the thread ids are the same
    assert dummy_stage.thread_id == monitor_thread_id<|MERGE_RESOLUTION|>--- conflicted
+++ resolved
@@ -83,13 +83,8 @@
     await stage.join()
     mock_morph_tqdm.assert_not_called()
 
-<<<<<<< HEAD
-    stage.on_start()
+    await stage.start_async()
     await stage.join()
-=======
-    asyncio.run(stage.start_async())
-    stage.stop()
->>>>>>> e30fe76d
     mock_morph_tqdm.close.assert_called_once()
 
 
