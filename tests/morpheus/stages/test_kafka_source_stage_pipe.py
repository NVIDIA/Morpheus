--- conflicted
+++ resolved
@@ -154,41 +154,4 @@
         # The value of the offsets dict being returned is a tuple of (offset, metadata), while the value of the
         # expected_offsets is just the offset.
         actual_offset = offsets[topic_partition][0]
-<<<<<<< HEAD
-        assert actual_offset == expected_offset
-=======
-        assert actual_offset == expected_offset
-
-
-@pytest.mark.gpu_and_cpu_mode
-@pytest.mark.kafka
-@pytest.mark.parametrize('num_records', [1000])
-def test_kafka_source_batch_pipe(config: Config,
-                                 kafka_bootstrap_servers: str,
-                                 kafka_topics: KafkaTopics,
-                                 num_records: int) -> None:
-    data = [{'v': i} for i in range(num_records)]
-    num_written = write_data_to_kafka(kafka_bootstrap_servers, kafka_topics.input_topic, data)
-    assert num_written == num_records
-
-    expected_length = config.pipeline_batch_size
-    num_exact = num_records // expected_length
-
-    pipe = LinearPipeline(config)
-    pipe.set_source(
-        KafkaSourceStage(config,
-                         bootstrap_servers=kafka_bootstrap_servers,
-                         input_topic=kafka_topics.input_topic,
-                         auto_offset_reset="earliest",
-                         poll_interval="1seconds",
-                         client_id='morpheus_kafka_source_stage_pipe',
-                         stop_after=num_records))
-    pipe.add_stage(DFPLengthChecker(config, expected_length=expected_length, num_exact=num_exact))
-    pipe.add_stage(DeserializeStage(config))
-    pipe.add_stage(SerializeStage(config))
-    comp_stage = pipe.add_stage(
-        CompareDataFrameStage(config, pd.DataFrame(data=data), include=[r'^v$'], reset_index=True))
-    pipe.run()
-
-    assert_results(comp_stage.get_results())
->>>>>>> e13e345a
+        assert actual_offset == expected_offset