--- conflicted
+++ resolved
@@ -98,27 +98,6 @@
     assert_results(comp_stage.get_results())
 
 
-<<<<<<< HEAD
-=======
-def seek_to_beginning(kafka_consumer: "KafkaConsumer", timeout: int = 15):
-    """
-    Seeks to the beginning of the Kafka topic
-    """
-    start = time.time()
-    end = start + timeout
-    partitions_assigned = False
-    while not partitions_assigned and time.time() <= end:
-        kafka_consumer.poll(timeout_ms=20)
-        partitions_assigned = len(kafka_consumer.assignment()) > 0
-        if not partitions_assigned:
-            time.sleep(0.1)
-
-    assert partitions_assigned
-
-    kafka_consumer.seek_to_beginning()
-
-
->>>>>>> 1b6e9f2b
 @pytest.mark.kafka
 @pytest.mark.parametrize('async_commits', [True, False])
 @pytest.mark.parametrize('num_records', [10, 100, 1000])
