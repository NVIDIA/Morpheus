--- conflicted
+++ resolved
@@ -14,7 +14,6 @@
 # See the License for the specific language governing permissions and
 # limitations under the License.
 
-import json
 import os
 import typing
 
@@ -22,10 +21,6 @@
 import pandas as pd
 import pytest
 
-<<<<<<< HEAD
-=======
-from morpheus.common import FileTypes
->>>>>>> ca66ec09
 from morpheus.config import Config
 from morpheus.pipeline.linear_pipeline import LinearPipeline
 from morpheus.pipeline.single_port_stage import SinglePortStage
