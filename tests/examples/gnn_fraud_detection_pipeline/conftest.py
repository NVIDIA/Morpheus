# SPDX-FileCopyrightText: Copyright (c) 2023, NVIDIA CORPORATION & AFFILIATES. All rights reserved.
# SPDX-License-Identifier: Apache-2.0
#
# Licensed under the Apache License, Version 2.0 (the "License");
# you may not use this file except in compliance with the License.
# You may obtain a copy of the License at
#
# http://www.apache.org/licenses/LICENSE-2.0
#
# Unless required by applicable law or agreed to in writing, software
# distributed under the License is distributed on an "AS IS" BASIS,
# WITHOUT WARRANTIES OR CONDITIONS OF ANY KIND, either express or implied.
# See the License for the specific language governing permissions and
# limitations under the License.

import os
import sys

import pytest

from _utils import TEST_DIRS
from _utils import import_or_skip

# pylint: disable=unused-argument, redefined-outer-name

SKIP_REASON = ("Tests for the gnn_fraud_detection_pipeline example require a number of packages not installed in the "
               "Morpheus development environment. See `examples/gnn_fraud_detection_pipeline/README.md` for details on "
               "installing these additional dependencies")


@pytest.fixture(autouse=True, scope='session')
def stellargraph(fail_missing: bool):
    """
    All of the tests in this subdir require stellargraph
    """
    yield import_or_skip("stellargraph", reason=SKIP_REASON, fail_missing=fail_missing)


@pytest.fixture(autouse=True, scope='session')
def cuml(fail_missing: bool):
    """
    All of the tests in this subdir require cuml
    """
    yield import_or_skip("cuml", reason=SKIP_REASON, fail_missing=fail_missing)


@pytest.fixture(autouse=True, scope='session')
def tensorflow(fail_missing: bool):
    """
    All of the tests in this subdir require tensorflow
    """
    yield import_or_skip("tensorflow", reason=SKIP_REASON, fail_missing=fail_missing)


@pytest.fixture(name="config")
def config_fixture(config):
    """
    The GNN fraud detection pipeline utilizes the "other" pipeline mode.
    """
    from morpheus.config import PipelineModes
    config.mode = PipelineModes.OTHER
    yield config


@pytest.fixture(name="example_dir")
def example_dir_fixture():
    yield os.path.join(TEST_DIRS.examples_dir, 'gnn_fraud_detection_pipeline')


@pytest.fixture
def training_file(example_dir: str):
    yield os.path.join(example_dir, 'training.csv')


@pytest.fixture
def hinsage_model(example_dir: str):
    yield os.path.join(example_dir, 'model/hinsage-model.pt')


@pytest.fixture
def xgb_model(example_dir: str):
    yield os.path.join(example_dir, 'model/xgb-model.pt')


# Some of the code inside gnn_fraud_detection_pipeline performs some relative imports in the form of:
#    from .mod import Class
# For this reason we need to ensure that the examples dir is in the sys.path first
@pytest.fixture(name="gnn_fraud_detection_pipeline")
def gnn_fraud_detection_pipeline_fixture(
        restore_sys_path,  # pylint: disable=unused-argument
        reset_plugins):  # pylint: disable=unused-argument
    sys.path.append(TEST_DIRS.examples_dir)
    import gnn_fraud_detection_pipeline
    yield gnn_fraud_detection_pipeline


@pytest.fixture
def test_data():
    """
    Construct test data, a small DF of 10 rows which we will build a graph from
    The nodes in our graph will be the unique values from each of our three columns, and the index is also
    representing our transaction ids.
    There is only one duplicated value (2697) in our dataset so we should expect 29 nodes
    Our expected edges will be each value in client_node and merchant_node to their associated index value ex:
    (795, 2) & (8567, 2)
    thus we should expect 20 edges, although 2697 is duplicated in the client_node column we should expect two
    unique edges for each entry (2697, 14) & (2697, 91)
    """
    import pandas as pd
    index = [2, 14, 16, 26, 41, 42, 70, 91, 93, 95]
    client_data = [795, 2697, 5531, 415, 2580, 3551, 6547, 2697, 3503, 7173]
    merchant_data = [8567, 4609, 2781, 7844, 629, 6915, 7071, 570, 2446, 8110]

    df_data = {
        'index': index,
        'client_node': client_data,
        'merchant_node': merchant_data,
        'fraud_label': [1 for _ in range(len(index))]
    }

    # Fill in the other columns so that we match the shape the model is expecting
    for i in range(1000, 1113):
        # these two values are skipped, apparently place-holders for client_node & merchant_node
        if i not in (1002, 1003):
            df_data[str(i)] = [0 for _ in range(len(index))]

    df = pd.DataFrame(df_data, index=index)

    expected_nodes = set(index + client_data + merchant_data)
    assert len(expected_nodes) == 29  # ensuring test data & assumptions are correct

    expected_edges = set()
    for data in (client_data, merchant_data):
        for (i, val) in enumerate(data):
            expected_edges.add((val, index[i]))

    assert len(expected_edges) == 20  # ensuring test data & assumptions are correct

    yield {
<<<<<<< HEAD
        'index': index,
        'client_data': client_data,
        'merchant_data': merchant_data,
        'df': df,
        'expected_nodes': expected_nodes,
        'expected_edges': expected_edges
=======
        "index": index,
        "client_data": client_data,
        "merchant_data": merchant_data,
        "df": df,
        "expected_nodes": expected_nodes,
        "expected_edges": expected_edges
>>>>>>> a343c77b
    }<|MERGE_RESOLUTION|>--- conflicted
+++ resolved
@@ -20,8 +20,6 @@
 
 from _utils import TEST_DIRS
 from _utils import import_or_skip
-
-# pylint: disable=unused-argument, redefined-outer-name
 
 SKIP_REASON = ("Tests for the gnn_fraud_detection_pipeline example require a number of packages not installed in the "
                "Morpheus development environment. See `examples/gnn_fraud_detection_pipeline/README.md` for details on "
@@ -137,19 +135,10 @@
     assert len(expected_edges) == 20  # ensuring test data & assumptions are correct
 
     yield {
-<<<<<<< HEAD
-        'index': index,
-        'client_data': client_data,
-        'merchant_data': merchant_data,
-        'df': df,
-        'expected_nodes': expected_nodes,
-        'expected_edges': expected_edges
-=======
         "index": index,
         "client_data": client_data,
         "merchant_data": merchant_data,
         "df": df,
         "expected_nodes": expected_nodes,
         "expected_edges": expected_edges
->>>>>>> a343c77b
     }