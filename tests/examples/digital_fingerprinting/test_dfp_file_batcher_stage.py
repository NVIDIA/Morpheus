# SPDX-FileCopyrightText: Copyright (c) 2023, NVIDIA CORPORATION & AFFILIATES. All rights reserved.
# SPDX-License-Identifier: Apache-2.0
#
# Licensed under the Apache License, Version 2.0 (the "License");
# you may not use this file except in compliance with the License.
# You may obtain a copy of the License at
#
# http://www.apache.org/licenses/LICENSE-2.0
#
# Unless required by applicable law or agreed to in writing, software
# distributed under the License is distributed on an "AS IS" BASIS,
# WITHOUT WARRANTIES OR CONDITIONS OF ANY KIND, either express or implied.
# See the License for the specific language governing permissions and
# limitations under the License.

import functools
import os
import re
import typing
from datetime import datetime
from datetime import timezone

import fsspec
import pytest

from _utils import TEST_DIRS
from morpheus.config import Config
from morpheus.pipeline.single_port_stage import SinglePortStage
from morpheus.utils.file_utils import date_extractor


@pytest.fixture(name="date_conversion_func")
def date_conversion_func_fixture():
    date_re = re.compile(r"(?P<year>\d{4})-(?P<month>\d{1,2})-(?P<day>\d{1,2})"
                         r"_(?P<hour>\d{1,2})-(?P<minute>\d{1,2})-(?P<second>\d{1,2})(?P<microsecond>\.\d{1,6})")

    yield functools.partial(date_extractor, filename_regex=date_re)


@pytest.fixture(name="test_data_dir")
def test_data_dir_fixture():
    yield os.path.join(TEST_DIRS.tests_data_dir, 'appshield', 'snapshot-1')


@pytest.fixture(name="file_specs")
def file_specs_fixture(test_data_dir: str):
    yield fsspec.open_files(os.path.join(test_data_dir, '*.json'))


def test_constructor(config: Config):
    from dfp.stages.dfp_file_batcher_stage import DFPFileBatcherStage

<<<<<<< HEAD
    date_conversion_func = lambda x: x  # noqa E731 # pylint: disable=unnecessary-lambda-assignment
=======
    def date_conversion_func(x):
        return x

>>>>>>> a343c77b
    stage = DFPFileBatcherStage(config,
                                date_conversion_func,
                                'M',
                                sampling=55,
                                start_time=datetime(1999, 1, 1),
                                end_time=datetime(2005, 10, 11, 4, 34, 21))

    assert isinstance(stage, SinglePortStage)
    assert stage._date_conversion_func is date_conversion_func
    assert stage._sampling == 55
    assert stage._period == 'M'
    assert stage._start_time == datetime(1999, 1, 1)
    assert stage._end_time == datetime(2005, 10, 11, 4, 34, 21)


def test_constructor_deprecated_args(config: Config):
    """Test that the deprecated sampling_rate_s arg is still supported"""

    from dfp.stages.dfp_file_batcher_stage import DFPFileBatcherStage

    with pytest.deprecated_call():
        stage = DFPFileBatcherStage(config, lambda x: x, sampling_rate_s=55)

    assert isinstance(stage, SinglePortStage)
    assert stage._sampling == "55S"


def test_constructor_both_sample_args_error(config: Config):
    """Test that an error is raised if both sampling and sampling_rate_s are specified"""
    from dfp.stages.dfp_file_batcher_stage import DFPFileBatcherStage

    with pytest.raises(AssertionError):
        DFPFileBatcherStage(config, lambda x: x, sampling=55, sampling_rate_s=20)


def test_on_data(config: Config, date_conversion_func: typing.Callable, file_specs: typing.List[fsspec.core.OpenFile]):
    from dfp.stages.dfp_file_batcher_stage import DFPFileBatcherStage
    stage = DFPFileBatcherStage(config, date_conversion_func)

    assert not stage.on_data([])

    # With a one-day batch all files will fit in the batch
    batches = stage.on_data(file_specs)
    assert len(batches) == 1

    batch = batches[0]
    assert sorted(f.path for f in batch[0]) == sorted(f.path for f in file_specs)
    assert batch[1] == 1


def test_on_data_two_batches(config: Config,
                             date_conversion_func: typing.Callable,
                             file_specs: typing.List[fsspec.core.OpenFile],
                             test_data_dir: str):
    # Test with a one-minute window which should split the data into two batches
    from dfp.stages.dfp_file_batcher_stage import DFPFileBatcherStage
    stage = DFPFileBatcherStage(config, date_conversion_func, period='min')
    batches = stage.on_data(file_specs)
    assert len(batches) == 2

    expected_10_25_files = sorted(f.path
                                  for f in fsspec.open_files(os.path.join(test_data_dir, '*_2022-01-30_10-25*.json')))
    expected_10_26_files = sorted(f.path
                                  for f in fsspec.open_files(os.path.join(test_data_dir, '*_2022-01-30_10-26*.json')))

<<<<<<< HEAD
    (batch1, batch2) = batches
    assert sorted(f.path for f in batch1[0]) == expected_10_25_files
    assert batch1[1] == 2

    assert sorted(f.path for f in batch2[0]) == expected_10_26_files
    assert batch2[1] == 2

=======
    batch1 = batches[0]
    batch2 = batches[1]
    assert sorted(f.path for f in batch1[0]) == expected_10_25_files
    assert batch1[1] == 2

    assert sorted(f.path for f in batch2[0]) == expected_10_26_files
    assert batch2[1] == 2
>>>>>>> a343c77b

def test_on_data_start_time(config: Config,
                            date_conversion_func: typing.Callable,
                            file_specs: typing.List[fsspec.core.OpenFile],
                            test_data_dir: str):
    # Test with a start time that excludes some files
    from dfp.stages.dfp_file_batcher_stage import DFPFileBatcherStage
    stage = DFPFileBatcherStage(config,
                                date_conversion_func,
                                period='min',
                                start_time=datetime(2022, 1, 30, 10, 26, tzinfo=timezone.utc))
    expected_files = sorted(f.path for f in fsspec.open_files(os.path.join(test_data_dir, '*_2022-01-30_10-26*.json')))

    batches = stage.on_data(file_specs)
    assert len(batches) == 1

    batch = batches[0]
    assert sorted(f.path for f in batch[0]) == expected_files
    assert batch[1] == 1


def test_on_data_end_time(config: Config,
                          date_conversion_func: typing.Callable,
                          file_specs: typing.List[fsspec.core.OpenFile],
                          test_data_dir: str):
    # Test with a end time that excludes some files
    from dfp.stages.dfp_file_batcher_stage import DFPFileBatcherStage
    stage = DFPFileBatcherStage(config,
                                date_conversion_func,
                                period='min',
                                end_time=datetime(2022, 1, 30, 10, 26, tzinfo=timezone.utc))

    expected_files = sorted(f.path for f in fsspec.open_files(os.path.join(test_data_dir, '*_2022-01-30_10-25*.json')))

    batches = stage.on_data(file_specs)
    assert len(batches) == 1

    batch = batches[0]
    assert sorted(f.path for f in batch[0]) == expected_files
    assert batch[1] == 1


def test_on_data_start_time_end_time(config: Config,
                                     date_conversion_func: typing.Callable,
                                     file_specs: typing.List[fsspec.core.OpenFile],
                                     test_data_dir: str):
    # Test with a start & end time that excludes some files
    from dfp.stages.dfp_file_batcher_stage import DFPFileBatcherStage
    stage = DFPFileBatcherStage(config,
                                date_conversion_func,
                                period='min',
                                start_time=datetime(2022, 1, 30, 10, 26, 0, tzinfo=timezone.utc),
                                end_time=datetime(2022, 1, 30, 10, 26, 3, tzinfo=timezone.utc))
    batches = stage.on_data(file_specs)
    assert len(batches) == 1

    expected_files = sorted(f.path for f in fsspec.open_files(os.path.join(test_data_dir, '*_2022-01-30_10-26*.json'))
                            if not f.path.endswith('04.570268.json'))

    batch = batches[0]
    assert sorted(f.path for f in batch[0]) == expected_files
    assert batch[1] == 1<|MERGE_RESOLUTION|>--- conflicted
+++ resolved
@@ -50,13 +50,9 @@
 def test_constructor(config: Config):
     from dfp.stages.dfp_file_batcher_stage import DFPFileBatcherStage
 
-<<<<<<< HEAD
-    date_conversion_func = lambda x: x  # noqa E731 # pylint: disable=unnecessary-lambda-assignment
-=======
     def date_conversion_func(x):
         return x
 
->>>>>>> a343c77b
     stage = DFPFileBatcherStage(config,
                                 date_conversion_func,
                                 'M',
@@ -96,7 +92,7 @@
     from dfp.stages.dfp_file_batcher_stage import DFPFileBatcherStage
     stage = DFPFileBatcherStage(config, date_conversion_func)
 
-    assert not stage.on_data([])
+    assert stage.on_data([]) == []
 
     # With a one-day batch all files will fit in the batch
     batches = stage.on_data(file_specs)
@@ -122,7 +118,6 @@
     expected_10_26_files = sorted(f.path
                                   for f in fsspec.open_files(os.path.join(test_data_dir, '*_2022-01-30_10-26*.json')))
 
-<<<<<<< HEAD
     (batch1, batch2) = batches
     assert sorted(f.path for f in batch1[0]) == expected_10_25_files
     assert batch1[1] == 2
@@ -130,15 +125,6 @@
     assert sorted(f.path for f in batch2[0]) == expected_10_26_files
     assert batch2[1] == 2
 
-=======
-    batch1 = batches[0]
-    batch2 = batches[1]
-    assert sorted(f.path for f in batch1[0]) == expected_10_25_files
-    assert batch1[1] == 2
-
-    assert sorted(f.path for f in batch2[0]) == expected_10_26_files
-    assert batch2[1] == 2
->>>>>>> a343c77b
 
 def test_on_data_start_time(config: Config,
                             date_conversion_func: typing.Callable,
