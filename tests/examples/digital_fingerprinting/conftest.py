# SPDX-FileCopyrightText: Copyright (c) 2023, NVIDIA CORPORATION & AFFILIATES. All rights reserved.
# SPDX-License-Identifier: Apache-2.0
#
# Licensed under the Apache License, Version 2.0 (the "License");
# you may not use this file except in compliance with the License.
# You may obtain a copy of the License at
#
# http://www.apache.org/licenses/LICENSE-2.0
#
# Unless required by applicable law or agreed to in writing, software
# distributed under the License is distributed on an "AS IS" BASIS,
# WITHOUT WARRANTIES OR CONDITIONS OF ANY KIND, either express or implied.
# See the License for the specific language governing permissions and
# limitations under the License.

import os
import sys
import typing
from unittest import mock

import pytest

<<<<<<< HEAD
from _utils import TEST_DIRS
from _utils import import_or_skip
=======
from morpheus.config import Config
from utils import TEST_DIRS
from utils import import_or_skip
from utils.dataset_manager import DatasetManager

# pylint: disable=redefined-outer-name
>>>>>>> b5f03db4

SKIP_REASON = (
    "Tests for the digital_fingerprinting production example requires a number of packages not installed in the "
    "Morpheus development environment.")


@pytest.fixture(autouse=True, scope='session')
def dask_distributed(fail_missing: bool):
    """
    Mark tests requiring dask.distributed
    """
    yield import_or_skip("dask.distributed", reason=SKIP_REASON, fail_missing=fail_missing)


@pytest.fixture(autouse=True, scope='session')
def dask_cuda(fail_missing: bool):
    """
    Mark tests requiring dask.distributed
    """
    yield import_or_skip("dask_cuda", reason=SKIP_REASON, fail_missing=fail_missing)


@pytest.fixture(autouse=True, scope='session')
def mlflow(fail_missing: bool):
    """
    Mark tests requiring mlflow
    """
    yield import_or_skip("mlflow", reason=SKIP_REASON, fail_missing=fail_missing)


<<<<<<< HEAD
@pytest.fixture(name='ae_feature_cols', scope='session')
def ae_feature_cols_fixture():
    with open(os.path.join(TEST_DIRS.data_dir, 'columns_ae_cloudtrail.txt'), encoding='utf-8') as fh:
        yield [x.strip() for x in fh.readlines()]


@pytest.fixture(name="config")
def config_fixture(config_no_cpp, ae_feature_cols: typing.List[str]):
=======
@pytest.fixture(scope='session')
def ae_feature_cols():
    with open(os.path.join(TEST_DIRS.data_dir, 'columns_ae_cloudtrail.txt'), encoding='UTF-8') as fh:
        yield [x.strip() for x in fh.readlines()]


@pytest.fixture
def config(config_no_cpp: Config, ae_feature_cols: list[str]):
>>>>>>> b5f03db4
    """
    The digital_fingerprinting production example utilizes the Auto Encoder config, and requires C++ execution disabled.
    """
    from morpheus.config import ConfigAutoEncoder
    config = config_no_cpp
    config.ae = ConfigAutoEncoder()
    config.ae.feature_columns = ae_feature_cols
    yield config


@pytest.fixture(name="example_dir")
def example_dir_fixture():
    yield os.path.join(TEST_DIRS.examples_dir, 'digital_fingerprinting/production/morpheus')


# Some of the code inside the production DFP example performs imports in the form of:
#    from ..utils.model_cache import ModelCache
# For this reason we need to ensure that the digital_fingerprinting/production/morpheus dir is in sys.path
@pytest.fixture(autouse=True)
def dfp_prod_in_sys_path(
<<<<<<< HEAD
        restore_sys_path,  # pylint: disable=unused-argument
        reset_plugins,  # pylint: disable=unused-argument
=======
        request: pytest.FixtureRequest,  # pylint: disable=unused-argument
        restore_sys_path: list[str],  # pylint: disable=unused-argument
        reset_plugins: None,  # pylint: disable=unused-argument
>>>>>>> b5f03db4
        example_dir: str):
    sys.path.append(example_dir)


<<<<<<< HEAD
@pytest.fixture(name="dfp_message_meta")
def dfp_message_meta_fixture(config, dataset_pandas):
=======
@pytest.fixture
def dfp_message_meta(config: Config, dataset_pandas: DatasetManager):
>>>>>>> b5f03db4
    import pandas as pd
    from dfp.messages.multi_dfp_message import DFPMessageMeta

    user_id = 'test_user'
    df = dataset_pandas['filter_probs.csv']
    df[config.ae.timestamp_column_name] = pd.to_datetime([1683054498 + i for i in range(0, len(df) * 30, 30)], unit='s')
    df[config.ae.userid_column_name] = user_id
    yield DFPMessageMeta(df, user_id)


@pytest.fixture
def dfp_multi_message(dfp_message_meta):
    from dfp.messages.multi_dfp_message import MultiDFPMessage
    yield MultiDFPMessage(meta=dfp_message_meta)


@pytest.fixture
def dfp_multi_ae_message(dfp_message_meta):
    from morpheus.messages.multi_ae_message import MultiAEMessage
    yield MultiAEMessage(meta=dfp_message_meta, model=mock.MagicMock())<|MERGE_RESOLUTION|>--- conflicted
+++ resolved
@@ -20,17 +20,10 @@
 
 import pytest
 
-<<<<<<< HEAD
 from _utils import TEST_DIRS
 from _utils import import_or_skip
-=======
+from _utils.dataset_manager import DatasetManager
 from morpheus.config import Config
-from utils import TEST_DIRS
-from utils import import_or_skip
-from utils.dataset_manager import DatasetManager
-
-# pylint: disable=redefined-outer-name
->>>>>>> b5f03db4
 
 SKIP_REASON = (
     "Tests for the digital_fingerprinting production example requires a number of packages not installed in the "
@@ -61,7 +54,6 @@
     yield import_or_skip("mlflow", reason=SKIP_REASON, fail_missing=fail_missing)
 
 
-<<<<<<< HEAD
 @pytest.fixture(name='ae_feature_cols', scope='session')
 def ae_feature_cols_fixture():
     with open(os.path.join(TEST_DIRS.data_dir, 'columns_ae_cloudtrail.txt'), encoding='utf-8') as fh:
@@ -69,17 +61,7 @@
 
 
 @pytest.fixture(name="config")
-def config_fixture(config_no_cpp, ae_feature_cols: typing.List[str]):
-=======
-@pytest.fixture(scope='session')
-def ae_feature_cols():
-    with open(os.path.join(TEST_DIRS.data_dir, 'columns_ae_cloudtrail.txt'), encoding='UTF-8') as fh:
-        yield [x.strip() for x in fh.readlines()]
-
-
-@pytest.fixture
-def config(config_no_cpp: Config, ae_feature_cols: list[str]):
->>>>>>> b5f03db4
+def config_fixture(config_no_cpp: Config, ae_feature_cols: typing.List[str]):
     """
     The digital_fingerprinting production example utilizes the Auto Encoder config, and requires C++ execution disabled.
     """
@@ -100,25 +82,14 @@
 # For this reason we need to ensure that the digital_fingerprinting/production/morpheus dir is in sys.path
 @pytest.fixture(autouse=True)
 def dfp_prod_in_sys_path(
-<<<<<<< HEAD
-        restore_sys_path,  # pylint: disable=unused-argument
-        reset_plugins,  # pylint: disable=unused-argument
-=======
-        request: pytest.FixtureRequest,  # pylint: disable=unused-argument
         restore_sys_path: list[str],  # pylint: disable=unused-argument
         reset_plugins: None,  # pylint: disable=unused-argument
->>>>>>> b5f03db4
         example_dir: str):
     sys.path.append(example_dir)
 
 
-<<<<<<< HEAD
 @pytest.fixture(name="dfp_message_meta")
 def dfp_message_meta_fixture(config, dataset_pandas):
-=======
-@pytest.fixture
-def dfp_message_meta(config: Config, dataset_pandas: DatasetManager):
->>>>>>> b5f03db4
     import pandas as pd
     from dfp.messages.multi_dfp_message import DFPMessageMeta
 
