# SPDX-FileCopyrightText: Copyright (c) 2023-2024, NVIDIA CORPORATION & AFFILIATES. All rights reserved.
# SPDX-License-Identifier: Apache-2.0
#
# Licensed under the Apache License, Version 2.0 (the "License");
# you may not use this file except in compliance with the License.
# You may obtain a copy of the License at
#
# http://www.apache.org/licenses/LICENSE-2.0
#
# Unless required by applicable law or agreed to in writing, software
# distributed under the License is distributed on an "AS IS" BASIS,
# WITHOUT WARRANTIES OR CONDITIONS OF ANY KIND, either express or implied.
# See the License for the specific language governing permissions and
# limitations under the License.

import os
from unittest import mock

import pytest

from _utils import TEST_DIRS
from _utils.dataset_manager import DatasetManager
from morpheus.config import Config
from morpheus.messages import ControlMessage
from morpheus.messages import MessageMeta
from morpheus.pipeline.single_port_stage import SinglePortStage


def test_constructor(config: Config):
    from morpheus_dfp.stages.dfp_training import DFPTraining

    stage = DFPTraining(config, model_kwargs={'test': 'this'}, epochs=40, validation_size=0.5)
    assert isinstance(stage, SinglePortStage)
    assert stage._model_kwargs['test'] == 'this'
    assert stage._epochs == 40
    assert stage._validation_size == 0.5


@pytest.mark.parametrize('validation_size', [-1, -0.2, 1, 5])
def test_constructor_bad_validation_size(config: Config, validation_size: float):
    from morpheus_dfp.stages.dfp_training import DFPTraining

    with pytest.raises(ValueError):
        DFPTraining(config, validation_size=validation_size)


@pytest.mark.parametrize('validation_size', [0., 0.2])
@mock.patch('morpheus_dfp.stages.dfp_training.AutoEncoder')
@mock.patch('morpheus_dfp.stages.dfp_training.train_test_split')
def test_on_data(mock_train_test_split: mock.MagicMock,
                 mock_ae: mock.MagicMock,
                 config: Config,
                 dataset_pandas: DatasetManager,
                 validation_size: float):
<<<<<<< HEAD
    from dfp.stages.dfp_training import DFPTraining
=======
    from morpheus_dfp.stages.dfp_training import DFPTraining
>>>>>>> fae32d29

    mock_ae.return_value = mock_ae

    input_file = os.path.join(TEST_DIRS.validation_data_dir, "dfp-cloudtrail-role-g-validation-data-input.csv")
    df = dataset_pandas[input_file]
    train_df = df[df.columns.intersection(config.ae.feature_columns)]

    mock_validation_df = mock.MagicMock()
    mock_train_test_split.return_value = (train_df, mock_validation_df)

    msg = ControlMessage()
    msg.payload(MessageMeta(df))
    msg.set_metadata("user_id", 'Account-123456789')

    stage = DFPTraining(config, validation_size=validation_size)
    results = stage.on_data(msg)

    assert isinstance(results, ControlMessage)
    assert results.payload().count == msg.payload().count
    assert results.get_metadata("model") is mock_ae

    # Pandas doesn't like the comparison that mock will make if we called MagicMock.assert_called_once_with(df)
    # Checking the call args manually
    if validation_size > 0:
        expected_run_validation = True
        expected_val_data = mock_validation_df
        mock_train_test_split.assert_called_once()
        assert len(mock_train_test_split.call_args.args) == 1
        dataset_pandas.assert_compare_df(mock_train_test_split.call_args.args[0], train_df)
        assert mock_train_test_split.call_args.kwargs == {'test_size': validation_size, 'shuffle': False}
    else:
        expected_run_validation = False
        expected_val_data = None
        mock_train_test_split.assert_not_called()

    mock_ae.fit.assert_called_once()

    assert len(mock_ae.fit.call_args.args) == 1
    dataset_pandas.assert_compare_df(mock_ae.fit.call_args.args[0], train_df)
    assert mock_ae.fit.call_args.kwargs == {
        'epochs': stage._epochs, 'validation_data': expected_val_data, 'run_validation': expected_run_validation
    }

    # The stage shouldn't be modifying the dataframe
    dataset_pandas.assert_compare_df(results.payload().df, dataset_pandas[input_file])<|MERGE_RESOLUTION|>--- conflicted
+++ resolved
@@ -52,11 +52,7 @@
                  config: Config,
                  dataset_pandas: DatasetManager,
                  validation_size: float):
-<<<<<<< HEAD
-    from dfp.stages.dfp_training import DFPTraining
-=======
     from morpheus_dfp.stages.dfp_training import DFPTraining
->>>>>>> fae32d29
 
     mock_ae.return_value = mock_ae
 
