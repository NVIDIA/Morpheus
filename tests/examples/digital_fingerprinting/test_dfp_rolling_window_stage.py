--- conflicted
+++ resolved
@@ -88,11 +88,7 @@
 
 
 def test_build_window_no_new(config: Config, control_message: ControlMessage):
-<<<<<<< HEAD
-    from dfp.stages.dfp_rolling_window_stage import DFPRollingWindowStage
-=======
     from morpheus_dfp.stages.dfp_rolling_window_stage import DFPRollingWindowStage
->>>>>>> fae32d29
 
     stage = DFPRollingWindowStage(config, min_history=5, min_increment=7, max_history=100, cache_dir='/test/path/cache')
 
@@ -103,11 +99,7 @@
 
 
 def test_build_window_not_enough_data(config: Config, control_message: ControlMessage):
-<<<<<<< HEAD
-    from dfp.stages.dfp_rolling_window_stage import DFPRollingWindowStage
-=======
     from morpheus_dfp.stages.dfp_rolling_window_stage import DFPRollingWindowStage
->>>>>>> fae32d29
 
     stage = DFPRollingWindowStage(config, min_history=5, min_increment=7, max_history=100, cache_dir='/test/path/cache')
 
@@ -117,11 +109,7 @@
 
 
 def test_build_window_min_increment(config: Config, control_message: ControlMessage):
-<<<<<<< HEAD
-    from dfp.stages.dfp_rolling_window_stage import DFPRollingWindowStage
-=======
     from morpheus_dfp.stages.dfp_rolling_window_stage import DFPRollingWindowStage
->>>>>>> fae32d29
 
     stage = DFPRollingWindowStage(config, min_history=5, min_increment=7, max_history=100, cache_dir='/test/path/cache')
 
@@ -131,11 +119,7 @@
 
 
 def test_build_window_invalid(config: Config, control_message: ControlMessage, train_df: pd.DataFrame):
-<<<<<<< HEAD
-    from dfp.stages.dfp_rolling_window_stage import DFPRollingWindowStage
-=======
     from morpheus_dfp.stages.dfp_rolling_window_stage import DFPRollingWindowStage
->>>>>>> fae32d29
 
     stage = DFPRollingWindowStage(config, min_history=5, min_increment=7, max_history=100, cache_dir='/test/path/cache')
 
@@ -150,11 +134,7 @@
 
 
 def test_build_window_overlap(config: Config, control_message: ControlMessage, train_df: pd.DataFrame):
-<<<<<<< HEAD
-    from dfp.stages.dfp_rolling_window_stage import DFPRollingWindowStage
-=======
     from morpheus_dfp.stages.dfp_rolling_window_stage import DFPRollingWindowStage
->>>>>>> fae32d29
 
     stage = DFPRollingWindowStage(config, min_history=5, min_increment=7, max_history=100, cache_dir='/test/path/cache')
 
@@ -175,11 +155,7 @@
                       control_message: ControlMessage,
                       dataset_pandas: DatasetManager,
                       train_df: pd.DataFrame):
-<<<<<<< HEAD
-    from dfp.stages.dfp_rolling_window_stage import DFPRollingWindowStage
-=======
     from morpheus_dfp.stages.dfp_rolling_window_stage import DFPRollingWindowStage
->>>>>>> fae32d29
 
     stage = DFPRollingWindowStage(config, min_history=5, min_increment=7, max_history=100, cache_dir='/test/path/cache')
 
