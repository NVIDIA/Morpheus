--- conflicted
+++ resolved
@@ -26,8 +26,6 @@
 from morpheus.config import Config
 from morpheus.messages.multi_ae_message import MultiAEMessage
 from morpheus.pipeline.single_port_stage import SinglePortStage
-
-# pylint: disable=redefined-outer-name
 
 MockedRequests = namedtuple("MockedRequests", ["get", "patch", "response"])
 MockedMLFlow = namedtuple("MockedMLFlow",
@@ -47,13 +45,8 @@
                           ])
 
 
-<<<<<<< HEAD
 @pytest.fixture(name="databricks_env")
 def databricks_env_fixture(restore_environ):  # pylint: disable=unused-argument
-=======
-@pytest.fixture
-def databricks_env(restore_environ):  # pylint: disable=unused-argument
->>>>>>> a343c77b
     env = {'DATABRICKS_HOST': 'https://test_host', 'DATABRICKS_TOKEN': 'test_token'}
     os.environ.update(env)
     yield env
