# SPDX-FileCopyrightText: Copyright (c) 2023, NVIDIA CORPORATION & AFFILIATES. All rights reserved.
# SPDX-License-Identifier: Apache-2.0
#
# Licensed under the Apache License, Version 2.0 (the "License");
# you may not use this file except in compliance with the License.
# You may obtain a copy of the License at
#
# http://www.apache.org/licenses/LICENSE-2.0
#
# Unless required by applicable law or agreed to in writing, software
# distributed under the License is distributed on an "AS IS" BASIS,
# WITHOUT WARRANTIES OR CONDITIONS OF ANY KIND, either express or implied.
# See the License for the specific language governing permissions and
# limitations under the License.

import os
import types
import typing

import pandas as pd
import pytest

import cudf

from _utils import TEST_DIRS
from morpheus.config import Config
from morpheus.messages import MessageMeta
from morpheus.messages import MultiMessage
from morpheus.pipeline.single_port_stage import SinglePortStage


<<<<<<< HEAD
def _check_pass_thru(config: Config, filter_probs_df: typing.Union[pd.DataFrame, cudf.DataFrame], cls: SinglePortStage):
    stage = cls(config)

    meta = MessageMeta(filter_probs_df)
    multi_mesg = MultiMessage(meta=meta)

    assert stage.on_data(multi_mesg) is multi_mesg
=======
def _check_pass_thru(config: Config,
                     filter_probs_df: typing.Union[pd.DataFrame, cudf.DataFrame],
                     pass_thru_stage_cls: SinglePortStage):
    stage = pass_thru_stage_cls(config)

    meta = MessageMeta(filter_probs_df)
    multi = MultiMessage(meta=meta)

    assert stage.on_data(multi) is multi
>>>>>>> a343c77b


@pytest.mark.import_mod(os.path.join(TEST_DIRS.examples_dir, 'developer_guide/1_simple_python_stage/pass_thru.py'))
def test_pass_thru_ex1(config: Config,
                       filter_probs_df: typing.Union[pd.DataFrame, cudf.DataFrame],
                       import_mod: types.ModuleType):
    pass_thru = import_mod
    _check_pass_thru(config, filter_probs_df, pass_thru.PassThruStage)


@pytest.mark.import_mod(os.path.join(TEST_DIRS.examples_dir, 'developer_guide/3_simple_cpp_stage/_lib/pass_thru.py'),
                        sys_path=-2)
def test_pass_thru_ex3(config: Config,
                       filter_probs_df: typing.Union[pd.DataFrame, cudf.DataFrame],
                       import_mod: types.ModuleType):
    pass_thru = import_mod
    _check_pass_thru(config, filter_probs_df, pass_thru.PassThruStage)<|MERGE_RESOLUTION|>--- conflicted
+++ resolved
@@ -29,15 +29,6 @@
 from morpheus.pipeline.single_port_stage import SinglePortStage
 
 
-<<<<<<< HEAD
-def _check_pass_thru(config: Config, filter_probs_df: typing.Union[pd.DataFrame, cudf.DataFrame], cls: SinglePortStage):
-    stage = cls(config)
-
-    meta = MessageMeta(filter_probs_df)
-    multi_mesg = MultiMessage(meta=meta)
-
-    assert stage.on_data(multi_mesg) is multi_mesg
-=======
 def _check_pass_thru(config: Config,
                      filter_probs_df: typing.Union[pd.DataFrame, cudf.DataFrame],
                      pass_thru_stage_cls: SinglePortStage):
@@ -47,7 +38,6 @@
     multi = MultiMessage(meta=meta)
 
     assert stage.on_data(multi) is multi
->>>>>>> a343c77b
 
 
 @pytest.mark.import_mod(os.path.join(TEST_DIRS.examples_dir, 'developer_guide/1_simple_python_stage/pass_thru.py'))
