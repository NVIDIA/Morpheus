--- conflicted
+++ resolved
@@ -59,11 +59,7 @@
 
         window = 3
         ids = [17, 19, 21, 23, 31, 33]
-<<<<<<< HEAD
-        assert stage._sliding_window_offsets(list(reversed(ids)), len(ids), window=window) == []
-=======
         assert len(stage._sliding_window_offsets(list(reversed(ids)), len(ids), window=window)) == 0
->>>>>>> a343c77b
 
     def test_sliding_window_offsets_errors(self, config: Config, rwd_conf: dict):
         from stages.preprocessing import PreprocessingRWStage
@@ -162,19 +158,11 @@
         df['source_pid_process'] = 'appshield_' + df.pid_process
         expected_df = df.copy(deep=True).fillna('')
         meta = AppShieldMessageMeta(df=df, source='tests')
-<<<<<<< HEAD
-        multi_message = MultiMessage(meta=meta)
-
-        sliding_window = 4
-        stage = PreprocessingRWStage(config, feature_columns=rwd_conf['model_features'], sliding_window=sliding_window)
-        results = stage._pre_process_batch(multi_message)
-=======
         multi = MultiMessage(meta=meta)
 
         sliding_window = 4
         stage = PreprocessingRWStage(config, feature_columns=rwd_conf['model_features'], sliding_window=sliding_window)
         results: MultiInferenceFILMessage = stage._pre_process_batch(multi)
->>>>>>> a343c77b
         assert isinstance(results, MultiInferenceFILMessage)
 
         expected_df['sequence'] = ['dummy' for _ in range(len(expected_df))]
