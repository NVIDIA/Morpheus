# SPDX-FileCopyrightText: Copyright (c) 2023-2024, NVIDIA CORPORATION & AFFILIATES. All rights reserved.
# SPDX-License-Identifier: Apache-2.0
#
# Licensed under the Apache License, Version 2.0 (the "License");
# you may not use this file except in compliance with the License.
# You may obtain a copy of the License at
#
# http://www.apache.org/licenses/LICENSE-2.0
#
# Unless required by applicable law or agreed to in writing, software
# distributed under the License is distributed on an "AS IS" BASIS,
# WITHOUT WARRANTIES OR CONDITIONS OF ANY KIND, either express or implied.
# See the License for the specific language governing permissions and
# limitations under the License.

import os
import sys

import pytest

from _utils import TEST_DIRS
from _utils import import_or_skip


<<<<<<< HEAD
@pytest.fixture(name="langchain", autouse=True, scope='session')
def langchain_fixture(fail_missing: bool):
=======
@pytest.fixture(scope="function")
def import_utils(restore_sys_path):  # pylint: disable=unused-argument
    utils_path = os.path.join(TEST_DIRS.examples_dir, 'llm/common/')
    sys.path.insert(0, utils_path)

    import utils

    return utils


@pytest.fixture(scope="function")
def import_web_scraper_module(restore_sys_path):  # pylint: disable=unused-argument
    web_scraper_path = os.path.join(TEST_DIRS.examples_dir, 'llm/vdb_upload/module')
    sys.path.insert(0, web_scraper_path)

    import web_scraper_module

    return web_scraper_module


# Fixture for importing the module
@pytest.fixture(scope="function")
def import_content_extractor_module(restore_sys_path):  # pylint: disable=unused-argument
    sys.path.insert(0, os.path.join(TEST_DIRS.examples_dir, 'llm/vdb_upload/module/'))

    import content_extractor_module

    return content_extractor_module


@pytest.fixture(name="nemollm", autouse=True, scope='session')
def nemollm_fixture(fail_missing: bool):
>>>>>>> 44825d97
    """
    All the tests in this subdir require langchain
    """

    skip_reason = ("Tests for the WebScraperStage require the langchain package to be installed, to install this run:\n"
                   "`mamba install -n base -c conda-forge conda-merge`\n"
                   "`conda run -n base --live-stream conda-merge docker/conda/environments/cuda${CUDA_VER}_dev.yml "
                   "  docker/conda/environments/cuda${CUDA_VER}_examples.yml"
                   "  > .tmp/merged.yml && mamba env update -n morpheus --file .tmp/merged.yml`")

    yield import_or_skip("langchain", reason=skip_reason, fail_missing=fail_missing)<|MERGE_RESOLUTION|>--- conflicted
+++ resolved
@@ -22,10 +22,6 @@
 from _utils import import_or_skip
 
 
-<<<<<<< HEAD
-@pytest.fixture(name="langchain", autouse=True, scope='session')
-def langchain_fixture(fail_missing: bool):
-=======
 @pytest.fixture(scope="function")
 def import_utils(restore_sys_path):  # pylint: disable=unused-argument
     utils_path = os.path.join(TEST_DIRS.examples_dir, 'llm/common/')
@@ -56,9 +52,8 @@
     return content_extractor_module
 
 
-@pytest.fixture(name="nemollm", autouse=True, scope='session')
-def nemollm_fixture(fail_missing: bool):
->>>>>>> 44825d97
+@pytest.fixture(name="langchain", autouse=True, scope='session')
+def langchain_fixture(fail_missing: bool):
     """
     All the tests in this subdir require langchain
     """
