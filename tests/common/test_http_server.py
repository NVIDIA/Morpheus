--- conflicted
+++ resolved
@@ -40,16 +40,10 @@
 @pytest.mark.parametrize("endpoints", [("/t1", "/t2", "/t3"), ("test/", "123/", "a1d/"), ("/a", "/a/b", "/a/b/c/d")])
 @pytest.mark.parametrize("port", [8088, 9090])
 @pytest.mark.parametrize("method", ["GET", "POST", "PUT"])
-<<<<<<< HEAD
 @pytest.mark.parametrize("include_headers", [True, False], ids=["with_headers", "without_headers"])
 @pytest.mark.parametrize("use_callback", [True, False], ids=["with_callback", "without_callback"])
 @pytest.mark.parametrize("use_context_mgr", [True, False], ids=["with_context_mgr", "without_context_mgr"])
-@pytest.mark.parametrize("num_threads", [1, 2, min(8, os.cpu_count())])
-=======
-@pytest.mark.parametrize("use_callback", [True, False])
-@pytest.mark.parametrize("use_context_mgr", [True, False])
 @pytest.mark.parametrize("num_threads", [1, 2, min(8, len(os.sched_getaffinity(0)))])
->>>>>>> aa2c5df1
 @pytest.mark.parametrize("status,content_type,content",
                          [(HTTPStatus.OK, MimeTypes.TEXT.value, "OK"),
                           (HTTPStatus.OK, MimeTypes.JSON.value, '{"test": "OK"}'),
