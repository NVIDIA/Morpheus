--- conflicted
+++ resolved
@@ -1068,14 +1068,7 @@
     """
     Fixture to ensure nemollm is installed
     """
-<<<<<<< HEAD
-    skip_reason = ("Tests for the NeMoLLMService require the nemollm package to be installed, to install this run:\n"
-                   "`conda env update --solver=libmamba -n morpheus "
-                   "--file conda/environments/all_cuda-125_arch-x86_64.yaml --prune`")
-    yield import_or_skip("nemollm", reason=skip_reason, fail_missing=fail_missing)
-=======
     yield import_or_skip("nemollm", reason=OPT_DEP_SKIP_REASON.format(package="nemollm"), fail_missing=fail_missing)
->>>>>>> f43be04a
 
 
 @pytest.fixture(name="openai", scope='session')
@@ -1083,15 +1076,7 @@
     """
     Fixture to ensure openai is installed
     """
-<<<<<<< HEAD
-    skip_reason = (
-        "Tests for NVFoundation require the langchain-nvidia-ai-endpoints package to be installed, to install this "
-        "run:\n `conda env update --solver=libmamba -n morpheus "
-        "--file conda/environments/all_cuda-125_arch-x86_64.yaml --prune`")
-    yield import_or_skip("langchain_nvidia_ai_endpoints", reason=skip_reason, fail_missing=fail_missing)
-=======
     yield import_or_skip("openai", reason=OPT_DEP_SKIP_REASON.format(package="openai"), fail_missing=fail_missing)
->>>>>>> f43be04a
 
 
 @pytest.fixture(name="langchain", scope='session')
@@ -1127,16 +1112,9 @@
     """
     Fixture to ensure langchain_nvidia_ai_endpoints is installed
     """
-<<<<<<< HEAD
-    skip_reason = ("Tests for the OpenAIChatService require the openai package to be installed, to install this run:\n"
-                   "`conda env update --solver=libmamba -n morpheus "
-                   "--file conda/environments/all_cuda-125_arch-x86_64.yaml --prune`")
-    yield import_or_skip("openai", reason=skip_reason, fail_missing=fail_missing)
-=======
     yield import_or_skip("langchain_nvidia_ai_endpoints",
                          reason=OPT_DEP_SKIP_REASON.format(package="langchain_nvidia_ai_endpoints"),
                          fail_missing=fail_missing)
->>>>>>> f43be04a
 
 
 @pytest.mark.usefixtures("openai")
