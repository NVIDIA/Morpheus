--- conflicted
+++ resolved
@@ -165,17 +165,10 @@
         use_pandas = item.get_closest_marker("use_pandas")
         use_cudf = item.get_closest_marker("use_cudf")
         cpu_mode = item.get_closest_marker("cpu_mode")
-<<<<<<< HEAD
 
         if (gpu_mode and use_pandas):
             return False
 
-=======
-
-        if (gpu_mode and use_pandas):
-            return False
-
->>>>>>> fae32d29
         if (use_cudf and cpu_mode):
             return False
 
