# SPDX-FileCopyrightText: Copyright (c) 2022-2023, NVIDIA CORPORATION & AFFILIATES. All rights reserved.
# SPDX-License-Identifier: Apache-2.0
#
# Licensed under the Apache License, Version 2.0 (the "License");
# you may not use this file except in compliance with the License.
# You may obtain a copy of the License at
#
# http://www.apache.org/licenses/LICENSE-2.0
#
# Unless required by applicable law or agreed to in writing, software
# distributed under the License is distributed on an "AS IS" BASIS,
# WITHOUT WARRANTIES OR CONDITIONS OF ANY KIND, either express or implied.
# See the License for the specific language governing permissions and
# limitations under the License.

import ctypes
import importlib
import logging
import os
import signal
import subprocess
import sys
import time
import types
import typing
import warnings
from collections import namedtuple
from functools import partial

import pytest
import requests

# actual topic names not important, but we will need two of them.
KAFKA_TOPICS = namedtuple('KAFKA_TOPICS', ['input_topic', 'output_topic'])('morpheus_input_topic',
                                                                           'morpheus_output_topic')

# pylint: disable=invalid-name
zookeeper_proc = None
kafka_server = None
kafka_consumer = None
pytest_kafka_setup_error = None
# pylint: enable=invalid-name

# Don't let pylint complain about pytest fixtures
# pylint: disable=redefined-outer-name,unused-argument


def init_pytest_kafka():
    """
    Since the Kafka tests don't run by default, we will silently fail to initialize unless --run_kafka is enabled.
    """
    global zookeeper_proc, kafka_server, kafka_consumer, pytest_kafka_setup_error  # pylint: disable=global-statement
    try:
        import pytest_kafka
        os.environ['KAFKA_OPTS'] = "-Djava.net.preferIPv4Stack=True"
        # Initialize pytest_kafka fixtures following the recomendations in:
        # https://gitlab.com/karolinepauls/pytest-kafka/-/blob/master/README.rst
        kafka_scripts = os.path.join(os.path.dirname(pytest_kafka.__file__), 'kafka/bin/')
        if not os.path.exists(kafka_scripts):
            # check the old location
            kafka_scripts = os.path.join(os.path.dirname(os.path.dirname(pytest_kafka.__file__)), 'kafka/bin/')

        kafka_bin = os.path.join(kafka_scripts, 'kafka-server-start.sh')
        zookeeper_bin = os.path.join(kafka_scripts, 'zookeeper-server-start.sh')

        for kafka_script in (kafka_bin, zookeeper_bin):
            if not os.path.exists(kafka_script):
                raise RuntimeError(f"Required Kafka script not found: {kafka_script}")

        teardown_fn = partial(pytest_kafka.terminate, signal_fn=subprocess.Popen.kill)
        zookeeper_proc = pytest_kafka.make_zookeeper_process(zookeeper_bin, teardown_fn=teardown_fn)
        kafka_server = pytest_kafka.make_kafka_server(kafka_bin, 'zookeeper_proc', teardown_fn=teardown_fn)
        kafka_consumer = pytest_kafka.make_kafka_consumer('kafka_server',
                                                          group_id='morpheus_unittest_reader',
                                                          client_id='morpheus_unittest_reader',
                                                          seek_to_beginning=True,
                                                          kafka_topics=[KAFKA_TOPICS.output_topic])

        return True
    except Exception as e:
        pytest_kafka_setup_error = e
        return False


PYTEST_KAFKA_AVAIL = init_pytest_kafka()


def pytest_addoption(parser: pytest.Parser):
    """
    Adds command line options for running specfic tests that are disabled by default
    """
    parser.addoption(
        "--run_slow",
        action="store_true",
        dest="run_slow",
        help="Run slow tests that would otherwise be skipped",
    )

    parser.addoption(
        "--run_kafka",
        action="store_true",
        dest="run_kafka",
        help="Run kafka tests that would otherwise be skipped",
    )

    parser.addoption(
        "--run_benchmark",
        action="store_true",
        dest="run_benchmark",
        help="Run benchmark tests that would otherwise be skipped",
    )

    parser.addoption(
        "--log_level",
        type=str,
        choices=["DEBUG", "INFO", "WARNING", "ERROR", "FATAL"],
        dest="log_level",
        help="A specific log level to use during testing. Defaults to WARNING if not set.",
    )

    parser.addoption(
        "--fail_missing",
        action="store_true",
        dest="fail_missing",
        help=("Tests requiring unmet dependencies are normally skipped. "
              "Setting this flag will instead cause them to be reported as a failure"),
    )


def pytest_generate_tests(metafunc: pytest.Metafunc):
    """
    This function will add parameterizations for the `config` fixture depending on what types of config the test
    supports
    """

    # === use_cpp Parameterize ===
    use_cpp = metafunc.definition.get_closest_marker("use_cpp") is not None
    use_python = metafunc.definition.get_closest_marker("use_python") is not None

    use_cpp_param = pytest.param(True, marks=pytest.mark.use_cpp(added_by="generate_tests"), id="use_cpp")
    use_python_param = pytest.param(False, marks=pytest.mark.use_python(added_by="generate_tests"), id="use_python")

    _set_use_cpp_params = []

    if ("use_cpp" in metafunc.fixturenames):
        # Need to add some params since the fixture was requested

        # Add cpp unless use_cpp == True and use_python == False
        if not (use_python and not use_cpp):
            _set_use_cpp_params.append(use_cpp_param)

        # Add python unless use_cpp == False and use_python == True
        if not (not use_python and use_cpp):
            _set_use_cpp_params.append(use_python_param)

    elif (use_cpp and use_python):
        # Need to parameterize since we have multiple
        _set_use_cpp_params.extend([use_cpp_param, use_python_param])

    if (len(_set_use_cpp_params) > 0):
        metafunc.parametrize("_set_use_cpp", _set_use_cpp_params, indirect=True)

    # === df_type Parameterize ===
    if ("df_type" in metafunc.fixturenames):
        # df_type fixture was requested. Only parameterize if both marks or neither marks are found. Otherwise, the
        # fixture will determine it from the mark
        use_cudf = metafunc.definition.get_closest_marker("use_cudf") is not None
        use_pandas = metafunc.definition.get_closest_marker("use_pandas") is not None

        if (use_pandas == use_cudf):
            metafunc.parametrize(
                "df_type",
                [
                    pytest.param("cudf", marks=pytest.mark.use_cudf(added_by="generate_tests"), id="use_cudf"),
                    pytest.param("pandas", marks=pytest.mark.use_pandas(added_by="generate_tests"), id="use_pandas")
                ],
                indirect=True)


def pytest_runtest_setup(item):
    if (not item.config.getoption("--run_slow")):
        if (item.get_closest_marker("slow") is not None):
            pytest.skip("Skipping slow tests by default. Use --run_slow to enable")

    if (not item.config.getoption("--run_kafka")):
        if (item.get_closest_marker("kafka") is not None):
            pytest.skip("Skipping Kafka tests by default. Use --run_kafka to enable")

    if (not item.config.getoption("--run_benchmark")):
        if (item.get_closest_marker("benchmark") is not None):
            pytest.skip("Skipping benchmark tests by default. Use --run_benchmark to enable")


def pytest_collection_modifyitems(session: pytest.Session, config: pytest.Config, items: typing.List[pytest.Item]):
    """
    To support old unittest style tests, try to determine the mark from the name
    """

    if config.getoption("--run_kafka") and not PYTEST_KAFKA_AVAIL:
        raise RuntimeError(f"--run_kafka requested but pytest_kafka not available due to: {pytest_kafka_setup_error}")

    for item in items:
        if "no_cpp" in item.nodeid and item.get_closest_marker("use_python") is None:
            item.add_marker(pytest.mark.use_python(added_in="collection_modifyitems"))
        elif "cpp" in item.nodeid and item.get_closest_marker("use_cpp") is None:
            item.add_marker(pytest.mark.use_cpp(added_in="collection_modifyitems"))

    def should_filter_test(item: pytest.Item):

        use_cpp = item.get_closest_marker("use_cpp")
        use_pandas = item.get_closest_marker("use_pandas")

        if (use_cpp and use_pandas):
            return False

        return True

    # Now delete tests with incompatible markers
    items[:] = [x for x in items if should_filter_test(x)]


def clear_handlers(logger):
    handlers = logger.handlers.copy()
    for handler in handlers:
        logger.removeHandler(handler)


@pytest.hookimpl(trylast=True)
def pytest_runtest_teardown(item, nextitem):
    clear_handlers(logging.getLogger("morpheus"))
    clear_handlers(logging.getLogger())


# This fixture will be used by all tests.
@pytest.fixture(scope="function", autouse=True)
def _set_use_cpp(request: pytest.FixtureRequest):

    do_use_cpp: bool = True

    # Check for the param if this was indirectly set
    if (hasattr(request, "param") and isinstance(request.param, bool)):
        do_use_cpp = request.param
    else:
        # If not, check for the marker and use that
        use_cpp = request.node.get_closest_marker("use_cpp") is not None
        use_python = request.node.get_closest_marker("use_python") is not None

        if (use_cpp and use_python):
            raise RuntimeError(f"Both markers (use_cpp and use_python) were added to function {request.node.nodeid}. "
                               "Remove markers to support both.")

        # This will default to True or follow use_cpp
        do_use_cpp = not use_python

    from morpheus.config import CppConfig

    CppConfig.set_should_use_cpp(do_use_cpp)

    yield do_use_cpp


# This fixture will be used by all tests.
@pytest.fixture(scope="function")
def use_cpp(_set_use_cpp: bool):

    # Just return the set value
    yield _set_use_cpp


@pytest.fixture(scope="function")
def config_only_cpp():
    """
    Use this fixture in unittest style tests to indicate a lack of support for C++. Use via
    `@pytest.mark.usefixtures("config_only_cpp")`
    """

    from morpheus.config import Config
    from morpheus.config import CppConfig

    CppConfig.set_should_use_cpp(True)

    yield Config()


@pytest.fixture(scope="function")
def config_no_cpp():
    """
    Use this fixture in unittest style tests to indicate support for C++. Use via
    `@pytest.mark.usefixtures("config_no_cpp")`
    """

    from morpheus.config import Config
    from morpheus.config import CppConfig

    CppConfig.set_should_use_cpp(False)

    yield Config()


@pytest.fixture(scope="function")
def df_type(request: pytest.FixtureRequest):

    df_type_str: typing.Literal["cudf", "pandas"]

    # Check for the param if this was indirectly set
    if (hasattr(request, "param")):
        assert request.param in ["pandas", "cudf"], "Invalid parameter for df_type"

        df_type_str = request.param
    else:
        # If not, check for the marker and use that
        use_pandas = request.node.get_closest_marker("use_pandas") is not None
        use_cudf = request.node.get_closest_marker("use_cudf") is not None

        if (use_pandas and use_cudf):
            raise RuntimeError(f"Both markers (use_cpp and use_python) were added to function {request.node.nodeid}. "
                               "Remove markers to support both.")

        # This will default to "cudf" or follow use_pandas
        df_type_str = "cudf" if not use_pandas else "pandas"

    yield df_type_str


@pytest.fixture(scope="function")
def config(use_cpp: bool):
    """
    For new pytest style tests, get the config by using this fixture. It will setup the config based on the marks set on
    the object. If no marks are added to the test, it will be parameterized for both C++ and python. For example,

    ```
    @pytest.mark.use_python
    def my_python_test(config: Config):
        ...
    ```
    """

    from morpheus.config import Config

    yield Config()


@pytest.fixture(scope="function")
def kafka_topics():
    """
    Returns a named tuple of Kafka topic names in the form of (input_topic, output_topic)
    """
    yield KAFKA_TOPICS


@pytest.fixture(scope="function")
def kafka_bootstrap_servers(kafka_server: typing.Tuple[subprocess.Popen, int]):
    """
    Used by tests that require both an input and an output topic
    """
    kafka_port = kafka_server[1]
    yield f"localhost:{kafka_port}"


@pytest.fixture(scope="function")
def restore_environ():
    orig_vars = os.environ.copy()
    yield os.environ

    # Iterating over a copy of the keys as we will potentially be deleting keys in the loop
    for key in list(os.environ.keys()):
        orig_val = orig_vars.get(key)
        if orig_val is not None:
            os.environ[key] = orig_val
        else:
            del (os.environ[key])


@pytest.fixture(scope="function")
def restore_sys_path():
    orig_vars = sys.path.copy()
    yield sys.path
    sys.path = orig_vars


@pytest.fixture(scope="function")
def import_mod(request: pytest.FixtureRequest,
               restore_sys_path) -> typing.Generator[types.ModuleType | list[types.ModuleType], None, None]:
    # pylint: disable=missing-param-doc
    # pylint: disable=differing-param-doc
    # pylint: disable=missing-type-doc
    # pylint: disable=differing-type-doc
    """
    Allows direct import of a module by specifying its path. This is useful for testing examples that import modules in
    examples or other non-installed directories.

    Parameters
    ----------
    modules : str | list[str]
        The modules to import. Modules can be supplied as a list or multiple arguments.
    sys_path : str | int,
        When

    Yields
    ------
    Iterator[typing.Generator[types.ModuleType | list[types.ModuleType], None, None]]
        Imported modules. If more than one module is supplied, or the only argument is a list, the modules will be
        returned as a list.

    Example
    -------
    ```
    @pytest.mark.import_mod(os.path.join(TEST_DIRS.examples_dir, 'example/stage.py'))
    def test_python_test(import_mod: types.ModuleType):
        # Imported with sys.path.append(os.path.dirname(TEST_DIRS.examples_dir, 'example/stage.py'))
        ...

    @pytest.mark.import_mod(os.path.join(TEST_DIRS.examples_dir, 'example/stage.py'), sys_path=-2)
    def test_python_test(import_mod: types.ModuleType):
        # Imported with sys.path.append(os.path.join(TEST_DIRS.examples_dir, 'example/stage.py', '../..'))
        ...

    @pytest.mark.import_mod([os.path.join(TEST_DIRS.examples_dir, 'example/stage.py')], sys_path=TEST_DIRS.examples_dir)
    def test_python_test(import_mod: list[types.ModuleType]):
        # Imported with sys.path.append(TEST_DIRS.examples_dir)
        ...
    ```
    """

    marker = request.node.get_closest_marker("import_mod")
    if marker is not None:
        mod_paths = sum([x if isinstance(x, list) else [x] for x in marker.args], [])

        mod_kwargs = marker.kwargs

        is_list = len(marker.args) > 1 or isinstance(marker.args[0], list)

        modules = []
        module_names = []

        for mod_path in mod_paths:
            # Ensure everything is absolute to avoid issues with relative paths
            mod_path = os.path.abspath(mod_path)

            # See if its a file or directory
            is_file = os.path.isfile(mod_path)

            # Get the base directory that we should import from. If not specified, use the directory of the module
            sys_path = mod_kwargs.get("sys_path", os.path.dirname(mod_path))

            # If sys_path is an integer, use it to get the path relative to the module by number of directories. i.e. if
            # sys_path=-1, then sys_path=os.path.dirname(mod_path). If sys_path=-2, then
            # sys_path=os.path.dirname(os.path.dirname(mod_path))
            if (isinstance(sys_path, int)):
                sys_path = os.path.join("/", *mod_path.split(os.path.sep)[:sys_path])

            # Get the path relative to the sys_path, ignore the extension if its a file
            mod_name = os.path.relpath(mod_path if not is_file else os.path.splitext(mod_path)[0], start=sys_path)

            # Convert all / to .
            mod_name = mod_name.replace(os.path.sep, ".")

            # Add to the sys path so this can be imported
            sys.path.append(sys_path)

            try:

                # Import the module
                mod = importlib.import_module(mod_name)

                if (is_file):
                    assert mod.__file__ == mod_path

                modules.append(mod)
                module_names.append(mod_name)
            except ImportError as e:

                raise ImportError(f"Failed to import module {mod_path} as {mod_name} from path {sys_path}") from e

        # Only yield 1 if we only imported 1
        if (is_list):
            yield modules
        else:
            yield modules[0]

        # Un-import modules we previously imported, this allows for multiple examples to contain a `messages.py`
        for mod in module_names:
            sys.modules.pop(mod, None)

    else:
        raise ValueError("import_mod fixture requires setting paths in markers: "
                         "`@pytest.mark.import_mod([os.path.join(TEST_DIRS.examples_dir, 'log_parsing/messages.py')])`")


def _reload_modules(modules: typing.List[typing.Any]):
    for mod in modules:
        importlib.reload(mod)


@pytest.fixture(scope="function")
def reload_modules(request: pytest.FixtureRequest):
    marker = request.node.get_closest_marker("reload_modules")
    modules = []
    if marker is not None:
        modules = marker.args[0]
        if not isinstance(modules, list):
            modules = [modules]

    _reload_modules(modules)
    yield
    _reload_modules(modules)


@pytest.fixture(scope="function")
def manual_seed():
    """
    Seeds the random number generators for the stdlib, PyTorch and NumPy.
    By default this will seed with a value of `42`, however this fixture also yields the seed function allowing tests to
    call this a second time, or seed with a different value.

    Use this fixture to ensure repeatability of a test that depends on randomness.
    Note: PyTorch only garuntees determanism on a per-GPU basis, resulting in some tests that might not be portable
    across GPU models.
    """
    from morpheus.utils import seed as seed_utils

    def seed_fn(seed=42):
        seed_utils.manual_seed(seed)

    seed_fn()
    yield seed_fn


@pytest.fixture(scope="function")
def chdir_tmpdir(request: pytest.FixtureRequest, tmp_path):
    """
    Executes a test in the tmp_path directory
    """
    os.chdir(tmp_path)
    yield
    os.chdir(request.config.invocation_dir)


@pytest.fixture(scope="function")
def reset_plugin_manger():
    from morpheus.cli.plugin_manager import PluginManager
    PluginManager._singleton = None
    yield


@pytest.fixture(scope="function")
def reset_global_stage_registry():
    from morpheus.cli.stage_registry import GlobalStageRegistry
    from morpheus.cli.stage_registry import StageRegistry
    GlobalStageRegistry._global_registry = StageRegistry()
    yield


@pytest.fixture(scope="function")
def reset_plugins(reset_plugin_manger, reset_global_stage_registry):
    """
    Reset both the plugin manager and the global stage gregistry.
    Some of the tests for examples import modules dynamically, which in some cases can cause register_stage to be
    called more than once for the same stage.
    """
    yield


def wait_for_camouflage(host="localhost", port=8000, timeout=5):

    start_time = time.time()
    cur_time = start_time
    end_time = start_time + timeout

    url = f"http://{host}:{port}/ping"

    while cur_time - start_time <= timeout:
        timeout_epoch = min(cur_time + 1.0, end_time)

        try:
            request_timeout = max(timeout_epoch - cur_time, 0.1)
            resp = requests.get(url, timeout=request_timeout)

            if (resp.status_code == 200):
                if (resp.json()['message'] == 'I am alive.'):
                    return True

                warnings.warn(("Camoflage returned status 200 but had incorrect response JSON. Continuing to wait. "
                               "Response JSON:\n%s"),
                              resp.json())

        except Exception:
            pass

        # Sleep up to the end time or max 1 second
        time.sleep(max(timeout_epoch - time.time(), 0.0))

        # Update current time
        cur_time = time.time()

    return False


def _set_pdeathsig(sig=signal.SIGTERM):
    """
    Helper function to ensure once parent process exits, its child processes will automatically die
    """

    def prctl_fn():
        libc = ctypes.CDLL("libc.so.6")
        return libc.prctl(1, sig)

    return prctl_fn


<<<<<<< HEAD
def _start_camouflage(root_dir: str,
                      host: str = "localhost",
                      port: int = 8000) -> typing.Tuple[bool, typing.Optional[subprocess.Popen]]:
    logger = logging.getLogger(f"morpheus.{__name__}")
    startup_timeout = 5
=======
@pytest.fixture(scope="session")
def _camouflage_is_running():
    """
    Responsible for actually starting and shutting down Camouflage. This has the scope of 'session' so we only
    start/stop Camouflage once per testing session. Should not be used directly. Instead use `launch_mock_triton`

    Yields
    ------
    bool
        Whether or not we are using Camouflage or an actual Triton server
    """

    from _utils import TEST_DIRS

    logger = logging.getLogger(f"morpheus.{__name__}")

    root_dir = TEST_DIRS.mock_triton_servers_dir
    startup_timeout = 10
    shutdown_timeout = 5
>>>>>>> 38fb384e

    launch_camouflage = os.environ.get('MORPHEUS_NO_LAUNCH_CAMOUFLAGE') is None
    is_running = False

    # First, check to see if camoflage is already open
    if (launch_camouflage):
        is_running = wait_for_camouflage(host=host, port=port, timeout=0.0)

        if (is_running):
            logger.warning("Camoflage already running. Skipping startup")
            launch_camouflage = False
            is_running = True

    # Actually launch camoflague
    if launch_camouflage:
        popen = None
        try:
            # pylint: disable=subprocess-popen-preexec-fn,consider-using-with
            popen = subprocess.Popen(["camouflage", "--config", "config.yml"],
                                     cwd=root_dir,
                                     stderr=subprocess.DEVNULL,
                                     stdout=subprocess.DEVNULL,
                                     preexec_fn=_set_pdeathsig(signal.SIGTERM))
            # pylint: enable=subprocess-popen-preexec-fn,consider-using-with

            logger.info("Launched camouflage in %s with pid: %s", root_dir, popen.pid)

            if not wait_for_camouflage(host=host, port=port, timeout=startup_timeout):

                if popen.poll() is not None:
                    camouflage_log = os.path.join(root_dir, 'camouflage.log')
                    raise RuntimeError(
                        f"camouflage server exited with status code={popen.poll()} details in: {camouflage_log}")

                raise RuntimeError("Failed to launch camouflage server")

            # Must have been started by this point
            return (True, popen)

        except Exception:
            # Log the error and rethrow
            logger.exception("Error launching camouflage")
            if popen is not None:
                _stop_camouflage(popen)
            raise

    else:

        return (is_running, None)


def _stop_camouflage(popen: subprocess.Popen, shutdown_timeout: int = 5):
    logger = logging.getLogger(f"morpheus.{__name__}")

    logger.info("Killing camouflage with pid %s", popen.pid)

    elapsed_time = 0.0
    sleep_time = 0.1
    stopped = False

    # It takes a little while to shutdown
    while not stopped and elapsed_time < shutdown_timeout:
        popen.kill()
        stopped = (popen.poll() is not None)
        if not stopped:
            time.sleep(sleep_time)
            elapsed_time += sleep_time


@pytest.fixture(scope="session")
def _triton_camouflage_is_running():
    """
    Responsible for actually starting and shutting down Camouflage running with the mocks in the `mock_triton_server`
    dir. This has the scope of 'session' so we only start/stop Camouflage once per testing session. This fixture should
    not be used directly. Instead use `launch_mock_triton`

    Yields
    ------
    bool
        Whether or not we are using Camouflage or an actual Triton server
    """

    from utils import TEST_DIRS

    root_dir = TEST_DIRS.mock_triton_servers_dir
    (is_running, popen) = _start_camouflage(root_dir=root_dir, port=8000)
    yield is_running
    if popen is not None:
        _stop_camouflage(popen)


@pytest.fixture(scope="session")
def _rest_camouflage_is_running():
    """
    Responsible for actually starting and shutting down Camouflage running with the mocks in the `mock_rest_server` dir.
    This has the scope of 'session' so we only start/stop Camouflage once per testing session. This fixture should not
    be used directly. Instead use `launch_mock_rest`

    Yields
    ------
    bool
        Whether or not we are using Camouflage or an actual Rest server
    """

    from utils import TEST_DIRS

    root_dir = TEST_DIRS.mock_rest_server
    (is_running, popen) = _start_camouflage(root_dir=root_dir, port=8080)

    yield is_running
    if popen is not None:
        _stop_camouflage(popen)


@pytest.fixture(scope="function")
def launch_mock_triton(_triton_camouflage_is_running):
    """
    Launches a mock triton server using camouflage (https://testinggospels.github.io/camouflage/).

    This function will wait for up to `timeout` seconds for camoflauge to startup

    This function is a no-op if the `MORPHEUS_NO_LAUNCH_CAMOUFLAGE` environment variable is defined, which can
    be useful during test development to run camouflage by hand.
    """

    # Check if we are using Camouflage or not. If so, send the reset command to reset the state
    if _triton_camouflage_is_running:
        # Reset the mock server (necessary to set counters = 0)
        resp = requests.post("http://localhost:8000/reset", timeout=2.0)

        assert resp.ok, "Failed to reset Camouflage server state"

    yield


@pytest.fixture(scope="function")
def mock_rest_server(_rest_camouflage_is_running):
    """
    Launches a mock rest server using camouflage (https://testinggospels.github.io/camouflage/).

    This function will wait for up to `timeout` seconds for camoflauge to startup

    This function is a no-op if the `MORPHEUS_NO_LAUNCH_CAMOUFLAGE` environment variable is defined, which can
    be useful during test development to run camouflage by hand.

    yields url to the mock rest server
    """

    # Check if we are using Camouflage or not.
    assert _rest_camouflage_is_running

    yield "http://localhost:8080"


@pytest.fixture(scope="session", autouse=True)
def configure_tests_logging(pytestconfig: pytest.Config):
    """
    Sets the base logging settings for the entire test suite to ensure logs are generated. Automatically detects if a
    debugger is attached and lowers the logging level to DEBUG.
    """
    from morpheus.utils.logger import configure_logging

    log_level = logging.WARNING

    # Check if a debugger is attached. If so, choose DEBUG for the logging level. Otherwise, only WARN
    trace_func = sys.gettrace()

    if (trace_func is not None):
        trace_module = getattr(trace_func, "__module__", None)

        if (trace_module is not None and trace_module.find("pydevd") != -1):
            log_level = logging.DEBUG

    config_log_level = pytestconfig.getoption("log_level")

    # Overwrite the logging level if specified
    if (config_log_level is not None):
        log_level = logging.getLevelName(config_log_level)

    configure_logging(log_level=log_level)


def _wrap_set_log_level(log_level: int):
    from morpheus.utils.logger import set_log_level

    # Save the previous logging level
    old_level = set_log_level(log_level)

    yield

    set_log_level(old_level)


@pytest.fixture(scope="session")
def fail_missing(pytestconfig: pytest.Config) -> bool:
    """
    Returns the value of the `fail_missing` flag, when false tests requiring unmet dependencies will be skipped, when
    True they will fail.
    """
    yield pytestconfig.getoption("fail_missing")


# ==== Logging Fixtures ====
@pytest.fixture(scope="function")
def reset_loglevel():
    """
    Fixture restores the log level after running the given test.
    """
    import mrc

    from morpheus.utils.logger import set_log_level

    old_level = mrc.logging.get_level()

    yield

    set_log_level(old_level)


@pytest.fixture(scope="function")
def loglevel_debug():
    """
    Sets the logging level to `logging.DEBUG` for this function only.
    """
    _wrap_set_log_level(logging.DEBUG)


@pytest.fixture(scope="function")
def loglevel_info():
    """
    Sets the logging level to `logging.INFO` for this function only.
    """
    _wrap_set_log_level(logging.INFO)


@pytest.fixture(scope="function")
def loglevel_warn():
    """
    Sets the logging level to `logging.WARN` for this function only.
    """
    _wrap_set_log_level(logging.WARN)


@pytest.fixture(scope="function")
def loglevel_error():
    """
    Sets the logging level to `logging.ERROR` for this function only.
    """
    _wrap_set_log_level(logging.ERROR)


@pytest.fixture(scope="function")
def loglevel_fatal():
    """
    Sets the logging level to `logging.FATAL` for this function only.
    """
    _wrap_set_log_level(logging.FATAL)


# ==== DataFrame Fixtures ====
@pytest.fixture(scope="function")
def dataset(df_type: typing.Literal['cudf', 'pandas']):
    """
    Yields a DatasetLoader instance with `df_type` as the default DataFrame type.
    Users of this fixture can still explicitly request either a cudf or pandas dataframe with the `cudf` and `pandas`
    properties:
    ```
    def test_something(dataset: DatasetManager):
        df = dataset["filter_probs.csv"]  # type will match the df_type parameter
        if dataset.default_df_type == 'pandas':
            assert isinstance(df, pd.DataFrame)
        else:
            assert isinstance(df, cudf.DataFrame)

        pdf = dataset.pandas["filter_probs.csv"]
        cdf = dataset.cudf["filter_probs.csv"]

    ```

    A test that requests this fixture will parameterize on the type of DataFrame returned by the DatasetManager.
    If a test requests both this fixture and the `use_cpp` fixture, or indirectly via the `config` fixture, then
    the test will parameterize over both df_type:[cudf, pandas] and use_cpp[True, False]. However it will remove the
    df_type=pandas & use_cpp=True combinations as this will cause an unsupported usage of Pandas dataframes with the
    C++ implementation of message classes.

    This behavior can also be overridden by using the `use_cudf`, `use_pandas`, `use_cpp` or `use_pandas` marks ex:
    ```
    # This test will only run once with C++ enabled and cudf dataframes
    @pytest.mark.use_cpp
    def test something(dataset: DatasetManager):
    ...
    # This test will run once for each dataframe type, with C++ disabled both times
    @pytest.mark.use_python
    import sysdf dataframes both times
    @pytest.mark.use_cudf
    def test something(use_cpp: bool, dataset: DatasetManager):
    ...
    # This test will run only once
    @pytest.mark.use_cudf
    @pytest.mark.use_python
    def test something(dataset: DatasetManager):
    ...
    # This test creates an incompatible combination and will raise a RuntimeError without being executed
    @pytest.mark.use_pandas
    @pytest.mark.use_cpp
    def test something(dataset: DatasetManager):
    ```

    Users who don't want to parametarize over the DataFrame should use the `dataset_pandas` or `dataset_cudf` fixtures.
    """
    from _utils import dataset_manager
    yield dataset_manager.DatasetManager(df_type=df_type)


@pytest.fixture(scope="function")
def dataset_pandas():
    """
    Yields a DatasetLoader instance with pandas as the default DataFrame type.

    Note: This fixture won't prevent a user from writing a test requiring C++ mode execution and requesting Pandas
    dataframes. This is quite useful for tests like `tests/test_add_scores_stage_pipe.py` where we want to test with
    both Python & C++ executions, but we use Pandas to build up the expected DataFrame to validate the test against.

    In addition to this, users can use this fixture to explicitly request a cudf Dataframe as well, allowing for a test
    that looks like:
    ```
    @pytest.mark.use_cpp
    def test_something(dataset_pandas: DatasetManager):
        input_df = dataset_pandas.cudf["filter_probs.csv"] # Feed our source stage a cudf DF

        # Perform pandas transformations to mimic the add scores stage
        expected_df = dataset["filter_probs.csv"]
        expected_df = expected_df.rename(columns=dict(zip(expected_df.columns, class_labels)))
    ```
    """
    from _utils import dataset_manager
    yield dataset_manager.DatasetManager(df_type='pandas')


@pytest.fixture(scope="function")
def dataset_cudf():
    """
    Yields a DatasetLoader instance with cudf as the default DataFrame type.

    Users who wish to have both cudf and pandas DataFrames can do so with this fixture and using the `pandas` property:
    def test_something(dataset_cudf: DatasetManager):
        cdf = dataset_cudf["filter_probs.csv"]
        pdf = dataset_cudf.pandas["filter_probs.csv"]
    """
    from _utils import dataset_manager
    yield dataset_manager.DatasetManager(df_type='cudf')


@pytest.fixture(scope="function")
def filter_probs_df(dataset, use_cpp: bool):
    """
    Shortcut fixture for loading the filter_probs.csv dataset.

    Unless your test uses the `use_pandas` or `use_cudf` marks this fixture will parametarize over the two dataframe
    types. Similarly unless your test uses the `use_cpp` or `use_python` marks this fixture will also parametarize over
    that as well, while excluding the combination of C++ execution and Pandas dataframes.
    """
    yield dataset["filter_probs.csv"]<|MERGE_RESOLUTION|>--- conflicted
+++ resolved
@@ -608,33 +608,11 @@
     return prctl_fn
 
 
-<<<<<<< HEAD
 def _start_camouflage(root_dir: str,
                       host: str = "localhost",
                       port: int = 8000) -> typing.Tuple[bool, typing.Optional[subprocess.Popen]]:
     logger = logging.getLogger(f"morpheus.{__name__}")
     startup_timeout = 5
-=======
-@pytest.fixture(scope="session")
-def _camouflage_is_running():
-    """
-    Responsible for actually starting and shutting down Camouflage. This has the scope of 'session' so we only
-    start/stop Camouflage once per testing session. Should not be used directly. Instead use `launch_mock_triton`
-
-    Yields
-    ------
-    bool
-        Whether or not we are using Camouflage or an actual Triton server
-    """
-
-    from _utils import TEST_DIRS
-
-    logger = logging.getLogger(f"morpheus.{__name__}")
-
-    root_dir = TEST_DIRS.mock_triton_servers_dir
-    startup_timeout = 10
-    shutdown_timeout = 5
->>>>>>> 38fb384e
 
     launch_camouflage = os.environ.get('MORPHEUS_NO_LAUNCH_CAMOUFLAGE') is None
     is_running = False
@@ -717,7 +695,7 @@
         Whether or not we are using Camouflage or an actual Triton server
     """
 
-    from utils import TEST_DIRS
+    from _utils import TEST_DIRS
 
     root_dir = TEST_DIRS.mock_triton_servers_dir
     (is_running, popen) = _start_camouflage(root_dir=root_dir, port=8000)
@@ -739,7 +717,7 @@
         Whether or not we are using Camouflage or an actual Rest server
     """
 
-    from utils import TEST_DIRS
+    from _utils import TEST_DIRS
 
     root_dir = TEST_DIRS.mock_rest_server
     (is_running, popen) = _start_camouflage(root_dir=root_dir, port=8080)
