# SPDX-FileCopyrightText: Copyright (c) 2022-2023, NVIDIA CORPORATION & AFFILIATES. All rights reserved.
# SPDX-License-Identifier: Apache-2.0
#
# Licensed under the Apache License, Version 2.0 (the "License");
# you may not use this file except in compliance with the License.
# You may obtain a copy of the License at
#
# http://www.apache.org/licenses/LICENSE-2.0
#
# Unless required by applicable law or agreed to in writing, software
# distributed under the License is distributed on an "AS IS" BASIS,
# WITHOUT WARRANTIES OR CONDITIONS OF ANY KIND, either express or implied.
# See the License for the specific language governing permissions and
# limitations under the License.

import ctypes
import importlib
import logging
import os
import signal
import subprocess
import sys
import time
import typing
import warnings
from collections import namedtuple
from functools import partial

import pytest
import requests

# actual topic names not important, but we will need two of them.
KAFKA_TOPICS = namedtuple('KAFKA_TOPICS', ['input_topic', 'output_topic'])('morpheus_input_topic',
                                                                           'morpheus_output_topic')

zookeeper_proc = None
kafka_server = None
kafka_consumer = None
pytest_kafka_setup_error = None


def init_pytest_kafka():
    """
    pytest_kafka is currently required to be installed manually, along with a download of Kafka and a functional JDK.
    Since the Kafka tests don't run by default, we will silently fail to initialize unless --run_kafka is enabled.

    Issue #9 should make the instalation of Kafka simpler:
    https://gitlab.com/karolinepauls/pytest-kafka/-/issues/9
    """
    global zookeeper_proc, kafka_server, kafka_consumer, pytest_kafka_setup_error
    try:
        import pytest_kafka
        os.environ['KAFKA_OPTS'] = "-Djava.net.preferIPv4Stack=True"
        # Initialize pytest_kafka fixtures following the recomendations in:
        # https://gitlab.com/karolinepauls/pytest-kafka/-/blob/master/README.rst
        KAFKA_SCRIPTS = os.path.join(os.path.dirname(os.path.dirname(pytest_kafka.__file__)), 'kafka/bin/')
        KAFKA_BIN = os.path.join(KAFKA_SCRIPTS, 'kafka-server-start.sh')
        ZOOKEEPER_BIN = os.path.join(KAFKA_SCRIPTS, 'zookeeper-server-start.sh')

        for kafka_script in (KAFKA_BIN, ZOOKEEPER_BIN):
            if not os.path.exists(kafka_script):
                raise RuntimeError("Required Kafka script not found: {}".format(kafka_script))

        teardown_fn = partial(pytest_kafka.terminate, signal_fn=subprocess.Popen.kill)
        zookeeper_proc = pytest_kafka.make_zookeeper_process(ZOOKEEPER_BIN, teardown_fn=teardown_fn)
        kafka_server = pytest_kafka.make_kafka_server(KAFKA_BIN, 'zookeeper_proc', teardown_fn=teardown_fn)
        kafka_consumer = pytest_kafka.make_kafka_consumer('kafka_server',
                                                          group_id='morpheus_unittest_reader',
                                                          client_id='morpheus_unittest_reader',
                                                          seek_to_beginning=True,
                                                          kafka_topics=[KAFKA_TOPICS.output_topic])

        return True
    except Exception as e:
        pytest_kafka_setup_error = e
        return False


pytest_kafka_avail = init_pytest_kafka()


def pytest_addoption(parser: pytest.Parser):
    """
    Adds command line options for running specfic tests that are disabled by default
    """
    parser.addoption(
        "--run_slow",
        action="store_true",
        dest="run_slow",
        help="Run slow tests that would otherwise be skipped",
    )

    parser.addoption(
        "--run_kafka",
        action="store_true",
        dest="run_kafka",
        help="Run kafka tests that would otherwise be skipped",
    )

    parser.addoption(
        "--run_benchmark",
        action="store_true",
        dest="run_benchmark",
        help="Run benchmark tests that would otherwise be skipped",
    )

    parser.addoption(
        "--log_level",
        type=str,
        choices=["DEBUG", "INFO", "WARNING", "ERROR", "FATAL"],
        dest="log_level",
        help="A specific log level to use during testing. Defaults to WARNING if not set.",
    )


def pytest_generate_tests(metafunc: pytest.Metafunc):
    """
    This function will add parameterizations for the `config` fixture depending on what types of config the test
    supports
    """

    # === use_cpp Parameterize ===
    use_cpp = metafunc.definition.get_closest_marker("use_cpp") is not None
    use_python = metafunc.definition.get_closest_marker("use_python") is not None

    use_cpp_param = pytest.param(True, marks=pytest.mark.use_cpp(added_by="generate_tests"), id="use_cpp")
    use_python_param = pytest.param(False, marks=pytest.mark.use_python(added_by="generate_tests"), id="use_python")

    _set_use_cpp_params = []

    if ("use_cpp" in metafunc.fixturenames):
        # Need to add some params since the fixture was requested

        # Add cpp unless use_cpp == True and use_python == False
        if not (use_python and not use_cpp):
            _set_use_cpp_params.append(use_cpp_param)

        # Add python unless use_cpp == False and use_python == True
        if not (not use_python and use_cpp):
            _set_use_cpp_params.append(use_python_param)

    elif (use_cpp and use_python):
        # Need to parameterize since we have multiple
        _set_use_cpp_params.extend([use_cpp_param, use_python_param])

    if (len(_set_use_cpp_params) > 0):
        metafunc.parametrize("_set_use_cpp", _set_use_cpp_params, indirect=True)

    # === df_type Parameterize ===
    if ("df_type" in metafunc.fixturenames):
        # df_type fixture was requested. Only parameterize if both marks or neither marks are found. Otherwise, the
        # fixture will determine it from the mark
        use_cudf = metafunc.definition.get_closest_marker("use_cudf") is not None
        use_pandas = metafunc.definition.get_closest_marker("use_pandas") is not None

        if (use_pandas == use_cudf):
            metafunc.parametrize(
                "df_type",
                [
                    pytest.param("cudf", marks=pytest.mark.use_cudf(added_by="generate_tests"), id="use_cudf"),
                    pytest.param("pandas", marks=pytest.mark.use_pandas(added_by="generate_tests"), id="use_pandas")
                ],
                indirect=True)


def pytest_runtest_setup(item):
    if (not item.config.getoption("--run_slow")):
        if (item.get_closest_marker("slow") is not None):
            pytest.skip("Skipping slow tests by default. Use --run_slow to enable")

    if (not item.config.getoption("--run_kafka")):
        if (item.get_closest_marker("kafka") is not None):
            pytest.skip("Skipping Kafka tests by default. Use --run_kafka to enable")

    if (not item.config.getoption("--run_benchmark")):
        if (item.get_closest_marker("benchmark") is not None):
            pytest.skip("Skipping benchmark tests by default. Use --run_benchmark to enable")


def pytest_collection_modifyitems(session: pytest.Session, config: pytest.Config, items: typing.List[pytest.Item]):
    """
    To support old unittest style tests, try to determine the mark from the name
    """

    if config.getoption("--run_kafka") and not pytest_kafka_avail:
        raise RuntimeError(
            "--run_kafka requested but pytest_kafka not available due to: {}".format(pytest_kafka_setup_error))

    for item in items:
        if "no_cpp" in item.nodeid and item.get_closest_marker("use_python") is None:
            item.add_marker(pytest.mark.use_python(added_in="collection_modifyitems"))
        elif "cpp" in item.nodeid and item.get_closest_marker("use_cpp") is None:
            item.add_marker(pytest.mark.use_cpp(added_in="collection_modifyitems"))

    def should_filter_test(item: pytest.Item):

        use_cpp = item.get_closest_marker("use_cpp")
        use_pandas = item.get_closest_marker("use_pandas")

        if (use_cpp and use_pandas):
            return False

        return True

    # Now delete tests with incompatible markers
    items[:] = [x for x in items if should_filter_test(x)]


def clear_handlers(logger):
    handlers = logger.handlers.copy()
    for h in handlers:
        logger.removeHandler(h)


@pytest.hookimpl(trylast=True)
def pytest_runtest_teardown(item, nextitem):
    clear_handlers(logging.getLogger("morpheus"))
    clear_handlers(logging.getLogger())


# This fixture will be used by all tests.
@pytest.fixture(scope="function", autouse=True)
def _set_use_cpp(request: pytest.FixtureRequest):

    do_use_cpp: bool = True

    # Check for the param if this was indirectly set
    if (hasattr(request, "param") and isinstance(request.param, bool)):
        do_use_cpp = request.param
    else:
        # If not, check for the marker and use that
        use_cpp = request.node.get_closest_marker("use_cpp") is not None
        use_python = request.node.get_closest_marker("use_python") is not None

        if (use_cpp and use_python):
            raise RuntimeError(
                "Both markers (use_cpp and use_python) were added to function {}. Remove markers to support both.".
                format(request.node.nodeid))
        else:
            # This will default to True or follow use_cpp
            do_use_cpp = not use_python

    from morpheus.config import CppConfig

    CppConfig.set_should_use_cpp(do_use_cpp)

    yield do_use_cpp


# This fixture will be used by all tests.
@pytest.fixture(scope="function")
def use_cpp(_set_use_cpp: bool):

    # Just return the set value
    yield _set_use_cpp


@pytest.fixture(scope="function")
def config_only_cpp():
    """
    Use this fixture in unittest style tests to indicate a lack of support for C++. Use via
    `@pytest.mark.usefixtures("config_only_cpp")`
    """

    from morpheus.config import Config
    from morpheus.config import CppConfig

    CppConfig.set_should_use_cpp(True)

    yield Config()


@pytest.fixture(scope="function")
def config_no_cpp():
    """
    Use this fixture in unittest style tests to indicate support for C++. Use via
    `@pytest.mark.usefixtures("config_no_cpp")`
    """

    from morpheus.config import Config
    from morpheus.config import CppConfig

    CppConfig.set_should_use_cpp(False)

    yield Config()


@pytest.fixture(scope="function")
def df_type(request: pytest.FixtureRequest):

    df_type_str: typing.Literal["cudf", "pandas"]

    # Check for the param if this was indirectly set
    if (hasattr(request, "param")):
        assert request.param in ["pandas", "cudf"], "Invalid parameter for df_type"

        df_type_str = request.param
    else:
        # If not, check for the marker and use that
        use_pandas = request.node.get_closest_marker("use_pandas") is not None
        use_cudf = request.node.get_closest_marker("use_cudf") is not None

        if (use_pandas and use_cudf):
            raise RuntimeError(
                "Both markers (use_cpp and use_python) were added to function {}. Remove markers to support both.".
                format(request.node.nodeid))
        else:
            # This will default to "cudf" or follow use_pandas
            df_type_str = "cudf" if not use_pandas else "pandas"

    yield df_type_str


@pytest.fixture(scope="function")
def config(use_cpp: bool):
    """
    For new pytest style tests, get the config by using this fixture. It will setup the config based on the marks set on
    the object. If no marks are added to the test, it will be parameterized for both C++ and python. For example,

    ```
    @pytest.mark.use_python
    def my_python_test(config: Config):
        ...
    ```
    """

    from morpheus.config import Config

    yield Config()


@pytest.fixture(scope="function")
def kafka_topics():
    """
    Returns a named tuple of Kafka topic names in the form of (input_topic, output_topic)
    """
    yield KAFKA_TOPICS


@pytest.fixture(scope="function")
def kafka_bootstrap_servers(kafka_server: typing.Tuple[subprocess.Popen, int]):
    """
    Used by tests that require both an input and an output topic
    """
    kafka_port = kafka_server[1]
    yield "localhost:{}".format(kafka_port)


@pytest.fixture(scope="function")
def restore_environ():
    orig_vars = os.environ.copy()
    yield os.environ

    # Iterating over a copy of the keys as we will potentially be deleting keys in the loop
    for key in list(os.environ.keys()):
        orig_val = orig_vars.get(key)
        if orig_val is not None:
            os.environ[key] = orig_val
        else:
            del (os.environ[key])


@pytest.fixture(scope="function")
def restore_sys_path():
    orig_vars = sys.path.copy()
    yield sys.path
    sys.path = orig_vars


<<<<<<< HEAD
=======
@pytest.fixture(scope="function")
def import_mod(request: pytest.FixtureRequest, restore_sys_path):
    marker = request.node.get_closest_marker("import_mod")
    if marker is not None:
        mod_paths = marker.args[0]
        if not isinstance(mod_paths, list):
            mod_paths = [mod_paths]

        modules = []
        for mod_path in mod_paths:
            mod_dir, mod_fname = os.path.split(mod_path)
            mod_name, _ = os.path.splitext(mod_fname)

            sys.path.append(mod_dir)
            mod = importlib.import_module(mod_name)
            assert mod.__file__ == mod_path

            modules.append(mod)

        yield modules

    else:
        raise ValueError("import_mod fixture requires setting paths in markers: "
                         "`@pytest.mark.import_mod([os.path.join(TEST_DIRS.examples_dir, 'log_parsing/messages.py')])`")


>>>>>>> 2b2a2fb6
def _reload_modules(modules: typing.List[typing.Any]):
    for mod in modules:
        importlib.reload(mod)


@pytest.fixture(scope="function")
def reload_modules(request: pytest.FixtureRequest):
    marker = request.node.get_closest_marker("reload_modules")
    modules = []
    if marker is not None:
        modules = marker.args[0]
        if not isinstance(modules, list):
            modules = [modules]

    _reload_modules(modules)
    yield
    _reload_modules(modules)
<<<<<<< HEAD


@pytest.fixture(scope="function")
def reset_plugin_manger():
    from morpheus.cli.plugin_manager import PluginManager
    PluginManager._singleton = None
    yield


@pytest.fixture(scope="function")
def reset_global_stage_registry():
    from morpheus.cli.stage_registry import GlobalStageRegistry
    from morpheus.cli.stage_registry import StageRegistry
    GlobalStageRegistry._global_registry = StageRegistry()
    yield


@pytest.fixture(scope="function")
def reset_plugins(reset_plugin_manger, reset_global_stage_registry):
    """
    Reset both the plugin manager and the global stage gregistry
    """
    yield
=======
>>>>>>> 2b2a2fb6


@pytest.fixture(scope="function")
def manual_seed():
    """
    Seeds the random number generators for the stdlib, PyTorch and NumPy.
    By default this will seed with a value of `42`, however this fixture also yields the seed function allowing tests to
    call this a second time, or seed with a different value.

    Use this fixture to ensure repeatability of a test that depends on randomness.
    Note: PyTorch only garuntees determanism on a per-GPU basis, resulting in some tests that might not be portable
    across GPU models.
    """
    from morpheus.utils import seed as seed_utils

    def seed_fn(seed=42):
        seed_utils.manual_seed(seed)

    seed_fn()
    yield seed_fn


@pytest.fixture(scope="function")
def chdir_tmpdir(request: pytest.FixtureRequest, tmp_path):
    """
    Executes a test in the tmp_path directory
    """
    os.chdir(tmp_path)
    yield
    os.chdir(request.config.invocation_dir)


@pytest.fixture(scope="session")
def _filter_probs_df():
    from morpheus.io.deserializers import read_file_to_df
    from utils import TEST_DIRS
    input_file = os.path.join(TEST_DIRS.tests_data_dir, "filter_probs.csv")
    yield read_file_to_df(input_file, df_type='cudf')


@pytest.fixture(scope="function")
def filter_probs_df(_filter_probs_df, df_type: typing.Literal['cudf', 'pandas'], use_cpp: bool):
    if df_type == 'cudf':
        yield _filter_probs_df.copy(deep=True)
    elif df_type == 'pandas':
        yield _filter_probs_df.to_pandas()
    else:
        assert False, "Unknown df_type type"


def wait_for_camouflage(host="localhost", port=8000, timeout=5):

    start_time = time.time()
    cur_time = start_time
    end_time = start_time + timeout

    url = "http://{}:{}/ping".format(host, port)

    while cur_time - start_time <= timeout:
        timeout_epoch = min(cur_time + 1.0, end_time)

        try:
            request_timeout = max(timeout_epoch - cur_time, 0.1)
            r = requests.get(url, timeout=request_timeout)

            if (r.status_code == 200):
                if (r.json()['message'] == 'I am alive.'):
                    return True
                else:
                    warnings.warn(("Camoflage returned status 200 but had incorrect response JSON. "
                                   "Continuing to wait. Response JSON:\n%s"),
                                  r.json())

        except Exception:
            pass

        # Sleep up to the end time or max 1 second
        time.sleep(max(timeout_epoch - time.time(), 0.0))

        # Update current time
        cur_time = time.time()

    return False


def _set_pdeathsig(sig=signal.SIGTERM):
    """
    Helper function to ensure once parent process exits, its child processes will automatically die
    """

    def prctl_fn():
        libc = ctypes.CDLL("libc.so.6")
        return libc.prctl(1, sig)

    return prctl_fn


@pytest.fixture(scope="session")
def _camouflage_is_running():
    """
    Responsible for actually starting and shutting down Camouflage. This has the scope of 'session' so we only
    start/stop Camouflage once per testing session. Should not be used directly. Instead use `launch_mock_triton`

    Yields
    ------
    bool
        Whether or not we are using Camouflage or an actual Triton server
    """

    from utils import TEST_DIRS

    logger = logging.getLogger(f"morpheus.{__name__}")

    root_dir = TEST_DIRS.mock_triton_servers_dir
    startup_timeout = 5
    shutdown_timeout = 5

    launch_camouflage = os.environ.get('MORPHEUS_NO_LAUNCH_CAMOUFLAGE') is None
    is_running = False

    # First, check to see if camoflage is already open
    if (launch_camouflage):
        is_running = wait_for_camouflage(timeout=0.0)

        if (is_running):
            logger.warning("Camoflage already running. Skipping startup")
            launch_camouflage = False
            is_running = True

    # Actually launch camoflague
    if launch_camouflage:
        popen = None
        try:
            popen = subprocess.Popen(["camouflage", "--config", "config.yml"],
                                     cwd=root_dir,
                                     stderr=subprocess.DEVNULL,
                                     stdout=subprocess.DEVNULL,
                                     preexec_fn=_set_pdeathsig(signal.SIGTERM))

            logger.info("Launched camouflage in %s with pid: %s", root_dir, popen.pid)

            if not wait_for_camouflage(timeout=startup_timeout):

                if popen.poll() is not None:
                    raise RuntimeError("camouflage server exited with status code={} details in: {}".format(
                        popen.poll(), os.path.join(root_dir, 'camouflage.log')))

                raise RuntimeError("Failed to launch camouflage server")

            # Must have been started by this point
            yield True

        except Exception:
            # Log the error and rethrow
            logger.exception("Error launching camouflage")
            raise
        finally:
            if popen is not None:
                logger.info("Killing camouflage with pid {}".format(popen.pid))

                elapsed_time = 0.0
                sleep_time = 0.1
                stopped = False

                # It takes a little while to shutdown
                while not stopped and elapsed_time < shutdown_timeout:
                    popen.kill()
                    stopped = (popen.poll() is not None)
                    if not stopped:
                        time.sleep(sleep_time)
                        elapsed_time += sleep_time

    else:

        yield is_running


@pytest.fixture(scope="function")
def launch_mock_triton(_camouflage_is_running):
    """
    Launches a mock triton server using camouflage (https://testinggospels.github.io/camouflage/) with a package
    rooted at `root_dir` and configured with `config`.

    This function will wait for up to `timeout` seconds for camoflauge to startup

    This function is a no-op if the `MORPHEUS_NO_LAUNCH_CAMOUFLAGE` environment variable is defined, which can
    be useful during test development to run camouflage by hand.
    """

    # Check if we are using Camouflage or not. If so, send the reset command to reset the state
    if _camouflage_is_running:
        # Reset the mock server (necessary to set counters = 0)
        r = requests.post("http://localhost:8000/reset", timeout=2.0)

        assert r.ok, "Failed to reset Camouflage server state"

    yield


@pytest.fixture(scope="session", autouse=True)
def configure_tests_logging(pytestconfig: pytest.Config):
    """
    Sets the base logging settings for the entire test suite to ensure logs are generated. Automatically detects if a
    debugger is attached and lowers the logging level to DEBUG.
    """
    import sys

    from morpheus.utils.logger import configure_logging

    log_level = logging.WARNING

    # Check if a debugger is attached. If so, choose DEBUG for the logging level. Otherwise, only WARN
    trace_func = sys.gettrace()

    if (trace_func is not None):
        trace_module = getattr(trace_func, "__module__", None)

        if (trace_module is not None and trace_module.find("pydevd") != -1):
            log_level = logging.DEBUG

    config_log_level = pytestconfig.getoption("log_level")

    # Overwrite the logging level if specified
    if (config_log_level is not None):
        log_level = logging.getLevelName(config_log_level)

    configure_logging(log_level=log_level)


def _wrap_set_log_level(log_level: int):
    from morpheus.utils.logger import set_log_level

    # Save the previous logging level
    old_level = set_log_level(log_level)

    yield

    set_log_level(old_level)


@pytest.fixture(scope="function")
def reset_loglevel():
    """
    Fixture restores the log level after running the given test.
    """
    import mrc

    from morpheus.utils.logger import set_log_level

    old_level = mrc.logging.get_level()

    yield

    set_log_level(old_level)


@pytest.fixture(scope="function")
def loglevel_debug():
    """
    Sets the logging level to `logging.DEBUG` for this function only.
    """
    _wrap_set_log_level(logging.DEBUG)


@pytest.fixture(scope="function")
def loglevel_info():
    """
    Sets the logging level to `logging.INFO` for this function only.
    """
    _wrap_set_log_level(logging.INFO)


@pytest.fixture(scope="function")
def loglevel_warn():
    """
    Sets the logging level to `logging.WARN` for this function only.
    """
    _wrap_set_log_level(logging.WARN)


@pytest.fixture(scope="function")
def loglevel_error():
    """
    Sets the logging level to `logging.ERROR` for this function only.
    """
    _wrap_set_log_level(logging.ERROR)


@pytest.fixture(scope="function")
def loglevel_fatal():
    """
    Sets the logging level to `logging.FATAL` for this function only.
    """
    _wrap_set_log_level(logging.FATAL)


# ==== DataFrame Fixtures ====<|MERGE_RESOLUTION|>--- conflicted
+++ resolved
@@ -367,8 +367,6 @@
     sys.path = orig_vars
 
 
-<<<<<<< HEAD
-=======
 @pytest.fixture(scope="function")
 def import_mod(request: pytest.FixtureRequest, restore_sys_path):
     marker = request.node.get_closest_marker("import_mod")
@@ -395,7 +393,6 @@
                          "`@pytest.mark.import_mod([os.path.join(TEST_DIRS.examples_dir, 'log_parsing/messages.py')])`")
 
 
->>>>>>> 2b2a2fb6
 def _reload_modules(modules: typing.List[typing.Any]):
     for mod in modules:
         importlib.reload(mod)
@@ -413,32 +410,6 @@
     _reload_modules(modules)
     yield
     _reload_modules(modules)
-<<<<<<< HEAD
-
-
-@pytest.fixture(scope="function")
-def reset_plugin_manger():
-    from morpheus.cli.plugin_manager import PluginManager
-    PluginManager._singleton = None
-    yield
-
-
-@pytest.fixture(scope="function")
-def reset_global_stage_registry():
-    from morpheus.cli.stage_registry import GlobalStageRegistry
-    from morpheus.cli.stage_registry import StageRegistry
-    GlobalStageRegistry._global_registry = StageRegistry()
-    yield
-
-
-@pytest.fixture(scope="function")
-def reset_plugins(reset_plugin_manger, reset_global_stage_registry):
-    """
-    Reset both the plugin manager and the global stage gregistry
-    """
-    yield
-=======
->>>>>>> 2b2a2fb6
 
 
 @pytest.fixture(scope="function")
