# SPDX-FileCopyrightText: Copyright (c) 2022-2024, NVIDIA CORPORATION & AFFILIATES. All rights reserved.
# SPDX-License-Identifier: Apache-2.0
#
# Licensed under the Apache License, Version 2.0 (the "License");
# you may not use this file except in compliance with the License.
# You may obtain a copy of the License at
#
# http://www.apache.org/licenses/LICENSE-2.0
#
# Unless required by applicable law or agreed to in writing, software
# distributed under the License is distributed on an "AS IS" BASIS,
# WITHOUT WARRANTIES OR CONDITIONS OF ANY KIND, either express or implied.
# See the License for the specific language governing permissions and
# limitations under the License.

import ctypes
import gc
import importlib
import logging
import os
import signal
import subprocess
import sys
import time
import types
import typing
import warnings
from pathlib import Path
from unittest import mock

import pytest
import requests

from _utils import import_or_skip
from _utils.kafka import _init_pytest_kafka
from _utils.kafka import kafka_bootstrap_servers_fixture  # noqa: F401 pylint:disable=unused-import
from _utils.kafka import kafka_consumer_fixture  # noqa: F401 pylint:disable=unused-import
from _utils.kafka import kafka_topics_fixture  # noqa: F401 pylint:disable=unused-import

if typing.TYPE_CHECKING:
    from morpheus.config import ExecutionMode

# Don't let pylint complain about pytest fixtures
# pylint: disable=redefined-outer-name,unused-argument

(PYTEST_KAFKA_AVAIL, PYTEST_KAFKA_ERROR) = _init_pytest_kafka()
if PYTEST_KAFKA_AVAIL:
    # Pull out the fixtures into this namespace
    from _utils.kafka import _kafka_consumer  # noqa: F401  pylint:disable=unused-import,ungrouped-imports
    from _utils.kafka import kafka_server  # noqa: F401  pylint:disable=unused-import
    from _utils.kafka import zookeeper_proc  # noqa: F401  pylint:disable=unused-import


def pytest_addoption(parser: pytest.Parser):
    """
    Adds command line options for running specfic tests that are disabled by default
    """
    parser.addoption(
        "--run_slow",
        action="store_true",
        dest="run_slow",
        help="Run slow tests that would otherwise be skipped",
    )

    parser.addoption(
        "--run_kafka",
        action="store_true",
        dest="run_kafka",
        help="Run kafka tests that would otherwise be skipped",
    )

    parser.addoption(
        "--run_milvus",
        action="store_true",
        dest="run_milvus",
        help="Run milvus tests that would otherwise be skipped",
    )

    parser.addoption(
        "--run_benchmark",
        action="store_true",
        dest="run_benchmark",
        help="Run benchmark tests that would otherwise be skipped",
    )

    parser.addoption(
        "--log_level",
        type=str,
        choices=["DEBUG", "INFO", "WARNING", "ERROR", "FATAL"],
        dest="log_level",
        help="A specific log level to use during testing. Defaults to WARNING if not set.",
    )

    parser.addoption(
        "--fail_missing",
        action="store_true",
        dest="fail_missing",
        help=("Tests requiring unmet dependencies are normally skipped. "
              "Setting this flag will instead cause them to be reported as a failure"),
    )


def pytest_generate_tests(metafunc: pytest.Metafunc):
    """
    This function will add parameterizations for the `config` fixture depending on what types of config the test
    supports
    """

    # A test can request a fixture by placing it in the function arguments, or with a mark
    if ("gpu_and_cpu_mode" in metafunc.fixturenames or metafunc.definition.get_closest_marker("gpu_and_cpu_mode")):
        gpu_mode_param = pytest.param(True, marks=pytest.mark.gpu_mode(added_by="generate_tests"), id="gpu_mode")
        cpu_mode_param = pytest.param(False, marks=pytest.mark.cpu_mode(added_by="generate_tests"), id="cpu_mode")
        metafunc.parametrize("execution_mode", [gpu_mode_param, cpu_mode_param], indirect=True)

    # === df_type Parameterize ===
    if ("df_type" in metafunc.fixturenames):
        # df_type fixture was requested. Only parameterize if both marks or neither marks are found. Otherwise, the
        # fixture will determine it from the mark
        use_cudf = metafunc.definition.get_closest_marker("use_cudf") is not None
        use_pandas = metafunc.definition.get_closest_marker("use_pandas") is not None

        if (use_pandas == use_cudf):
            metafunc.parametrize(
                "df_type",
                [
                    pytest.param("cudf", marks=pytest.mark.use_cudf(added_by="generate_tests"), id="use_cudf"),
                    pytest.param("pandas", marks=pytest.mark.use_pandas(added_by="generate_tests"), id="use_pandas")
                ],
                indirect=True)


def pytest_runtest_setup(item):
    if (not item.config.getoption("--run_slow")):
        if (item.get_closest_marker("slow") is not None):
            pytest.skip("Skipping slow tests by default. Use --run_slow to enable")

    if (not item.config.getoption("--run_kafka")):
        if (item.get_closest_marker("kafka") is not None):
            pytest.skip("Skipping Kafka tests by default. Use --run_kafka to enable")

    if (not item.config.getoption("--run_milvus")):
        if (item.get_closest_marker("milvus") is not None):
            pytest.skip("Skipping milvus tests by default. Use --run_milvus to enable")

    if (not item.config.getoption("--run_benchmark")):
        if (item.get_closest_marker("benchmark") is not None):
            pytest.skip("Skipping benchmark tests by default. Use --run_benchmark to enable")


def pytest_collection_modifyitems(session: pytest.Session, config: pytest.Config, items: typing.List[pytest.Item]):
    """
    Remove tests that are incompatible with the current configuration.
    """

    if config.getoption("--run_kafka") and not PYTEST_KAFKA_AVAIL:
        raise RuntimeError(f"--run_kafka requested but pytest_kafka not available due to: {PYTEST_KAFKA_ERROR}")

    def should_filter_test(item: pytest.Item):

        gpu_mode = item.get_closest_marker("gpu_mode")
        use_pandas = item.get_closest_marker("use_pandas")
        use_cudf = item.get_closest_marker("use_cudf")
        cpu_mode = item.get_closest_marker("cpu_mode")

        if (gpu_mode and use_pandas):
            return False

        if (use_cudf and cpu_mode):
            return False

        return True

    # Now delete tests with incompatible markers
    items[:] = [x for x in items if should_filter_test(x)]


@pytest.fixture(scope="function", name="reset_logging")
def reset_logging_fixture():
    from morpheus.utils.logger import reset_logging
    reset_logging()
    yield


@pytest.hookimpl(trylast=True)
def pytest_runtest_teardown(item, nextitem):
    from morpheus.utils.logger import reset_logging
    reset_logging(logger_name="morpheus")
    reset_logging(logger_name=None)  # Reset the root logger as well


@pytest.fixture(scope="function")
def config_only_cpp():
    """
    Use this fixture in unittest style tests to indicate a lack of support for C++. Use via
    `@pytest.mark.usefixtures("config_only_cpp")`
    """

    from morpheus.config import Config
    from morpheus.config import CppConfig

    CppConfig.set_should_use_cpp(True)

    yield Config()


@pytest.fixture(scope="function")
def config_no_cpp():
    """
    Use this fixture in unittest style tests to indicate support for C++. Use via
    `@pytest.mark.usefixtures("config_no_cpp")`
    """

    from morpheus.config import Config
    from morpheus.config import CppConfig
    from morpheus.config import ExecutionMode

    CppConfig.set_should_use_cpp(False)
    config = Config()
    config.execution_mode = ExecutionMode.CPU

    yield config


@pytest.fixture(scope="function")
def df_type(request: pytest.FixtureRequest):

    df_type_str: typing.Literal["cudf", "pandas"]

    # Check for the param if this was indirectly set
    if (hasattr(request, "param")):
        assert request.param in ["pandas", "cudf"], "Invalid parameter for df_type"

        df_type_str = request.param
    else:
        # If not, check for the marker and use that
        use_pandas = request.node.get_closest_marker("use_pandas") is not None
        use_cudf = request.node.get_closest_marker("use_cudf") is not None

        if (use_pandas and use_cudf):
            raise RuntimeError(f"Both markers (gpu_mode and cpu_mode) were added to function {request.node.nodeid}. "
                               "Remove markers to support both.")

        # This will default to "cudf" or follow use_pandas
        df_type_str = "cudf" if not use_pandas else "pandas"

    yield df_type_str


def _get_execution_mode(request: pytest.FixtureRequest) -> "ExecutionMode":
    do_gpu_mode: bool = True

    # Check for the param if this was indirectly set
    if (hasattr(request, "param") and isinstance(request.param, bool)):
        do_gpu_mode = request.param
    else:
        # If not, check for the marker and use that
        gpu_mode = request.node.get_closest_marker("gpu_mode") is not None
        cpu_mode = request.node.get_closest_marker("cpu_mode") is not None

        if (gpu_mode and cpu_mode):
            raise RuntimeError(f"Both markers (gpu_mode and cpu_mode) were added to function {request.node.nodeid}. "
                               "Use the gpu_and_cpu_mode marker to test both.")

        # if both are undefined, infer based on the df_type
        if (not gpu_mode and not cpu_mode):
            gpu_mode = request.node.get_closest_marker("use_cudf") is not None
            cpu_mode = request.node.get_closest_marker("use_pandas") is not None

        # This will default to True or follow gpu_mode
        do_gpu_mode = not cpu_mode

    from morpheus.config import ExecutionMode
    if do_gpu_mode:
        return ExecutionMode.GPU

    return ExecutionMode.CPU


@pytest.fixture(name="execution_mode", scope="function", autouse=True)
def execution_mode_fixture(request: pytest.FixtureRequest):
    exec_mode = _get_execution_mode(request)
    yield exec_mode


# This fixture will be used by all tests.
@pytest.fixture(scope="function", autouse=True)
def _set_use_cpp(request: pytest.FixtureRequest):
    execution_mode = _get_execution_mode(request)
    from morpheus.config import CppConfig

    do_use_cpp: bool = (execution_mode.value == "GPU")
    CppConfig.set_should_use_cpp(do_use_cpp)

    yield do_use_cpp


@pytest.fixture(scope="function")
def config(execution_mode: "ExecutionMode"):
    """
    For new pytest style tests, get the config by using this fixture. It will setup the config based on the marks set on
    the object. If no marks are added to the test, it will be parameterized for both C++ and python. For example,

    ```
    @pytest.mark.cpu_mode
    def my_python_test(config: Config):
        ...
    ```
    """

    from morpheus.config import Config
    config = Config()
    config.execution_mode = execution_mode

    yield config


@pytest.fixture(scope="function")
def restore_environ():
    orig_vars = os.environ.copy()
    yield os.environ

    # Iterating over a copy of the keys as we will potentially be deleting keys in the loop
    for key in list(os.environ.keys()):
        orig_val = orig_vars.get(key)
        if orig_val is not None:
            os.environ[key] = orig_val
        else:
            del (os.environ[key])


@pytest.fixture(scope="function")
def restore_sys_path():
    orig_vars = sys.path.copy()
    yield sys.path
    sys.path = orig_vars


@pytest.fixture(scope="function")
def import_mod(request: pytest.FixtureRequest,
               restore_sys_path) -> typing.Generator[types.ModuleType | list[types.ModuleType], None, None]:
    # pylint: disable=missing-param-doc
    # pylint: disable=differing-param-doc
    # pylint: disable=missing-type-doc
    # pylint: disable=differing-type-doc
    """
    Allows direct import of a module by specifying its path. This is useful for testing examples that import modules in
    examples or other non-installed directories.

    Parameters
    ----------
    modules : str | list[str]
        The modules to import. Modules can be supplied as a list or multiple arguments.
    sys_path : str | int,
        When

    Yields
    ------
    Iterator[typing.Generator[types.ModuleType | list[types.ModuleType], None, None]]
        Imported modules. If more than one module is supplied, or the only argument is a list, the modules will be
        returned as a list.

    Example
    -------
    ```
    @pytest.mark.import_mod(os.path.join(TEST_DIRS.examples_dir, 'example/stage.py'))
    def test_python_test(import_mod: types.ModuleType):
        # Imported with sys.path.append(os.path.dirname(TEST_DIRS.examples_dir, 'example/stage.py'))
        ...

    @pytest.mark.import_mod(os.path.join(TEST_DIRS.examples_dir, 'example/stage.py'), sys_path=-2)
    def test_python_test(import_mod: types.ModuleType):
        # Imported with sys.path.append(os.path.join(TEST_DIRS.examples_dir, 'example/stage.py', '../..'))
        ...

    @pytest.mark.import_mod([os.path.join(TEST_DIRS.examples_dir, 'example/stage.py')], sys_path=TEST_DIRS.examples_dir)
    def test_python_test(import_mod: list[types.ModuleType]):
        # Imported with sys.path.append(TEST_DIRS.examples_dir)
        ...
    ```
    """

    marker = request.node.get_closest_marker("import_mod")
    if marker is not None:
        mod_paths = sum([x if isinstance(x, list) else [x] for x in marker.args], [])

        mod_kwargs = marker.kwargs

        is_list = len(marker.args) > 1 or isinstance(marker.args[0], list)

        modules = []
        module_names = []

        for mod_path in mod_paths:
            # Ensure everything is absolute to avoid issues with relative paths
            mod_path = os.path.abspath(mod_path)

            # See if its a file or directory
            is_file = os.path.isfile(mod_path)

            # Get the base directory that we should import from. If not specified, use the directory of the module
            sys_path = mod_kwargs.get("sys_path", os.path.dirname(mod_path))

            # If sys_path is an integer, use it to get the path relative to the module by number of directories. i.e. if
            # sys_path=-1, then sys_path=os.path.dirname(mod_path). If sys_path=-2, then
            # sys_path=os.path.dirname(os.path.dirname(mod_path))
            if (isinstance(sys_path, int)):
                sys_path = os.path.join("/", *mod_path.split(os.path.sep)[:sys_path])

            # Get the path relative to the sys_path, ignore the extension if its a file
            mod_name = os.path.relpath(mod_path if not is_file else os.path.splitext(mod_path)[0], start=sys_path)

            # Convert all / to .
            mod_name = mod_name.replace(os.path.sep, ".")

            # Add to the sys path so this can be imported
            sys.path.append(sys_path)

            try:

                # Import the module
                mod = importlib.import_module(mod_name)

                if (is_file):
                    assert mod.__file__ == mod_path

                modules.append(mod)
                module_names.append(mod_name)
            except ImportError as e:

                raise ImportError(f"Failed to import module {mod_path} as {mod_name} from path {sys_path}") from e

        # Only yield 1 if we only imported 1
        if (is_list):
            yield modules
        else:
            yield modules[0]

        # Un-import modules we previously imported, this allows for multiple examples to contain a `messages.py`
        for mod in module_names:
            sys.modules.pop(mod, None)

    else:
        raise ValueError("import_mod fixture requires setting paths in markers: "
                         "`@pytest.mark.import_mod([os.path.join(TEST_DIRS.examples_dir, 'log_parsing/messages.py')])`")


def _reload_modules(modules: typing.List[typing.Any]):
    for mod in modules:
        importlib.reload(mod)


@pytest.fixture(scope="function")
def reload_modules(request: pytest.FixtureRequest):
    marker = request.node.get_closest_marker("reload_modules")
    modules = []
    if marker is not None:
        modules = marker.args[0]
        if not isinstance(modules, list):
            modules = [modules]

    _reload_modules(modules)
    yield
    _reload_modules(modules)


@pytest.fixture(scope="function")
def manual_seed():
    """
    Seeds the random number generators for the stdlib, PyTorch and NumPy.
    By default this will seed with a value of `42`, however this fixture also yields the seed function allowing tests to
    call this a second time, or seed with a different value.

    Use this fixture to ensure repeatability of a test that depends on randomness.
    Note: PyTorch only garuntees determanism on a per-GPU basis, resulting in some tests that might not be portable
    across GPU models.
    """
    from morpheus.utils import seed as seed_utils

    def seed_fn(seed=42):
        seed_utils.manual_seed(seed)

    seed_fn()
    yield seed_fn


@pytest.fixture(scope="function")
def chdir_tmpdir(request: pytest.FixtureRequest, tmp_path: Path):
    """
    Executes a test in the tmp_path directory
    """
    os.chdir(tmp_path)
    yield
    os.chdir(request.config.invocation_dir)


@pytest.fixture(scope="function")
def reset_plugin_manger():
    from morpheus.cli.plugin_manager import PluginManager
    PluginManager._singleton = None
    yield


@pytest.fixture(scope="function")
def reset_global_stage_registry():
    from morpheus.cli.stage_registry import GlobalStageRegistry
    from morpheus.cli.stage_registry import StageRegistry
    GlobalStageRegistry._global_registry = StageRegistry()
    yield


@pytest.fixture(scope="function")
def reset_plugins(reset_plugin_manger, reset_global_stage_registry):
    """
    Reset both the plugin manager and the global stage gregistry.
    Some of the tests for examples import modules dynamically, which in some cases can cause register_stage to be
    called more than once for the same stage.
    """
    yield


@pytest.fixture(scope="function")
def disable_gc():
    """
    Disable automatic garbage collection and enables debug stats for garbage collection for the duration of the test.
    This is useful for tests that require explicit control over when garbage collection occurs.
    """
    gc.set_debug(gc.DEBUG_STATS)
    gc.disable()
    yield
    gc.set_debug(0)
    gc.enable()


def wait_for_camouflage(host="localhost", port=8000, timeout=30):

    start_time = time.time()
    cur_time = start_time
    end_time = start_time + timeout

    url = f"http://{host}:{port}/ping"

    while cur_time - start_time <= timeout:
        timeout_epoch = min(cur_time + 2.0, end_time)

        try:
            request_timeout = max(timeout_epoch - cur_time, 0.1)
            resp = requests.get(url, timeout=request_timeout)

            if (resp.status_code == 200):
                if (resp.json()['message'] == 'I am alive.'):
                    return True

                warnings.warn(("Camoflage returned status 200 but had incorrect response JSON. Continuing to wait. "
                               "Response JSON:\n%s"),
                              resp.json())

        except Exception:
            pass

        # Sleep up to the end time or max 1 second
        time.sleep(max(timeout_epoch - time.time(), 0.0))

        # Update current time
        cur_time = time.time()

    return False


def _set_pdeathsig(sig=signal.SIGTERM):
    """
    Helper function to ensure once parent process exits, its child processes will automatically die
    """

    def prctl_fn():
        libc = ctypes.CDLL("libc.so.6")
        return libc.prctl(1, sig)

    return prctl_fn


def _start_camouflage(
        root_dir: str,
        host: str = "localhost",
        port: int = 8000) -> typing.Tuple[bool, typing.Optional[subprocess.Popen], typing.Optional[typing.IO]]:
    logger = logging.getLogger(f"morpheus.{__name__}")
    startup_timeout = 30

    launch_camouflage = os.environ.get('MORPHEUS_NO_LAUNCH_CAMOUFLAGE') is None
    is_running = False

    # First, check to see if camoflage is already open
    if (launch_camouflage):
        is_running = wait_for_camouflage(host=host, port=port, timeout=0.0)

        if (is_running):
            logger.warning("Camoflage already running. Skipping startup")
            launch_camouflage = False
            is_running = True

    # Actually launch camoflague
    if launch_camouflage:
        popen = None
        console_log_fh = None
        try:
            # pylint: disable=subprocess-popen-preexec-fn,consider-using-with
            # We currently don't have control over camouflage's console logger
            # https://github.com/testinggospels/camouflage/issues/244
            console_log = os.path.join(root_dir, 'console.log')
            camouflage_log = os.path.join(root_dir, 'camouflage.log')
            console_log_fh = open(console_log, 'w', encoding='utf-8')
            popen = subprocess.Popen(["camouflage", "--config", "config.yml"],
                                     cwd=root_dir,
                                     stderr=subprocess.STDOUT,
                                     stdout=console_log_fh,
                                     preexec_fn=_set_pdeathsig(signal.SIGTERM))
            # pylint: enable=subprocess-popen-preexec-fn,consider-using-with

            logger.info("Launched camouflage in %s with pid: %s", root_dir, popen.pid)

            def read_logs():
                for log_file in (console_log, camouflage_log):
                    if os.path.exists(log_file):
                        with open(log_file, 'r', encoding='utf-8') as f:
                            logger.error("%s:\n%s", log_file, f.read())
                            # We only need to display the first log file that exists
                            return

            if not wait_for_camouflage(host=host, port=port, timeout=startup_timeout):
                if console_log_fh is not None:
                    console_log_fh.close()

                read_logs()

                if popen.poll() is not None:
                    raise RuntimeError(f"camouflage server exited with status code={popen.poll()}")

                raise RuntimeError("Failed to launch camouflage server")

            # Must have been started by this point
            return (True, popen, console_log_fh)

        except Exception:
            # Log the error and rethrow
            logger.exception("Error launching camouflage")
            if popen is not None:
                _stop_camouflage(popen, console_log_fh=console_log_fh)
            raise

    else:

        return (is_running, None, None)


def _stop_camouflage(popen: subprocess.Popen, shutdown_timeout: int = 5, console_log_fh: typing.IO = None):
    logger = logging.getLogger(f"morpheus.{__name__}")

    logger.info("Killing camouflage with pid %s", popen.pid)

    elapsed_time = 0.0
    sleep_time = 0.1
    stopped = False

    # It takes a little while to shutdown
    while not stopped and elapsed_time < shutdown_timeout:
        popen.kill()
        stopped = (popen.poll() is not None)
        if not stopped:
            time.sleep(sleep_time)
            elapsed_time += sleep_time

    if console_log_fh is not None:
        console_log_fh.close()


@pytest.fixture(scope="session")
def _triton_camouflage_is_running():
    """
    Responsible for actually starting and shutting down Camouflage running with the mocks in the `mock_triton_server`
    dir. This has the scope of 'session' so we only start/stop Camouflage once per testing session. This fixture should
    not be used directly. Instead use `launch_mock_triton`

    Yields
    ------
    bool
        Whether or not we are using Camouflage or an actual Triton server
    """

    from _utils import TEST_DIRS

    root_dir = TEST_DIRS.mock_triton_servers_dir
    (is_running, popen, console_log_fh) = _start_camouflage(root_dir=root_dir, port=8000)
    yield is_running
    if popen is not None:
        _stop_camouflage(popen, console_log_fh=console_log_fh)


@pytest.fixture(scope="session")
def _rest_camouflage_is_running():
    """
    Responsible for actually starting and shutting down Camouflage running with the mocks in the `mock_rest_server` dir.
    This has the scope of 'session' so we only start/stop Camouflage once per testing session. This fixture should not
    be used directly. Instead use `launch_mock_rest`

    Yields
    ------
    bool
        Whether or not we are using Camouflage or an actual Rest server
    """

    from _utils import TEST_DIRS

    root_dir = TEST_DIRS.mock_rest_server
    (is_running, popen, console_log_fh) = _start_camouflage(root_dir=root_dir, port=8080)

    yield is_running
    if popen is not None:
        _stop_camouflage(popen, console_log_fh=console_log_fh)


@pytest.fixture(scope="function")
def launch_mock_triton(_triton_camouflage_is_running):
    """
    Launches a mock triton server using camouflage (https://testinggospels.github.io/camouflage/).

    This function will wait for up to `timeout` seconds for camoflauge to startup

    This function is a no-op if the `MORPHEUS_NO_LAUNCH_CAMOUFLAGE` environment variable is defined, which can
    be useful during test development to run camouflage by hand.
    """

    # Check if we are using Camouflage or not. If so, send the reset command to reset the state
    if _triton_camouflage_is_running:
        # Reset the mock server (necessary to set counters = 0)
        resp = requests.post("http://localhost:8000/reset", timeout=2.0)

        assert resp.ok, "Failed to reset Camouflage server state"

    yield


@pytest.fixture(scope="function")
def mock_rest_server(_rest_camouflage_is_running):
    """
    Launches a mock rest server using camouflage (https://testinggospels.github.io/camouflage/).

    This function will wait for up to `timeout` seconds for camoflauge to startup

    This function is a no-op if the `MORPHEUS_NO_LAUNCH_CAMOUFLAGE` environment variable is defined, which can
    be useful during test development to run camouflage by hand.

    yields url to the mock rest server
    """

    # Check if we are using Camouflage or not.
    assert _rest_camouflage_is_running

    yield "http://localhost:8080"


@pytest.fixture(scope="session", autouse=True)
def configure_tests_logging(pytestconfig: pytest.Config):
    """
    Sets the base logging settings for the entire test suite to ensure logs are generated. Automatically detects if a
    debugger is attached and lowers the logging level to DEBUG.
    """
    from morpheus.utils.logger import configure_logging

    log_level = logging.WARNING

    # Check if a debugger is attached. If so, choose DEBUG for the logging level. Otherwise, only WARN
    trace_func = sys.gettrace()

    if (trace_func is not None):
        trace_module = getattr(trace_func, "__module__", None)

        if (trace_module is not None and trace_module.find("pydevd") != -1):
            log_level = logging.DEBUG

    if os.environ.get("GLOG_v") is not None:
        log_level = logging.DEBUG

    config_log_level = pytestconfig.getoption("log_level")

    # Overwrite the logging level if specified
    if (config_log_level is not None):
        log_level = logging.getLevelName(config_log_level)

    configure_logging(log_level=log_level)


def _wrap_set_log_level(log_level: int):
    from morpheus.utils.logger import set_log_level

    # Save the previous logging level
    old_level = set_log_level(log_level)

    yield

    set_log_level(old_level)


@pytest.fixture(scope="session")
def fail_missing(pytestconfig: pytest.Config) -> bool:
    """
    Returns the value of the `fail_missing` flag, when false tests requiring unmet dependencies will be skipped, when
    True they will fail.
    """
    yield pytestconfig.getoption("fail_missing")


# ==== Logging Fixtures ====
@pytest.fixture(scope="function")
def reset_loglevel():
    """
    Fixture restores the log level after running the given test.
    """
    import mrc

    from morpheus.utils.logger import set_log_level

    old_level = mrc.logging.get_level()

    yield

    set_log_level(old_level)


@pytest.fixture(scope="function")
def loglevel_debug():
    """
    Sets the logging level to `logging.DEBUG` for this function only.
    """
    _wrap_set_log_level(logging.DEBUG)


@pytest.fixture(scope="function")
def loglevel_info():
    """
    Sets the logging level to `logging.INFO` for this function only.
    """
    _wrap_set_log_level(logging.INFO)


@pytest.fixture(scope="function")
def loglevel_warn():
    """
    Sets the logging level to `logging.WARN` for this function only.
    """
    _wrap_set_log_level(logging.WARN)


@pytest.fixture(scope="function")
def loglevel_error():
    """
    Sets the logging level to `logging.ERROR` for this function only.
    """
    _wrap_set_log_level(logging.ERROR)


@pytest.fixture(scope="function")
def loglevel_fatal():
    """
    Sets the logging level to `logging.FATAL` for this function only.
    """
    _wrap_set_log_level(logging.FATAL)


@pytest.fixture(scope="function")
def morpheus_log_level():
    """
    Returns the log level of the morpheus logger
    """
    logger = logging.getLogger("morpheus")
    yield logger.getEffectiveLevel()


# ==== DataFrame Fixtures ====
@pytest.fixture(scope="function")
def dataset(df_type: typing.Literal['cudf', 'pandas']):
    """
    Yields a DatasetLoader instance with `df_type` as the default DataFrame type.
    Users of this fixture can still explicitly request either a cudf or pandas dataframe with the `cudf` and `pandas`
    properties:
    ```
    def test_something(dataset: DatasetManager):
        df = dataset["filter_probs.csv"]  # type will match the df_type parameter
        if dataset.default_df_type == 'pandas':
            assert isinstance(df, pd.DataFrame)
        else:
            assert isinstance(df, cudf.DataFrame)

        pdf = dataset.pandas["filter_probs.csv"]
        cdf = dataset.cudf["filter_probs.csv"]

    ```

    A test that requests this fixture will parameterize on the type of DataFrame returned by the DatasetManager.
    If a test requests both this fixture and is marked either `gpu_mode` or `cpu_mode` then only cudf or pandas will be
    used to prevent an unsupported usage of Pandas dataframes with the C++ implementation of message classes, and cuDF
    with CPU-only implementations.

    Similarly the `use_cudf`, `use_pandas` marks will also prevent parametarization over the DataFrame type.

    Users who don't want to parametarize over the DataFrame should use the `dataset_pandas` or `dataset_cudf` fixtures.
    """
    from _utils import dataset_manager
    yield dataset_manager.DatasetManager(df_type=df_type)


@pytest.fixture(scope="function")
def dataset_pandas():
    """
    Yields a DatasetLoader instance with pandas as the default DataFrame type.

    Note: This fixture won't prevent a user from writing a test requiring C++ mode execution and requesting Pandas
    dataframes. This is quite useful for tests like `tests/test_add_scores_stage_pipe.py` where we want to test with
    both Python & C++ executions, but we use Pandas to build up the expected DataFrame to validate the test against.

    In addition to this, users can use this fixture to explicitly request a cudf Dataframe as well, allowing for a test
    that looks like:
    ```
    @pytest.mark.gpu_mode
    def test_something(dataset_pandas: DatasetManager):
        input_df = dataset_pandas.cudf["filter_probs.csv"] # Feed our source stage a cudf DF

        # Perform pandas transformations to mimic the add scores stage
        expected_df = dataset["filter_probs.csv"]
        expected_df = expected_df.rename(columns=dict(zip(expected_df.columns, class_labels)))
    ```
    """
    from _utils import dataset_manager
    yield dataset_manager.DatasetManager(df_type='pandas')


@pytest.fixture(scope="function")
def dataset_cudf():
    """
    Yields a DatasetLoader instance with cudf as the default DataFrame type.

    Users who wish to have both cudf and pandas DataFrames can do so with this fixture and using the `pandas` property:
    def test_something(dataset_cudf: DatasetManager):
        cdf = dataset_cudf["filter_probs.csv"]
        pdf = dataset_cudf.pandas["filter_probs.csv"]
    """
    from _utils import dataset_manager
    yield dataset_manager.DatasetManager(df_type='cudf')


@pytest.fixture(scope="function")
def filter_probs_df(dataset):
    """
    Shortcut fixture for loading the filter_probs.csv dataset.

    Unless your test uses the `use_pandas` or `use_cudf` marks this fixture will parametarize over the two dataframe
    types. Similarly unless your test uses the `gpu_mode` or `cpu_mode` marks this fixture will also parametarize over
    that as well, while excluding the combination of C++ execution and Pandas dataframes.
    """
    yield dataset["filter_probs.csv"]


def _get_random_port():
    import socket
    with socket.socket(socket.AF_INET, socket.SOCK_STREAM) as sckt:
        sckt.bind(('', 0))
        return sckt.getsockname()[1]


@pytest.fixture(scope="session")
def milvus_server_uri(tmp_path_factory):
    """
    Pytest fixture to start and stop a Milvus server and provide its URI for testing.
    Due to the high startup time for Milvus users can optionally start a Milvus server before running tests and
    define a `MORPHEUS_MILVUS_URI` environment variable to use that server instead of starting a new one.

    This fixture starts a Milvus server, retrieves its URI (Uniform Resource Identifier), and provides
    the URI as a yield value to the tests using this fixture. After all tests in the module are
    completed, the Milvus server is stopped.
    """
    logger = logging.getLogger(f"morpheus.{__name__}")

    uri = os.environ.get('MORPHEUS_MILVUS_URI')
    if uri is not None:
        yield uri

    else:
        from milvus import default_server

        # Milvus checks for already bound ports but it doesnt seem to work for webservice_port. Use a random one
        default_server.webservice_port = _get_random_port()
        with default_server:
            default_server.set_base_dir(tmp_path_factory.mktemp("milvus_store"))

            host = default_server.server_address
            port = default_server.listen_port
            uri = f"http://{host}:{port}"

            logger.info("Started Milvus at: %s", uri)

            yield uri


@pytest.fixture(scope="session", name="milvus_data")
def milvus_data_fixture():
    inital_data = [{"id": i, "embedding": [i / 10.0] * 3, "age": 25 + i} for i in range(10)]
    yield inital_data


@pytest.fixture(scope="session", name="idx_part_collection_config")
def idx_part_collection_config_fixture():
    from _utils import load_json_file
    yield load_json_file(filename="service/milvus_idx_part_collection_conf.json")


@pytest.fixture(scope="session", name="simple_collection_config")
def simple_collection_config_fixture():
    from _utils import load_json_file
    yield load_json_file(filename="service/milvus_simple_collection_conf.json")


@pytest.fixture(scope="session", name="string_collection_config")
def string_collection_config_fixture():
    from _utils import load_json_file
    yield load_json_file(filename="service/milvus_string_collection_conf.json")


@pytest.fixture(scope="session", name="bert_cased_hash")
def bert_cased_hash_fixture():
    from _utils import TEST_DIRS
    yield os.path.join(TEST_DIRS.data_dir, 'bert-base-cased-hash.txt')


@pytest.fixture(scope="session", name="bert_cased_vocab")
def bert_cased_vocab_fixture():
    from _utils import TEST_DIRS
    yield os.path.join(TEST_DIRS.data_dir, 'bert-base-cased-vocab.txt')


@pytest.fixture(name="nemollm", scope='session')
def nemollm_fixture(fail_missing: bool):
    """
    Fixture to ensure nemollm is installed
    """
    skip_reason = ("Tests for the NeMoLLMService require the nemollm package to be installed, to install this run:\n"
                   "`conda env update --solver=libmamba -n morpheus "
                   "--file conda/environments/all_cuda-121_arch-x86_64.yaml --prune`")
    yield import_or_skip("nemollm", reason=skip_reason, fail_missing=fail_missing)


@pytest.fixture(name="nvfoundationllm", scope='session')
def nvfoundationllm_fixture(fail_missing: bool):
    """
    Fixture to ensure nvfoundationllm is installed
    """
    skip_reason = (
        "Tests for NVFoundation require the langchain-nvidia-ai-endpoints package to be installed, to install this "
        "run:\n `conda env update --solver=libmamba -n morpheus "
        "--file conda/environments/all_cuda-121_arch-x86_64.yaml --prune`")
    yield import_or_skip("langchain_nvidia_ai_endpoints", reason=skip_reason, fail_missing=fail_missing)


@pytest.fixture(name="openai", scope='session')
def openai_fixture(fail_missing: bool):
    """
    Fixture to ensure openai is installed
    """
    skip_reason = ("Tests for the OpenAIChatService require the openai package to be installed, to install this run:\n"
                   "`conda env update --solver=libmamba -n morpheus "
                   "--file conda/environments/all_cuda-121_arch-x86_64.yaml --prune`")
    yield import_or_skip("openai", reason=skip_reason, fail_missing=fail_missing)


@pytest.mark.usefixtures("openai")
@pytest.fixture(name="mock_chat_completion")
def mock_chat_completion_fixture():
    from _utils.llm import mk_mock_openai_response
    with (mock.patch("openai.OpenAI") as mock_client, mock.patch("openai.AsyncOpenAI") as mock_async_client):
        mock_client.return_value = mock_client
        mock_async_client.return_value = mock_async_client

        mock_client.chat.completions.create.return_value = mk_mock_openai_response(['test_output'])
        mock_async_client.chat.completions.create = mock.AsyncMock(
            return_value=mk_mock_openai_response(['test_output']))
        yield (mock_client, mock_async_client)


@pytest.mark.usefixtures("nemollm")
@pytest.fixture(name="mock_nemollm")
def mock_nemollm_fixture():
    with mock.patch("nemollm.NemoLLM", autospec=True) as mock_nemollm:
        mock_nemollm.return_value = mock_nemollm
        mock_nemollm.generate_multiple.return_value = ["test_output"]
        mock_nemollm.post_process_generate_response.return_value = {"text": "test_output"}

        yield mock_nemollm


<<<<<<< HEAD
@pytest.fixture(name="load_cudf_helper", scope="session", autouse=True)
def load_cudf_helper_fixture():
    if os.environ.get("MORPHEUS_CPU_ONLY") is None:
        from morpheus.common import load_cudf_helper
        load_cudf_helper()


=======
>>>>>>> 8922dcf4
@pytest.fixture(name="array_pkg")
def array_pkg_fixture(execution_mode: "ExecutionMode") -> types.ModuleType:
    from morpheus.utils.type_utils import get_array_pkg
    return get_array_pkg(execution_mode)


@pytest.fixture(name="df_pkg")
def df_pkg_fixture(execution_mode: "ExecutionMode") -> types.ModuleType:
    from morpheus.utils.type_utils import get_df_pkg
    return get_df_pkg(execution_mode)


@pytest.fixture(name="mock_subscription")
def mock_subscription_fixture():
    """
    Returns a mock object which like mrc.Subscription has a is_subscribed method
    """
    ms = mock.MagicMock()
    ms.is_subscribed.return_value = True
    return ms<|MERGE_RESOLUTION|>--- conflicted
+++ resolved
@@ -1094,16 +1094,6 @@
         yield mock_nemollm
 
 
-<<<<<<< HEAD
-@pytest.fixture(name="load_cudf_helper", scope="session", autouse=True)
-def load_cudf_helper_fixture():
-    if os.environ.get("MORPHEUS_CPU_ONLY") is None:
-        from morpheus.common import load_cudf_helper
-        load_cudf_helper()
-
-
-=======
->>>>>>> 8922dcf4
 @pytest.fixture(name="array_pkg")
 def array_pkg_fixture(execution_mode: "ExecutionMode") -> types.ModuleType:
     from morpheus.utils.type_utils import get_array_pkg
