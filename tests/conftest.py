# SPDX-FileCopyrightText: Copyright (c) 2022-2024, NVIDIA CORPORATION & AFFILIATES. All rights reserved.
# SPDX-License-Identifier: Apache-2.0
#
# Licensed under the Apache License, Version 2.0 (the "License");
# you may not use this file except in compliance with the License.
# You may obtain a copy of the License at
#
# http://www.apache.org/licenses/LICENSE-2.0
#
# Unless required by applicable law or agreed to in writing, software
# distributed under the License is distributed on an "AS IS" BASIS,
# WITHOUT WARRANTIES OR CONDITIONS OF ANY KIND, either express or implied.
# See the License for the specific language governing permissions and
# limitations under the License.

import ctypes
import gc
import importlib
import logging
import os
import signal
import subprocess
import sys
import time
import types
import typing
import warnings
from pathlib import Path
from unittest import mock

import pytest
import requests

from _utils import import_or_skip
from _utils.kafka import _init_pytest_kafka
from _utils.kafka import kafka_bootstrap_servers_fixture  # noqa: F401 pylint:disable=unused-import
from _utils.kafka import kafka_consumer_fixture  # noqa: F401 pylint:disable=unused-import
from _utils.kafka import kafka_topics_fixture  # noqa: F401 pylint:disable=unused-import

if typing.TYPE_CHECKING:
    from morpheus.config import ExecutionMode

# Don't let pylint complain about pytest fixtures
# pylint: disable=redefined-outer-name,unused-argument

(PYTEST_KAFKA_AVAIL, PYTEST_KAFKA_ERROR) = _init_pytest_kafka()
if PYTEST_KAFKA_AVAIL:
    # Pull out the fixtures into this namespace
    from _utils.kafka import _kafka_consumer  # noqa: F401  pylint:disable=unused-import,ungrouped-imports
    from _utils.kafka import kafka_server  # noqa: F401  pylint:disable=unused-import
    from _utils.kafka import zookeeper_proc  # noqa: F401  pylint:disable=unused-import


def pytest_addoption(parser: pytest.Parser):
    """
    Adds command line options for running specfic tests that are disabled by default
    """
    parser.addoption(
        "--run_slow",
        action="store_true",
        dest="run_slow",
        help="Run slow tests that would otherwise be skipped",
    )

    parser.addoption(
        "--run_kafka",
        action="store_true",
        dest="run_kafka",
        help="Run kafka tests that would otherwise be skipped",
    )

    parser.addoption(
        "--run_milvus",
        action="store_true",
        dest="run_milvus",
        help="Run milvus tests that would otherwise be skipped",
    )

    parser.addoption(
        "--run_benchmark",
        action="store_true",
        dest="run_benchmark",
        help="Run benchmark tests that would otherwise be skipped",
    )

    parser.addoption(
        "--log_level",
        type=str,
        choices=["DEBUG", "INFO", "WARNING", "ERROR", "FATAL"],
        dest="log_level",
        help="A specific log level to use during testing. Defaults to WARNING if not set.",
    )

    parser.addoption(
        "--fail_missing",
        action="store_true",
        dest="fail_missing",
        help=("Tests requiring unmet dependencies are normally skipped. "
              "Setting this flag will instead cause them to be reported as a failure"),
    )


def pytest_generate_tests(metafunc: pytest.Metafunc):
    """
    This function will add parameterizations for the `config` fixture depending on what types of config the test
    supports
    """

    # A test can request a fixture by placing it in the function arguments, or with a mark
    if ("gpu_and_cpu_mode" in metafunc.fixturenames or metafunc.definition.get_closest_marker("gpu_and_cpu_mode")):
        gpu_mode_param = pytest.param(True, marks=pytest.mark.gpu_mode(added_by="generate_tests"), id="gpu_mode")
        cpu_mode_param = pytest.param(False, marks=pytest.mark.cpu_mode(added_by="generate_tests"), id="cpu_mode")
        metafunc.parametrize("execution_mode", [gpu_mode_param, cpu_mode_param], indirect=True)

    # === df_type Parameterize ===
    if ("df_type" in metafunc.fixturenames):
        # df_type fixture was requested. Only parameterize if both marks or neither marks are found. Otherwise, the
        # fixture will determine it from the mark
        use_cudf = metafunc.definition.get_closest_marker("use_cudf") is not None
        use_pandas = metafunc.definition.get_closest_marker("use_pandas") is not None

        if (use_pandas == use_cudf):
            metafunc.parametrize(
                "df_type",
                [
                    pytest.param("cudf", marks=pytest.mark.use_cudf(added_by="generate_tests"), id="use_cudf"),
                    pytest.param("pandas", marks=pytest.mark.use_pandas(added_by="generate_tests"), id="use_pandas")
                ],
                indirect=True)


def pytest_runtest_setup(item):
    if (not item.config.getoption("--run_slow")):
        if (item.get_closest_marker("slow") is not None):
            pytest.skip("Skipping slow tests by default. Use --run_slow to enable")

    if (not item.config.getoption("--run_kafka")):
        if (item.get_closest_marker("kafka") is not None):
            pytest.skip("Skipping Kafka tests by default. Use --run_kafka to enable")

    if (not item.config.getoption("--run_milvus")):
        if (item.get_closest_marker("milvus") is not None):
            pytest.skip("Skipping milvus tests by default. Use --run_milvus to enable")

    if (not item.config.getoption("--run_benchmark")):
        if (item.get_closest_marker("benchmark") is not None):
            pytest.skip("Skipping benchmark tests by default. Use --run_benchmark to enable")


def pytest_collection_modifyitems(session: pytest.Session, config: pytest.Config, items: typing.List[pytest.Item]):
    """
    Remove tests that are incompatible with the current configuration.
    """

    if config.getoption("--run_kafka") and not PYTEST_KAFKA_AVAIL:
        raise RuntimeError(f"--run_kafka requested but pytest_kafka not available due to: {PYTEST_KAFKA_ERROR}")

    def should_filter_test(item: pytest.Item):

        gpu_mode = item.get_closest_marker("gpu_mode")
        use_pandas = item.get_closest_marker("use_pandas")
        use_cudf = item.get_closest_marker("use_cudf")
        cpu_mode = item.get_closest_marker("cpu_mode")

        if (gpu_mode and use_pandas):
            return False

        if (use_cudf and cpu_mode):
            return False

        return True

    # Now delete tests with incompatible markers
    items[:] = [x for x in items if should_filter_test(x)]


@pytest.fixture(scope="function", name="reset_logging")
def reset_logging_fixture():
    from morpheus.utils.logger import reset_logging
    reset_logging()
    yield


@pytest.hookimpl(trylast=True)
def pytest_runtest_teardown(item, nextitem):
    from morpheus.utils.logger import reset_logging
    reset_logging(logger_name="morpheus")
    reset_logging(logger_name=None)  # Reset the root logger as well


@pytest.fixture(scope="function")
def config_only_cpp():
    """
    Use this fixture in unittest style tests to indicate a lack of support for C++. Use via
    `@pytest.mark.usefixtures("config_only_cpp")`
    """

    from morpheus.config import Config
    from morpheus.config import CppConfig

    CppConfig.set_should_use_cpp(True)

    yield Config()


@pytest.fixture(scope="function")
def config_no_cpp():
    """
    Use this fixture in unittest style tests to indicate support for C++. Use via
    `@pytest.mark.usefixtures("config_no_cpp")`
    """

    from morpheus.config import Config
    from morpheus.config import CppConfig
    from morpheus.config import ExecutionMode

    CppConfig.set_should_use_cpp(False)
    config = Config()
    config.execution_mode = ExecutionMode.CPU

    yield config


@pytest.fixture(scope="function")
def df_type(request: pytest.FixtureRequest):

    df_type_str: typing.Literal["cudf", "pandas"]

    # Check for the param if this was indirectly set
    if (hasattr(request, "param")):
        assert request.param in ["pandas", "cudf"], "Invalid parameter for df_type"

        df_type_str = request.param
    else:
        # If not, check for the marker and use that
        use_pandas = request.node.get_closest_marker("use_pandas") is not None
        use_cudf = request.node.get_closest_marker("use_cudf") is not None

        if (use_pandas and use_cudf):
            raise RuntimeError(f"Both markers (gpu_mode and cpu_mode) were added to function {request.node.nodeid}. "
                               "Remove markers to support both.")

        # This will default to "cudf" or follow use_pandas
        df_type_str = "cudf" if not use_pandas else "pandas"

    yield df_type_str


def _get_execution_mode(request: pytest.FixtureRequest) -> "ExecutionMode":
    do_gpu_mode: bool = True

    # Check for the param if this was indirectly set
    if (hasattr(request, "param") and isinstance(request.param, bool)):
        do_gpu_mode = request.param
    else:
        # If not, check for the marker and use that
        gpu_mode = request.node.get_closest_marker("gpu_mode") is not None
        cpu_mode = request.node.get_closest_marker("cpu_mode") is not None

        if (gpu_mode and cpu_mode):
            raise RuntimeError(f"Both markers (gpu_mode and cpu_mode) were added to function {request.node.nodeid}. "
                               "Use the gpu_and_cpu_mode marker to test both.")

        # if both are undefined, infer based on the df_type
        if (not gpu_mode and not cpu_mode):
            gpu_mode = request.node.get_closest_marker("use_cudf") is not None
            cpu_mode = request.node.get_closest_marker("use_pandas") is not None

        # This will default to True or follow gpu_mode
        do_gpu_mode = not cpu_mode

    from morpheus.config import ExecutionMode
    if do_gpu_mode:
        return ExecutionMode.GPU

    return ExecutionMode.CPU


@pytest.fixture(name="execution_mode", scope="function", autouse=True)
def execution_mode_fixture(request: pytest.FixtureRequest):
    exec_mode = _get_execution_mode(request)
    yield exec_mode


# This fixture will be used by all tests.
@pytest.fixture(scope="function", autouse=True)
def _set_use_cpp(request: pytest.FixtureRequest):
    execution_mode = _get_execution_mode(request)
    from morpheus.config import CppConfig

    do_use_cpp: bool = (execution_mode.value == "GPU")
    CppConfig.set_should_use_cpp(do_use_cpp)

    yield do_use_cpp


@pytest.fixture(scope="function")
def config(execution_mode: "ExecutionMode"):
    """
    For new pytest style tests, get the config by using this fixture. It will setup the config based on the marks set on
    the object. If no marks are added to the test, it will be parameterized for both C++ and python. For example,

    ```
    @pytest.mark.cpu_mode
    def my_python_test(config: Config):
        ...
    ```
    """

    from morpheus.config import Config
    config = Config()
    config.execution_mode = execution_mode

    yield config


@pytest.fixture(scope="function")
def restore_environ():
    orig_vars = os.environ.copy()
    yield os.environ

    # Iterating over a copy of the keys as we will potentially be deleting keys in the loop
    for key in list(os.environ.keys()):
        orig_val = orig_vars.get(key)
        if orig_val is not None:
            os.environ[key] = orig_val
        else:
            del (os.environ[key])


@pytest.fixture(scope="function")
def restore_sys_path():
    orig_vars = sys.path.copy()
    yield sys.path
    sys.path = orig_vars


@pytest.fixture(scope="function")
def import_mod(request: pytest.FixtureRequest,
               restore_sys_path) -> typing.Generator[types.ModuleType | list[types.ModuleType], None, None]:
    # pylint: disable=missing-param-doc
    # pylint: disable=differing-param-doc
    # pylint: disable=missing-type-doc
    # pylint: disable=differing-type-doc
    """
    Allows direct import of a module by specifying its path. This is useful for testing examples that import modules in
    examples or other non-installed directories.

    Parameters
    ----------
    modules : str | list[str]
        The modules to import. Modules can be supplied as a list or multiple arguments.
    sys_path : str | int,
        When

    Yields
    ------
    Iterator[typing.Generator[types.ModuleType | list[types.ModuleType], None, None]]
        Imported modules. If more than one module is supplied, or the only argument is a list, the modules will be
        returned as a list.

    Example
    -------
    ```
    @pytest.mark.import_mod(os.path.join(TEST_DIRS.examples_dir, 'example/stage.py'))
    def test_python_test(import_mod: types.ModuleType):
        # Imported with sys.path.append(os.path.dirname(TEST_DIRS.examples_dir, 'example/stage.py'))
        ...

    @pytest.mark.import_mod(os.path.join(TEST_DIRS.examples_dir, 'example/stage.py'), sys_path=-2)
    def test_python_test(import_mod: types.ModuleType):
        # Imported with sys.path.append(os.path.join(TEST_DIRS.examples_dir, 'example/stage.py', '../..'))
        ...

    @pytest.mark.import_mod([os.path.join(TEST_DIRS.examples_dir, 'example/stage.py')], sys_path=TEST_DIRS.examples_dir)
    def test_python_test(import_mod: list[types.ModuleType]):
        # Imported with sys.path.append(TEST_DIRS.examples_dir)
        ...
    ```
    """

    marker = request.node.get_closest_marker("import_mod")
    if marker is not None:
        mod_paths = sum([x if isinstance(x, list) else [x] for x in marker.args], [])

        mod_kwargs = marker.kwargs

        is_list = len(marker.args) > 1 or isinstance(marker.args[0], list)

        modules = []
        module_names = []

        for mod_path in mod_paths:
            # Ensure everything is absolute to avoid issues with relative paths
            mod_path = os.path.abspath(mod_path)

            # See if its a file or directory
            is_file = os.path.isfile(mod_path)

            # Get the base directory that we should import from. If not specified, use the directory of the module
            sys_path = mod_kwargs.get("sys_path", os.path.dirname(mod_path))

            # If sys_path is an integer, use it to get the path relative to the module by number of directories. i.e. if
            # sys_path=-1, then sys_path=os.path.dirname(mod_path). If sys_path=-2, then
            # sys_path=os.path.dirname(os.path.dirname(mod_path))
            if (isinstance(sys_path, int)):
                sys_path = os.path.join("/", *mod_path.split(os.path.sep)[:sys_path])

            # Get the path relative to the sys_path, ignore the extension if its a file
            mod_name = os.path.relpath(mod_path if not is_file else os.path.splitext(mod_path)[0], start=sys_path)

            # Convert all / to .
            mod_name = mod_name.replace(os.path.sep, ".")

            # Add to the sys path so this can be imported
            sys.path.append(sys_path)

            try:

                # Import the module
                mod = importlib.import_module(mod_name)

                if (is_file):
                    assert mod.__file__ == mod_path

                modules.append(mod)
                module_names.append(mod_name)
            except ImportError as e:

                raise ImportError(f"Failed to import module {mod_path} as {mod_name} from path {sys_path}") from e

        # Only yield 1 if we only imported 1
        if (is_list):
            yield modules
        else:
            yield modules[0]

        # Un-import modules we previously imported, this allows for multiple examples to contain a `messages.py`
        for mod in module_names:
            sys.modules.pop(mod, None)

    else:
        raise ValueError("import_mod fixture requires setting paths in markers: "
                         "`@pytest.mark.import_mod([os.path.join(TEST_DIRS.examples_dir, 'log_parsing/messages.py')])`")


def _reload_modules(modules: typing.List[typing.Any]):
    for mod in modules:
        importlib.reload(mod)


@pytest.fixture(scope="function")
def reload_modules(request: pytest.FixtureRequest):
    marker = request.node.get_closest_marker("reload_modules")
    modules = []
    if marker is not None:
        modules = marker.args[0]
        if not isinstance(modules, list):
            modules = [modules]

    _reload_modules(modules)
    yield
    _reload_modules(modules)


@pytest.fixture(scope="function")
def manual_seed():
    """
    Seeds the random number generators for the stdlib, PyTorch and NumPy.
    By default this will seed with a value of `42`, however this fixture also yields the seed function allowing tests to
    call this a second time, or seed with a different value.

    Use this fixture to ensure repeatability of a test that depends on randomness.
    Note: PyTorch only garuntees determanism on a per-GPU basis, resulting in some tests that might not be portable
    across GPU models.
    """
    from morpheus.utils import seed as seed_utils

    def seed_fn(seed=42):
        seed_utils.manual_seed(seed)

    seed_fn()
    yield seed_fn


@pytest.fixture(scope="function")
def chdir_tmpdir(request: pytest.FixtureRequest, tmp_path: Path):
    """
    Executes a test in the tmp_path directory
    """
    os.chdir(tmp_path)
    yield
    os.chdir(request.config.invocation_dir)


@pytest.fixture(scope="function")
def reset_plugin_manger():
    from morpheus.cli.plugin_manager import PluginManager
    PluginManager._singleton = None
    yield


@pytest.fixture(scope="function")
def reset_global_stage_registry():
    from morpheus.cli.stage_registry import GlobalStageRegistry
    from morpheus.cli.stage_registry import StageRegistry
    GlobalStageRegistry._global_registry = StageRegistry()
    yield


@pytest.fixture(scope="function")
def reset_plugins(reset_plugin_manger, reset_global_stage_registry):
    """
    Reset both the plugin manager and the global stage gregistry.
    Some of the tests for examples import modules dynamically, which in some cases can cause register_stage to be
    called more than once for the same stage.
    """
    yield


@pytest.fixture(scope="function")
def disable_gc():
    """
    Disable automatic garbage collection and enables debug stats for garbage collection for the duration of the test.
    This is useful for tests that require explicit control over when garbage collection occurs.
    """
    gc.set_debug(gc.DEBUG_STATS)
    gc.disable()
    yield
    gc.set_debug(0)
    gc.enable()


def wait_for_camouflage(host="localhost", port=8000, timeout=30):

    start_time = time.time()
    cur_time = start_time
    end_time = start_time + timeout

    url = f"http://{host}:{port}/ping"

    while cur_time - start_time <= timeout:
        timeout_epoch = min(cur_time + 2.0, end_time)

        try:
            request_timeout = max(timeout_epoch - cur_time, 0.1)
            resp = requests.get(url, timeout=request_timeout)

            if (resp.status_code == 200):
                if (resp.json()['message'] == 'I am alive.'):
                    return True

                warnings.warn(("Camoflage returned status 200 but had incorrect response JSON. Continuing to wait. "
                               "Response JSON:\n%s"),
                              resp.json())

        except Exception:
            pass

        # Sleep up to the end time or max 1 second
        time.sleep(max(timeout_epoch - time.time(), 0.0))

        # Update current time
        cur_time = time.time()

    return False


def _set_pdeathsig(sig=signal.SIGTERM):
    """
    Helper function to ensure once parent process exits, its child processes will automatically die
    """

    def prctl_fn():
        libc = ctypes.CDLL("libc.so.6")
        return libc.prctl(1, sig)

    return prctl_fn


def _start_camouflage(
        root_dir: str,
        host: str = "localhost",
        port: int = 8000) -> typing.Tuple[bool, typing.Optional[subprocess.Popen], typing.Optional[typing.IO]]:
    logger = logging.getLogger(f"morpheus.{__name__}")
    startup_timeout = 30

    launch_camouflage = os.environ.get('MORPHEUS_NO_LAUNCH_CAMOUFLAGE') is None
    is_running = False

    # First, check to see if camoflage is already open
    if (launch_camouflage):
        is_running = wait_for_camouflage(host=host, port=port, timeout=0.0)

        if (is_running):
            logger.warning("Camoflage already running. Skipping startup")
            launch_camouflage = False
            is_running = True

    # Actually launch camoflague
    if launch_camouflage:
        popen = None
        console_log_fh = None
        try:
            # pylint: disable=subprocess-popen-preexec-fn,consider-using-with
            # We currently don't have control over camouflage's console logger
            # https://github.com/testinggospels/camouflage/issues/244
            console_log = os.path.join(root_dir, 'console.log')
            camouflage_log = os.path.join(root_dir, 'camouflage.log')
            console_log_fh = open(console_log, 'w', encoding='utf-8')
            popen = subprocess.Popen(["camouflage", "--config", "config.yml"],
                                     cwd=root_dir,
                                     stderr=subprocess.STDOUT,
                                     stdout=console_log_fh,
                                     preexec_fn=_set_pdeathsig(signal.SIGTERM))
            # pylint: enable=subprocess-popen-preexec-fn,consider-using-with

            logger.info("Launched camouflage in %s with pid: %s", root_dir, popen.pid)

            def read_logs():
                for log_file in (console_log, camouflage_log):
                    if os.path.exists(log_file):
                        with open(log_file, 'r', encoding='utf-8') as f:
                            logger.error("%s:\n%s", log_file, f.read())
                            # We only need to display the first log file that exists
                            return

            if not wait_for_camouflage(host=host, port=port, timeout=startup_timeout):
                if console_log_fh is not None:
                    console_log_fh.close()

                read_logs()

                if popen.poll() is not None:
                    raise RuntimeError(f"camouflage server exited with status code={popen.poll()}")

                raise RuntimeError("Failed to launch camouflage server")

            # Must have been started by this point
            return (True, popen, console_log_fh)

        except Exception:
            # Log the error and rethrow
            logger.exception("Error launching camouflage")
            if popen is not None:
                _stop_camouflage(popen, console_log_fh=console_log_fh)
            raise

    else:

        return (is_running, None, None)


def _stop_camouflage(popen: subprocess.Popen, shutdown_timeout: int = 5, console_log_fh: typing.IO = None):
    logger = logging.getLogger(f"morpheus.{__name__}")

    logger.info("Killing camouflage with pid %s", popen.pid)

    elapsed_time = 0.0
    sleep_time = 0.1
    stopped = False

    # It takes a little while to shutdown
    while not stopped and elapsed_time < shutdown_timeout:
        popen.kill()
        stopped = (popen.poll() is not None)
        if not stopped:
            time.sleep(sleep_time)
            elapsed_time += sleep_time

    if console_log_fh is not None:
        console_log_fh.close()


@pytest.fixture(scope="session")
def _triton_camouflage_is_running():
    """
    Responsible for actually starting and shutting down Camouflage running with the mocks in the `mock_triton_server`
    dir. This has the scope of 'session' so we only start/stop Camouflage once per testing session. This fixture should
    not be used directly. Instead use `launch_mock_triton`

    Yields
    ------
    bool
        Whether or not we are using Camouflage or an actual Triton server
    """

    from _utils import TEST_DIRS

    root_dir = TEST_DIRS.mock_triton_servers_dir
    (is_running, popen, console_log_fh) = _start_camouflage(root_dir=root_dir, port=8000)
    yield is_running
    if popen is not None:
        _stop_camouflage(popen, console_log_fh=console_log_fh)


@pytest.fixture(scope="session")
def _rest_camouflage_is_running():
    """
    Responsible for actually starting and shutting down Camouflage running with the mocks in the `mock_rest_server` dir.
    This has the scope of 'session' so we only start/stop Camouflage once per testing session. This fixture should not
    be used directly. Instead use `launch_mock_rest`

    Yields
    ------
    bool
        Whether or not we are using Camouflage or an actual Rest server
    """

    from _utils import TEST_DIRS

    root_dir = TEST_DIRS.mock_rest_server
    (is_running, popen, console_log_fh) = _start_camouflage(root_dir=root_dir, port=8080)

    yield is_running
    if popen is not None:
        _stop_camouflage(popen, console_log_fh=console_log_fh)


@pytest.fixture(scope="function")
def launch_mock_triton(_triton_camouflage_is_running):
    """
    Launches a mock triton server using camouflage (https://testinggospels.github.io/camouflage/).

    This function will wait for up to `timeout` seconds for camoflauge to startup

    This function is a no-op if the `MORPHEUS_NO_LAUNCH_CAMOUFLAGE` environment variable is defined, which can
    be useful during test development to run camouflage by hand.
    """

    # Check if we are using Camouflage or not. If so, send the reset command to reset the state
    if _triton_camouflage_is_running:
        # Reset the mock server (necessary to set counters = 0)
        resp = requests.post("http://localhost:8000/reset", timeout=2.0)

        assert resp.ok, "Failed to reset Camouflage server state"

    yield


@pytest.fixture(scope="function")
def mock_rest_server(_rest_camouflage_is_running):
    """
    Launches a mock rest server using camouflage (https://testinggospels.github.io/camouflage/).

    This function will wait for up to `timeout` seconds for camoflauge to startup

    This function is a no-op if the `MORPHEUS_NO_LAUNCH_CAMOUFLAGE` environment variable is defined, which can
    be useful during test development to run camouflage by hand.

    yields url to the mock rest server
    """

    # Check if we are using Camouflage or not.
    assert _rest_camouflage_is_running

    yield "http://localhost:8080"


@pytest.fixture(scope="session", autouse=True)
def configure_tests_logging(pytestconfig: pytest.Config):
    """
    Sets the base logging settings for the entire test suite to ensure logs are generated. Automatically detects if a
    debugger is attached and lowers the logging level to DEBUG.
    """
    from morpheus.utils.logger import configure_logging

    log_level = logging.WARNING

    # Check if a debugger is attached. If so, choose DEBUG for the logging level. Otherwise, only WARN
    trace_func = sys.gettrace()

    if (trace_func is not None):
        trace_module = getattr(trace_func, "__module__", None)

        if (trace_module is not None and trace_module.find("pydevd") != -1):
            log_level = logging.DEBUG

    if os.environ.get("GLOG_v") is not None:
        log_level = logging.DEBUG

    config_log_level = pytestconfig.getoption("log_level")

    # Overwrite the logging level if specified
    if (config_log_level is not None):
        log_level = logging.getLevelName(config_log_level)

    configure_logging(log_level=log_level)


def _wrap_set_log_level(log_level: int):
    from morpheus.utils.logger import set_log_level

    # Save the previous logging level
    old_level = set_log_level(log_level)

    yield

    set_log_level(old_level)


@pytest.fixture(scope="session")
def fail_missing(pytestconfig: pytest.Config) -> bool:
    """
    Returns the value of the `fail_missing` flag, when false tests requiring unmet dependencies will be skipped, when
    True they will fail.
    """
    yield pytestconfig.getoption("fail_missing")


# ==== Logging Fixtures ====
@pytest.fixture(scope="function")
def reset_loglevel():
    """
    Fixture restores the log level after running the given test.
    """
    import mrc

    from morpheus.utils.logger import set_log_level

    old_level = mrc.logging.get_level()

    yield

    set_log_level(old_level)


@pytest.fixture(scope="function")
def loglevel_debug():
    """
    Sets the logging level to `logging.DEBUG` for this function only.
    """
    _wrap_set_log_level(logging.DEBUG)


@pytest.fixture(scope="function")
def loglevel_info():
    """
    Sets the logging level to `logging.INFO` for this function only.
    """
    _wrap_set_log_level(logging.INFO)


@pytest.fixture(scope="function")
def loglevel_warn():
    """
    Sets the logging level to `logging.WARN` for this function only.
    """
    _wrap_set_log_level(logging.WARN)


@pytest.fixture(scope="function")
def loglevel_error():
    """
    Sets the logging level to `logging.ERROR` for this function only.
    """
    _wrap_set_log_level(logging.ERROR)


@pytest.fixture(scope="function")
def loglevel_fatal():
    """
    Sets the logging level to `logging.FATAL` for this function only.
    """
    _wrap_set_log_level(logging.FATAL)


@pytest.fixture(scope="function")
def morpheus_log_level():
    """
    Returns the log level of the morpheus logger
    """
    logger = logging.getLogger("morpheus")
    yield logger.getEffectiveLevel()


# ==== DataFrame Fixtures ====
@pytest.fixture(scope="function")
def dataset(df_type: typing.Literal['cudf', 'pandas']):
    """
    Yields a DatasetLoader instance with `df_type` as the default DataFrame type.
    Users of this fixture can still explicitly request either a cudf or pandas dataframe with the `cudf` and `pandas`
    properties:
    ```
    def test_something(dataset: DatasetManager):
        df = dataset["filter_probs.csv"]  # type will match the df_type parameter
        if dataset.default_df_type == 'pandas':
            assert isinstance(df, pd.DataFrame)
        else:
            assert isinstance(df, cudf.DataFrame)

        pdf = dataset.pandas["filter_probs.csv"]
        cdf = dataset.cudf["filter_probs.csv"]

    ```

    A test that requests this fixture will parameterize on the type of DataFrame returned by the DatasetManager.
    If a test requests both this fixture and is marked either `gpu_mode` or `cpu_mode` then only cudf or pandas will be
    used to prevent an unsupported usage of Pandas dataframes with the C++ implementation of message classes, and cuDF
    with CPU-only implementations.

    Similarly the `use_cudf`, `use_pandas` marks will also prevent parametarization over the DataFrame type.

    Users who don't want to parametarize over the DataFrame should use the `dataset_pandas` or `dataset_cudf` fixtures.
    """
    from _utils import dataset_manager
    yield dataset_manager.DatasetManager(df_type=df_type)


@pytest.fixture(scope="function")
def dataset_pandas():
    """
    Yields a DatasetLoader instance with pandas as the default DataFrame type.

    Note: This fixture won't prevent a user from writing a test requiring C++ mode execution and requesting Pandas
    dataframes. This is quite useful for tests like `tests/test_add_scores_stage_pipe.py` where we want to test with
    both Python & C++ executions, but we use Pandas to build up the expected DataFrame to validate the test against.

    In addition to this, users can use this fixture to explicitly request a cudf Dataframe as well, allowing for a test
    that looks like:
    ```
    @pytest.mark.gpu_mode
    def test_something(dataset_pandas: DatasetManager):
        input_df = dataset_pandas.cudf["filter_probs.csv"] # Feed our source stage a cudf DF

        # Perform pandas transformations to mimic the add scores stage
        expected_df = dataset["filter_probs.csv"]
        expected_df = expected_df.rename(columns=dict(zip(expected_df.columns, class_labels)))
    ```
    """
    from _utils import dataset_manager
    yield dataset_manager.DatasetManager(df_type='pandas')


@pytest.fixture(scope="function")
def dataset_cudf():
    """
    Yields a DatasetLoader instance with cudf as the default DataFrame type.

    Users who wish to have both cudf and pandas DataFrames can do so with this fixture and using the `pandas` property:
    def test_something(dataset_cudf: DatasetManager):
        cdf = dataset_cudf["filter_probs.csv"]
        pdf = dataset_cudf.pandas["filter_probs.csv"]
    """
    from _utils import dataset_manager
    yield dataset_manager.DatasetManager(df_type='cudf')


@pytest.fixture(scope="function")
def filter_probs_df(dataset):
    """
    Shortcut fixture for loading the filter_probs.csv dataset.

    Unless your test uses the `use_pandas` or `use_cudf` marks this fixture will parametarize over the two dataframe
    types. Similarly unless your test uses the `gpu_mode` or `cpu_mode` marks this fixture will also parametarize over
    that as well, while excluding the combination of C++ execution and Pandas dataframes.
    """
    yield dataset["filter_probs.csv"]


def _get_random_port():
    import socket
    with socket.socket(socket.AF_INET, socket.SOCK_STREAM) as sckt:
        sckt.bind(('', 0))
        return sckt.getsockname()[1]


@pytest.fixture(scope="session")
def milvus_server_uri(tmp_path_factory):
    """
    Pytest fixture to start and stop a Milvus server and provide its URI for testing.
    Due to the high startup time for Milvus users can optionally start a Milvus server before running tests and
    define a `MORPHEUS_MILVUS_URI` environment variable to use that server instead of starting a new one.

    This fixture starts a Milvus server, retrieves its URI (Uniform Resource Identifier), and provides
    the URI as a yield value to the tests using this fixture. After all tests in the module are
    completed, the Milvus server is stopped.
    """
    logger = logging.getLogger(f"morpheus.{__name__}")

    uri = os.environ.get('MORPHEUS_MILVUS_URI')
    if uri is not None:
        yield uri

    else:
        from milvus import default_server

        # Milvus checks for already bound ports but it doesnt seem to work for webservice_port. Use a random one
        default_server.webservice_port = _get_random_port()
        with default_server:
            default_server.set_base_dir(tmp_path_factory.mktemp("milvus_store"))

            host = default_server.server_address
            port = default_server.listen_port
            uri = f"http://{host}:{port}"

            logger.info("Started Milvus at: %s", uri)

            yield uri


@pytest.fixture(scope="session", name="milvus_data")
def milvus_data_fixture():
    inital_data = [{"id": i, "embedding": [i / 10.0] * 3, "age": 25 + i} for i in range(10)]
    yield inital_data


@pytest.fixture(scope="session", name="idx_part_collection_config")
def idx_part_collection_config_fixture():
    from _utils import load_json_file
    yield load_json_file(filename="service/milvus_idx_part_collection_conf.json")


@pytest.fixture(scope="session", name="simple_collection_config")
def simple_collection_config_fixture():
    from _utils import load_json_file
    yield load_json_file(filename="service/milvus_simple_collection_conf.json")


@pytest.fixture(scope="session", name="string_collection_config")
def string_collection_config_fixture():
    from _utils import load_json_file
    yield load_json_file(filename="service/milvus_string_collection_conf.json")


@pytest.fixture(scope="session", name="bert_cased_hash")
def bert_cased_hash_fixture():
    from _utils import TEST_DIRS
    yield os.path.join(TEST_DIRS.data_dir, 'bert-base-cased-hash.txt')


@pytest.fixture(scope="session", name="bert_cased_vocab")
def bert_cased_vocab_fixture():
    from _utils import TEST_DIRS
    yield os.path.join(TEST_DIRS.data_dir, 'bert-base-cased-vocab.txt')


@pytest.fixture(name="nemollm", scope='session')
def nemollm_fixture(fail_missing: bool):
    """
    Fixture to ensure nemollm is installed
    """
    skip_reason = ("Tests for the NeMoLLMService require the nemollm package to be installed, to install this run:\n"
                   "`conda env update --solver=libmamba -n morpheus "
                   "--file conda/environments/all_cuda-121_arch-x86_64.yaml --prune`")
    yield import_or_skip("nemollm", reason=skip_reason, fail_missing=fail_missing)


@pytest.fixture(name="nvfoundationllm", scope='session')
def nvfoundationllm_fixture(fail_missing: bool):
    """
    Fixture to ensure nvfoundationllm is installed
    """
    skip_reason = (
        "Tests for NVFoundation require the langchain-nvidia-ai-endpoints package to be installed, to install this "
        "run:\n `conda env update --solver=libmamba -n morpheus "
        "--file conda/environments/all_cuda-121_arch-x86_64.yaml --prune`")
    yield import_or_skip("langchain_nvidia_ai_endpoints", reason=skip_reason, fail_missing=fail_missing)


@pytest.fixture(name="openai", scope='session')
def openai_fixture(fail_missing: bool):
    """
    Fixture to ensure openai is installed
    """
    skip_reason = ("Tests for the OpenAIChatService require the openai package to be installed, to install this run:\n"
                   "`conda env update --solver=libmamba -n morpheus "
                   "--file conda/environments/all_cuda-121_arch-x86_64.yaml --prune`")
    yield import_or_skip("openai", reason=skip_reason, fail_missing=fail_missing)


@pytest.mark.usefixtures("openai")
@pytest.fixture(name="mock_chat_completion")
def mock_chat_completion_fixture():
    from _utils.llm import mk_mock_openai_response
    with (mock.patch("openai.OpenAI") as mock_client, mock.patch("openai.AsyncOpenAI") as mock_async_client):
        mock_client.return_value = mock_client
        mock_async_client.return_value = mock_async_client

        mock_client.chat.completions.create.return_value = mk_mock_openai_response(['test_output'])
        mock_async_client.chat.completions.create = mock.AsyncMock(
            return_value=mk_mock_openai_response(['test_output']))
        yield (mock_client, mock_async_client)


@pytest.mark.usefixtures("nemollm")
@pytest.fixture(name="mock_nemollm")
def mock_nemollm_fixture():
    with mock.patch("nemollm.NemoLLM", autospec=True) as mock_nemollm:
        mock_nemollm.return_value = mock_nemollm
        mock_nemollm.generate_multiple.return_value = ["test_output"]
        mock_nemollm.post_process_generate_response.return_value = {"text": "test_output"}

        yield mock_nemollm


<<<<<<< HEAD
@pytest.fixture(name="load_cudf_helper", scope="session", autouse=True)
def load_cudf_helper_fixture():
    if os.environ.get("MORPHEUS_CPU_ONLY") is None:
        from morpheus.common import load_cudf_helper
        load_cudf_helper()


@pytest.fixture(name="array_pkg")
def array_pkg_fixture(execution_mode: "ExecutionMode") -> types.ModuleType:
    from morpheus.utils.type_utils import get_array_pkg
    return get_array_pkg(execution_mode)


@pytest.fixture(name="df_pkg")
def df_pkg_fixture(execution_mode: "ExecutionMode") -> types.ModuleType:
    from morpheus.utils.type_utils import get_df_pkg
    return get_df_pkg(execution_mode)
=======
@pytest.fixture(name="mock_subscription")
def mock_subscription_fixture():
    """
    Returns a mock object which like mrc.Subscription has a is_subscribed method
    """
    ms = mock.MagicMock()
    ms.is_subscribed.return_value = True
    return ms
>>>>>>> aa2c5df1
<|MERGE_RESOLUTION|>--- conflicted
+++ resolved
@@ -1094,7 +1094,6 @@
         yield mock_nemollm
 
 
-<<<<<<< HEAD
 @pytest.fixture(name="load_cudf_helper", scope="session", autouse=True)
 def load_cudf_helper_fixture():
     if os.environ.get("MORPHEUS_CPU_ONLY") is None:
@@ -1112,7 +1111,8 @@
 def df_pkg_fixture(execution_mode: "ExecutionMode") -> types.ModuleType:
     from morpheus.utils.type_utils import get_df_pkg
     return get_df_pkg(execution_mode)
-=======
+
+
 @pytest.fixture(name="mock_subscription")
 def mock_subscription_fixture():
     """
@@ -1120,5 +1120,4 @@
     """
     ms = mock.MagicMock()
     ms.is_subscribed.return_value = True
-    return ms
->>>>>>> aa2c5df1
+    return ms