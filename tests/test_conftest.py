--- conflicted
+++ resolved
@@ -20,14 +20,9 @@
 
 import cudf
 
-<<<<<<< HEAD
 from _utils.dataset_manager import DatasetManager
 from morpheus.config import Config
-=======
->>>>>>> a343c77b
 from morpheus.config import CppConfig
-
-# pylint: disable=redefined-outer-name
 
 
 @pytest.fixture(name="cpp_from_marker", scope="function")
@@ -79,7 +74,6 @@
 
 
 def test_dataset_manager_singleton(df_type: typing.Literal["cudf", "pandas"]):
-<<<<<<< HEAD
     dataset = DatasetManager(df_type=df_type)
     assert dataset.default_df_type == df_type
     assert getattr(dataset, df_type) is dataset
@@ -89,17 +83,6 @@
     assert df_type != alt_type
     assert DatasetManager(alt_type) is not dataset
     assert getattr(dataset, alt_type) is not dataset
-=======
-    dataset_manager = DatasetManager(df_type=df_type)
-    assert dataset_manager.default_df_type == df_type
-    assert getattr(dataset_manager, df_type) is dataset_manager
-    assert DatasetManager(df_type=df_type) is dataset_manager
-
-    alt_type = DatasetManager.get_alt_df_type(df_type=df_type)
-    assert df_type != alt_type
-    assert DatasetManager(alt_type) is not dataset_manager
-    assert getattr(dataset_manager, alt_type) is not dataset_manager
->>>>>>> a343c77b
 
 
 def test_dataset_dftype(dataset: DatasetManager):
@@ -152,7 +135,6 @@
 
 
 # === Marks and Config ===
-# pylint: disable=unused-argument
 @pytest.mark.use_cpp
 @pytest.mark.usefixtures("config")
 def test_mark_and_config_use_cpp():
