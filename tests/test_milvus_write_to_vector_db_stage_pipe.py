--- conflicted
+++ resolved
@@ -20,10 +20,7 @@
 
 import cudf
 
-<<<<<<< HEAD
-=======
 from _utils.stages.conv_msg import ConvMsg
->>>>>>> 48061195
 from morpheus.config import Config
 from morpheus.messages import ControlMessage
 from morpheus.messages.multi_message import MultiMessage
@@ -53,15 +50,6 @@
 
 @pytest.mark.milvus
 @pytest.mark.use_cpp
-<<<<<<< HEAD
-@pytest.mark.parametrize("use_instance, num_input_rows, expected_num_output_rows", [(True, 5, 5), (False, 5, 5)])
-def test_write_to_vector_db_stage_pipe(milvus_server_uri: str,
-                                       idx_part_collection_config: dict,
-                                       use_instance: bool,
-                                       config: Config,
-                                       num_input_rows: int,
-                                       expected_num_output_rows: int):
-=======
 @pytest.mark.parametrize("use_instance, num_input_rows, expected_num_output_rows, resource_kwargs, recreate",
                          [(True, 5, 5, {
                              "partition_name": "age_partition"
@@ -78,25 +66,17 @@
     collection_name = "test_stage_cm_insert_collection"
 
     df = get_test_df(num_input_rows)
->>>>>>> 48061195
 
     milvus_service = MilvusVectorDBService(uri=milvus_server_uri)
 
     # Make sure to drop any existing collection from previous runs.
     milvus_service.drop(collection_name)
     # Create milvus collection using config file.
-<<<<<<< HEAD
-    df = get_test_df(num_input_rows)
-=======
     milvus_service.create(name=collection_name, overwrite=True, **idx_part_collection_config)
 
     if recreate:
         # Update resource kwargs with collection configuration if recreate is True
         resource_kwargs.update(idx_part_collection_config)
->>>>>>> 48061195
-
-    milvus_service = MilvusVectorDBService(uri=milvus_server_uri)
-    milvus_service.create(name=collection_name, overwrite=True, **idx_part_collection_config)
 
     to_cm_module_config = {
         "module_id": TO_CONTROL_MESSAGE, "module_name": "to_control_message", "namespace": MORPHEUS_MODULE_NAMESPACE
@@ -118,10 +98,7 @@
         write_to_vdb_stage = WriteToVectorDBStage(config,
                                                   resource_name=collection_name,
                                                   service=milvus_service,
-<<<<<<< HEAD
-=======
                                                   recreate=recreate,
->>>>>>> 48061195
                                                   resource_kwargs=resource_kwargs)
     else:
         service_kwargs = {"uri": milvus_server_uri}
