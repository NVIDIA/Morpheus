--- conflicted
+++ resolved
@@ -15,11 +15,7 @@
 """
 Example Usage:
 python hammah-20211017-script.py \
-<<<<<<< HEAD
-       --trainingdata "../../datasets/training-data/dfp-cloudtrail-user123-training-data.csv"\
-=======
        --trainingdata "../../datasets/training-data/dfp-cloudtrail-user123-training-data.csv" \
->>>>>>> 09f9acc1
        --valdata "../../datasets/validation-data/dfp-cloudtrail-user123-validation-data-input.csv"
 """
 
