--- conflicted
+++ resolved
@@ -12,28 +12,12 @@
 # WITHOUT WARRANTIES OR CONDITIONS OF ANY KIND, either express or implied.
 # See the License for the specific language governing permissions and
 # limitations under the License.
-<<<<<<< HEAD
-=======
-"""
-<<<<<<< HEAD
-# EXample usage:
-python training.py --training-data ../../datasets/training-data/fraud-detection-training-data.csv \
-     --validation-data ../../datasets/validation-data/fraud-detection-validation-data.csv \
-         --epoch 10 --output-xgb model/xgb.pt --output-hinsage model/hinsage.pt
->>>>>>> upstream/branch-23.11
 """
 python training.py --training-data ../../datasets/training-data/fraud-detection-training-data.csv\
       --validation-data ../../datasets/validation-data/fraud-detection-validation-data.csv \
           --model-dir ../../fraud-detection-models --output-file out.txt\
             --model-type HinSAGE
 """
-=======
-python training.py --training-data ../../datasets/training-data/fraud-detection-training-data.csv\
-      --validation-data ../../datasets/validation-data/fraud-detection-validation-data.csv \
-          --model-dir ../../fraud-detection-models --output-file out.txt\
-            --model-type HinSAGE
-"""
->>>>>>> 5b6a4fad
 import os
 import pickle
 
@@ -57,231 +41,10 @@
 
 import cudf as cf
 from cuml import ForestInference
-<<<<<<< HEAD
 
 np.random.seed(1001)
 torch.manual_seed(1001)
 
-
-<<<<<<< HEAD
-def get_metrics(pred, labels, name='HinSAGE'):
-    """Compute evaluation metrics.
-
-    Parameters
-    ----------
-    pred : numpy.ndarray
-        Predictions made by the model.
-    labels : numpy.ndarray
-        Groundtruth labels.
-    name : str, optional
-        Model name. Defaults to 'RGCN'.
-
-    Returns
-    -------
-    List[List]
-        List of evaluation metrics including:
-        - f1: F1-score
-        - precision: Precision score
-        - recall: Recall score
-        - roc_auc: Area under the Receiver Operating Characteristic curve
-        - pr_auc: Area under the Precision-Recall curve
-        - ap: Average Precision
-        - confusion_matrix: Confusion matrix as a list of lists
-        - auc_r: AUC-ROC (Area Under the ROC curve)
-    """
-
-    pred, pred_proba = pred.argmax(1), pred[:, 1]
-
-    acc = ((pred == labels)).sum() / len(pred)
-
-    true_pos = (np.where(pred == 1, 1, 0) + np.where(labels == 1, 1, 0) > 1).sum()
-    false_pos = (np.where(pred == 1, 1, 0) + np.where(labels == 0, 1, 0) > 1).sum()
-    false_neg = (np.where(pred == 0, 1, 0) + np.where(labels == 1, 1, 0) > 1).sum()
-    true_neg = (np.where(pred == 0, 1, 0) + np.where(labels == 0, 1, 0) > 1).sum()
-
-    precision = true_pos / (true_pos + false_pos) if (true_pos + false_pos) > 0 else 0
-    recall = true_pos / (true_pos + false_neg) if (true_pos + false_neg) > 0 else 0
-
-    f_1 = 2 * (precision * recall) / (precision + recall) if (precision + recall) > 0 else 0
-    confusion_matrix = pd.DataFrame(np.array([[true_pos, false_pos], [false_neg, true_neg]]),
-                                    columns=["labels positive", "labels negative"],
-                                    index=["predicted positive", "predicted negative"])
-
-    average_precision = average_precision_score(labels, pred_proba)
-
-    fpr, tpr, _ = roc_curve(labels, pred_proba)
-    prc, rec, _ = precision_recall_curve(labels, pred_proba)
-    roc_auc = auc(fpr, tpr)
-    pr_auc = auc(rec, prc)
-    auc_r = (fpr, tpr, roc_auc, name)
-    return (acc, f_1, precision, recall, roc_auc, pr_auc, average_precision, confusion_matrix, auc_r)
-
-
-def build_fsi_graph(train_data, col_drop):
-    """Build a heterogeneous graph from an edgelist and node index.
-    Parameters
-    ----------
-    train_data : cudf.DataFrame
-        Training data containing node features.
-    col_drop : list
-        List of features to drop from the node features.
-    Returns
-    -------
-    tuple
-        A tuple containing the following elements:
-        DGLGraph
-            The built DGL graph representing the heterogeneous graph.
-        torch.tensor
-            Normalized feature tensor after dropping specified columns.
-    Notes
-    -----
-    This function takes the training data, represented as a cudf DataFrame,
-    and constructs a heterogeneous graph (DGLGraph) from the given edgelist
-    and node index.
-
-    The `col_drop` list specifies which features should be dropped from the
-    node features to build the normalized feature tensor.
-
-    Example
-    -------
-    >>> import cudf
-    >>> train_data = cudf.DataFrame({'node_id': [1, 2, 3],
-    ...                            'feature1': [0.1, 0.2, 0.3],
-    ...                            'feature2': [0.4, 0.5, 0.6]})
-    >>> col_drop = ['feature2']
-    >>> graph, features = build_heterograph(train_data, col_drop)
-    """
-
-    feature_tensors = train_data.drop(col_drop, axis=1).values
-    feature_tensors = torch.from_dlpack(feature_tensors.toDlpack())
-    feature_tensors = (feature_tensors - feature_tensors.mean(0, keepdim=True)) / (0.0001 +
-                                                                                   feature_tensors.std(0, keepdim=True))
-
-    client_tensor, merchant_tensor, transaction_tensor = torch.tensor_split(
-        torch.from_dlpack(train_data[col_drop].values.toDlpack()).long(), 3, dim=1)
-
-    client_tensor, merchant_tensor, transaction_tensor = (client_tensor.view(-1),
-                                                          merchant_tensor.view(-1),
-                                                          transaction_tensor.view(-1))
-
-    edge_list = {
-        ('client', 'buy', 'transaction'): (client_tensor, transaction_tensor),
-        ('transaction', 'bought', 'client'): (transaction_tensor, client_tensor),
-        ('transaction', 'issued', 'merchant'): (transaction_tensor, merchant_tensor),
-        ('merchant', 'sell', 'transaction'): (merchant_tensor, transaction_tensor)
-    }
-
-    graph = dgl.heterograph(edge_list)
-
-    return graph, feature_tensors
-
-
-def prepare_data(training_data, test_data):
-    """Process data for training/inference operation
-
-    Parameters
-    ----------
-    training_data : str
-        path to training data
-    test_data : str
-        path to test/validation data
-
-    Returns
-    -------
-    tuple
-     tuple of (training_data, test_data, train_index, test_index, label, combined data)
-    """
-    df_train = cf.read_csv(training_data)
-    df_test = cf.read_csv(test_data)
-    train_size = df_train.shape[0]
-    cdf = cf.concat([df_train, df_test], axis=0)
-    labels = cdf['fraud_label'].values
-    cdf.drop(['fraud_label', 'index'], inplace=True, axis=1)
-
-    cdf.reset_index(inplace=True)
-    meta_cols = ['client_node', 'merchant_node']
-    for col in meta_cols:
-        cdf[col] = cf.CategoricalIndex(cdf[col]).codes
-
-    return (cdf.iloc[:train_size, :],
-            cdf.iloc[train_size:, :],
-            cdf['index'][:train_size],
-            cdf['index'][train_size:],
-            labels,
-            cdf)
-
-
-def save_model(graph, model, hyperparameters, xgb_model, model_dir):
-    """ Save the trained model and associated data to the specified directory.
-
-    Parameters
-    ----------
-    graph : dgl.DGLGraph
-        The graph object representing the data used for training the model.
-
-    model : nn.Module
-        The trained model object to be saved.
-
-    hyperparameters : dict
-        A dictionary containing the hyperparameters used for training the model.
-
-    xgb_model : XGBoost
-        The trained XGBoost model associated with the main model.
-
-    model_dir : str
-        The directory path where the model and associated data will be saved.
-
-    """
-
-    if not os.path.exists(model_dir):
-        os.mkdir(model_dir)
-    torch.save(model.state_dict(), os.path.join(model_dir, 'model.pt'))
-    with open(os.path.join(model_dir, 'hyperparams.pkl'), 'wb') as f:
-        pickle.dump(hyperparameters, f)
-    with open(os.path.join(model_dir, 'graph.pkl'), 'wb') as f:
-        pickle.dump(graph, f)
-    xgb_model.save_model(os.path.join(model_dir, "xgb.pt"))
-
-
-def load_model(model_dir, gnn_model=HinSAGE):
-    """Load trained models from model directory
-
-    Parameters
-    ----------
-    model_dir : str
-        models directory path
-    gnn_model: nn.Module
-        GNN model type to load either HinSAGE or HeteroRGCN
-
-    Returns
-    -------
-    (nn.Module, dgl.DGLHeteroGraph, dict)
-        model, training graph, hyperparameter
-    """
-
-    with open(os.path.join(model_dir, "graph.pkl"), 'rb') as f:
-        graph = pickle.load(f)
-    with open(os.path.join(model_dir, 'hyperparams.pkl'), 'rb') as f:
-        hyperparameters = pickle.load(f)
-    model = gnn_model(graph,
-                      in_size=hyperparameters['in_size'],
-                      hidden_size=hyperparameters['hidden_size'],
-                      out_size=hyperparameters['out_size'],
-                      n_layers=hyperparameters['n_layers'],
-                      embedding_size=hyperparameters['embedding_size'],
-                      target=hyperparameters['target_node'])
-    model.load_state_dict(torch.load(os.path.join(model_dir, 'model.pt')))
-    xgb_model = ForestInference.load(os.path.join(model_dir, 'xgb.pt'), output_class=True)
-
-    return model, xgb_model, graph
-=======
-def graph_construction(nodes, edges, node_features):
-=======
-
-np.random.seed(1001)
-torch.manual_seed(1001)
-
->>>>>>> 5b6a4fad
 
 def get_metrics(pred, labels, name='HinSAGE'):
     """Compute evaluation metrics.
@@ -597,133 +360,11 @@
         logits, _ = model(blocks, input_features)
         loss = loss_func(logits, labels[seed])
 
-<<<<<<< HEAD
-    inductive_emb = inductive_step_hinsage(graph, trained_model['hinsage'], node_identifier, batch_size=5)
-    predictions = trained_model['xgb'].predict_proba(inductive_emb)
-    # evaluate performance.
-    eval_obj = Evaluation(predictions, label, "GraphSAGE+features")
-    eval_obj.f1_ap_rec()
-    print(f"AUC -- {eval_obj.roc_curve()}")
->>>>>>> upstream/branch-23.11
-=======
         optimizer.zero_grad()
         loss.backward()
         optimizer.step()
         train_loss += loss.item()
         train_acc = accuracy_score(logits.argmax(1).cpu(), labels[seed].cpu().long()).item()
->>>>>>> 5b6a4fad
-
-    return train_acc, train_loss
-
-<<<<<<< HEAD
-def init_loaders(g_train, train_idx, test_idx, val_idx, g_test, target_node='transaction', batch_size=100):
-    """
-    Initialize dataloader and graph sampler. For training, use neighbor sampling.
-
-    Parameters
-    ----------
-    g_train : DGLHeteroGraph
-        Train graph.
-    train_idx : list
-        Train feature index.
-    test_idx : list
-        Test feature index.
-    val_idx : list
-        Validation index.
-    g_test : DGLHeteroGraph
-        Test graph.
-    target_node : str, optional
-        Target node. Defaults to 'transaction'.
-    batch_size : int
-        Batch size for inference.
-    Returns
-    -------
-    List[tuple]
-        List of data loaders consisting of (DataLoader, DataLoader, DataLoader).
-
-<<<<<<< HEAD
-
-    Example
-    -------
-    >>> train_loader, test_loader, val_loader = initialize_dataloader(g_train, train_idx, test_idx,
-            val_idx, g_test, target_node='authentication', batch_size=32)
-    """
-
-    neighbor_sampler = dgl.dataloading.MultiLayerFullNeighborSampler(2)
-    full_sampler = dgl.dataloading.MultiLayerNeighborSampler([4, 3])
-
-    train_dataloader = dgl.dataloading.DataLoader(g_train, {target_node: train_idx},
-                                                  neighbor_sampler,
-                                                  batch_size=batch_size,
-                                                  shuffle=False,
-                                                  drop_last=False,
-                                                  num_workers=0,
-                                                  use_uva=False)
-
-    test_dataloader = dgl.dataloading.DataLoader(g_test, {target_node: test_idx},
-                                                 full_sampler,
-                                                 batch_size=batch_size,
-                                                 shuffle=False,
-                                                 drop_last=False,
-                                                 num_workers=0,
-                                                 use_uva=False)
-
-    val_dataloader = dgl.dataloading.DataLoader(g_test, {target_node: val_idx},
-                                                neighbor_sampler,
-                                                batch_size=batch_size,
-                                                shuffle=False,
-                                                drop_last=False,
-                                                num_workers=0,
-                                                use_uva=False)
-
-    return train_dataloader, val_dataloader, test_dataloader
-
-
-def train(model, loss_func, train_dataloader, labels, optimizer, feature_tensors, target_node='transaction'):
-    """
-    Train the specified GNN model using the given training data.
-
-    Parameters
-    ----------
-    model : torch.nn.Module
-        The PyTorch model to be trained.
-    loss_func : callable
-        The loss function to compute the training loss.
-    train_dataloader : dgl.dataloading.DataLoader
-        DataLoader containing the training dataset.
-    labels : torch.Tensor
-        The ground truth labels for the training data.
-        Shape: (num_samples, num_classes).
-    optimizer : torch.optim.Optimizer
-        The optimizer used to update the model's parameters during training.
-    feature_tensors : torch.Tensor
-        The feature tensors corresponding to the training data.
-        Shape: (num_samples, num_features).
-    target_node : str, optional
-        The target node for training, indicating the node of interest.
-        Defaults to 'transaction'.
-
-    Returns
-    -------
-    List[float, float]
-        Training accuracy and training loss
-    """
-
-    model.train()
-    train_loss = 0.0
-    for _, (_, output_nodes, blocks) in enumerate(train_dataloader):
-        seed = output_nodes[target_node]
-        nid = blocks[0].srcnodes[target_node].data[dgl.NID]
-        input_features = feature_tensors[nid]
-
-        logits, _ = model(blocks, input_features)
-        loss = loss_func(logits, labels[seed])
-
-        optimizer.zero_grad()
-        loss.backward()
-        optimizer.step()
-        train_loss += loss.item()
-        train_acc = accuracy_score(logits.argmax(1).cpu(), labels[seed].cpu().long()).item()
 
     return train_acc, train_loss
 
@@ -732,13 +373,6 @@
 def evaluate(model, eval_loader, feature_tensors, target_node):
     """Evaluate the specified model on the given evaluation input graph
 
-=======
-
-@torch.no_grad()
-def evaluate(model, eval_loader, feature_tensors, target_node):
-    """Evaluate the specified model on the given evaluation input graph
-
->>>>>>> 5b6a4fad
     Parameters
     ----------
     model : torch.nn.Module
@@ -895,52 +529,8 @@
 
     end = timer()
     print(end - start)
-<<<<<<< HEAD
-=======
-    print("Graph construction")
-    s_graph = build_graph_features(train_data)
-    print("Model Training...")
-    model = train_model(s_graph, node_identifiers=list(train_data.index), label=train_data['fraud_label'])
-    # print(model)
-    print("Save trained model")
-    if args.save_model:
-        save_model(model, args.output_xgb, args.output_hinsage)
-    # Save graph info
-    print("Model Evaluation...")
-    inductive_data = pd.concat((train_data, val_data))
-    s_graph = build_graph_features(inductive_data)
-    model_eval(model, s_graph, node_identifier=list(val_data.index), label=val_data['fraud_label'])
->>>>>>> upstream/branch-23.11
-=======
->>>>>>> 5b6a4fad
 
 
 if __name__ == "__main__":
 
-<<<<<<< HEAD
-<<<<<<< HEAD
-    train_model()
-=======
-    parser = argparse.ArgumentParser(description=__doc__)
-    parser.add_argument("--training-data", required=True, help="CSV with fraud_label")
-    parser.add_argument("--validation-data", required=False, help="CSV with fraud_label")
-    parser.add_argument("--epochs", help="Number of epochs", type=int, default=10)
-    parser.add_argument("--node_type", required=False, help="Target node type", default="transaction")
-    parser.add_argument("--output-xgb", required=False, help="output file to save xgboost model")
-    parser.add_argument("--output-hinsage", required=False, help="output file to save GraphHinSage model")
-    parser.add_argument("--save_model", type=bool, default=False, help="Save models to give filenames")
-    parser.add_argument("--embedding_size", required=False, default=64, help="output file to save new model")
-
-    args = parser.parse_args()
-
-    # Global parameters:
-    embedding_size = int(args.embedding_size)
-    epochs = int(args.epochs)
-    EMBEDDING_NODE_TYPE = str(args.node_type)
-    num_samples = [2, 32]
-
-    main()
->>>>>>> upstream/branch-23.11
-=======
-    train_model()
->>>>>>> 5b6a4fad
+    train_model()