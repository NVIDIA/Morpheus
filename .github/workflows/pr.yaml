# SPDX-FileCopyrightText: Copyright (c) 2022-2024, NVIDIA CORPORATION & AFFILIATES. All rights reserved.
# SPDX-License-Identifier: Apache-2.0
#
# Licensed under the Apache License, Version 2.0 (the "License");
# you may not use this file except in compliance with the License.
# You may obtain a copy of the License at
#
# http://www.apache.org/licenses/LICENSE-2.0
#
# Unless required by applicable law or agreed to in writing, software
# distributed under the License is distributed on an "AS IS" BASIS,
# WITHOUT WARRANTIES OR CONDITIONS OF ANY KIND, either express or implied.
# See the License for the specific language governing permissions and
# limitations under the License.

name: Build pull request

on:
  push:
    branches:
      - 'pull-request/**'
      - 'branch-*'

# This allows a subsequently queued workflow run to interrupt previous runs
concurrency:
  group: '${{ github.workflow }} @ ${{ github.event.pull_request.head.label || github.head_ref || github.ref }}'
  cancel-in-progress: true

permissions:
  actions: none
  checks: none
  contents: read
  deployments: none
  discussions: none
  id-token: write
  issues: none
  packages: read
  pages: none
  pull-requests: read
  repository-projects: none
  security-events: none
  statuses: none

jobs:

  pr-builder:
    needs:
      - prepare
      - checks
      - ci_pipe
    secrets: inherit
    uses: rapidsai/shared-workflows/.github/workflows/pr-builder.yaml@branch-24.02

  prepare:
    # Executes the get-pr-info action to determine if the PR has the skip-ci label, if the action fails we assume the
    # PR does not have the label
    name: Prepare
    runs-on: ubuntu-latest
    container:
      image: rapidsai/ci-conda:latest
    steps:
      - name: Get PR Info
        id: get-pr-info
        uses: rapidsai/shared-action-workflows/get-pr-info@branch-23.08
        if: ${{ startsWith(github.ref_name, 'pull-request/') }}
    outputs:
      is_pr: ${{ startsWith(github.ref_name, 'pull-request/') }}
      is_main_branch: ${{ github.ref_name == 'main' }}
      is_dev_branch: ${{ startsWith(github.ref_name, 'branch-') }}
      has_conda_build_label: ${{ steps.get-pr-info.outcome == 'success' && contains(fromJSON(steps.get-pr-info.outputs.pr-info).labels.*.name, 'conda-build') || false }}
      has_skip_ci_label: ${{ steps.get-pr-info.outcome == 'success' && contains(fromJSON(steps.get-pr-info.outputs.pr-info).labels.*.name, 'skip-ci') || false }}
      pr_info: ${{ steps.get-pr-info.outcome == 'success' && steps.get-pr-info.outputs.pr-info || '' }}

  checks:
    secrets: inherit
    uses: rapidsai/shared-workflows/.github/workflows/checks.yaml@branch-24.02
    # Only run the CI pipeline if the PR does not have the skip-ci label
    if: ${{ ! fromJSON(needs.prepare.outputs.has_skip_ci_label) }}
    with:
      enable_check_generated_files: false

  ci_pipe:
    name: CI Pipeline
    needs: [prepare]
    uses: ./.github/workflows/ci_pipe.yml
    # Only run the CI pipeline if the PR does not have the skip-ci label
    if: ${{ ! fromJSON(needs.prepare.outputs.has_skip_ci_label) }}
    with:
<<<<<<< HEAD
      run_check: ${{ startsWith(github.ref_name, 'pull-request/') }}
      container: nvcr.io/ea-nvidia-morpheus/morpheus:morpheus-ci-build-240111
      test_container: nvcr.io/ea-nvidia-morpheus/morpheus:morpheus-ci-test-240111
=======
      # Run checks for any PR branch
      run_check: ${{ fromJSON(needs.prepare.outputs.is_pr) }}
      # Run conda-build for main/dev branches and PRs with the conda-build label
      conda_run_build: ${{ !fromJSON(needs.prepare.outputs.is_pr) || fromJSON(needs.prepare.outputs.has_conda_build_label) }}
      # Update conda package only for non PR branches. Use 'main' for main branch and 'dev' for all other branches
      # Disable conda upload for now, once we have morpheus packages in conda forge set the value to
      # !fromJSON(needs.prepare.outputs.is_pr) && (fromJSON(needs.prepare.outputs.is_main_branch) && 'main' || 'dev') || ''
      conda_upload_label: ""
      container: nvcr.io/ea-nvidia-morpheus/morpheus:morpheus-ci-build-230913
      test_container: nvcr.io/ea-nvidia-morpheus/morpheus:morpheus-ci-test-230913
      # Info about the PR. Empty for non PR branches. Useful for extracting PR number, title, etc.
>>>>>>> 59711923
    secrets:
      NGC_API_KEY: ${{ secrets.NGC_API_KEY }}<|MERGE_RESOLUTION|>--- conflicted
+++ resolved
@@ -86,11 +86,6 @@
     # Only run the CI pipeline if the PR does not have the skip-ci label
     if: ${{ ! fromJSON(needs.prepare.outputs.has_skip_ci_label) }}
     with:
-<<<<<<< HEAD
-      run_check: ${{ startsWith(github.ref_name, 'pull-request/') }}
-      container: nvcr.io/ea-nvidia-morpheus/morpheus:morpheus-ci-build-240111
-      test_container: nvcr.io/ea-nvidia-morpheus/morpheus:morpheus-ci-test-240111
-=======
       # Run checks for any PR branch
       run_check: ${{ fromJSON(needs.prepare.outputs.is_pr) }}
       # Run conda-build for main/dev branches and PRs with the conda-build label
@@ -99,9 +94,8 @@
       # Disable conda upload for now, once we have morpheus packages in conda forge set the value to
       # !fromJSON(needs.prepare.outputs.is_pr) && (fromJSON(needs.prepare.outputs.is_main_branch) && 'main' || 'dev') || ''
       conda_upload_label: ""
-      container: nvcr.io/ea-nvidia-morpheus/morpheus:morpheus-ci-build-230913
-      test_container: nvcr.io/ea-nvidia-morpheus/morpheus:morpheus-ci-test-230913
+      container: nvcr.io/ea-nvidia-morpheus/morpheus:morpheus-ci-build-240111
+      test_container: nvcr.io/ea-nvidia-morpheus/morpheus:morpheus-ci-test-240111
       # Info about the PR. Empty for non PR branches. Useful for extracting PR number, title, etc.
->>>>>>> 59711923
     secrets:
       NGC_API_KEY: ${{ secrets.NGC_API_KEY }}