# SPDX-FileCopyrightText: Copyright (c) 2022-2024, NVIDIA CORPORATION & AFFILIATES. All rights reserved.
# SPDX-License-Identifier: Apache-2.0
#
# Licensed under the Apache License, Version 2.0 (the "License");
# you may not use this file except in compliance with the License.
# You may obtain a copy of the License at
#
# http://www.apache.org/licenses/LICENSE-2.0
#
# Unless required by applicable law or agreed to in writing, software
# distributed under the License is distributed on an "AS IS" BASIS,
# WITHOUT WARRANTIES OR CONDITIONS OF ANY KIND, either express or implied.
# See the License for the specific language governing permissions and
# limitations under the License.

name: Build pull request

on:
  push:
    branches:
      - 'pull-request/**'
      - 'branch-*'

# This allows a subsequently queued workflow run to interrupt previous runs
concurrency:
  group: '${{ github.workflow }} @ ${{ github.event.pull_request.head.label || github.head_ref || github.ref }}'
  cancel-in-progress: true

permissions:
  actions: none
  checks: none
  contents: read
  deployments: none
  discussions: none
  id-token: write
  issues: none
  packages: read
  pages: none
  pull-requests: read
  repository-projects: none
  security-events: none
  statuses: none

jobs:

  pr-builder:
    needs:
      - prepare
      - checks
      - ci_pipe
    secrets: inherit
    uses: rapidsai/shared-workflows/.github/workflows/pr-builder.yaml@branch-24.10

  prepare:
    # Executes the get-pr-info action to determine if the PR has the skip-ci label, if the action fails we assume the
    # PR does not have the label
    name: Prepare
    runs-on: ubuntu-latest
    container:
      image: rapidsai/ci-conda:latest
    steps:
      - name: Get PR Info
        id: get-pr-info
        uses: nv-gha-runners/get-pr-info@main
        if: ${{ startsWith(github.ref_name, 'pull-request/') }}
    outputs:
      is_pr: ${{ startsWith(github.ref_name, 'pull-request/') }}
      is_main_branch: ${{ github.ref_name == 'main' }}
      is_dev_branch: ${{ startsWith(github.ref_name, 'branch-') }}
      has_conda_build_label: ${{ steps.get-pr-info.outcome == 'success' && contains(fromJSON(steps.get-pr-info.outputs.pr-info).labels.*.name, 'conda-build') || false }}
      has_skip_ci_label: ${{ steps.get-pr-info.outcome == 'success' && contains(fromJSON(steps.get-pr-info.outputs.pr-info).labels.*.name, 'skip-ci') || false }}
      pr_info: ${{ steps.get-pr-info.outcome == 'success' && steps.get-pr-info.outputs.pr-info || '' }}

  checks:
    needs: [prepare]
    # Only run the CI pipeline if the PR does not have the skip-ci label and we are on a PR branch
    if: ${{ !fromJSON(needs.prepare.outputs.has_skip_ci_label) && fromJSON(needs.prepare.outputs.is_pr )}}
    secrets: inherit
    uses: rapidsai/shared-workflows/.github/workflows/checks.yaml@branch-24.10
    with:
      enable_check_generated_files: false

  ci_pipe:
    name: CI Pipeline
    needs: [prepare]
    uses: ./.github/workflows/ci_pipe.yml
    # Only run the CI pipeline if the PR does not have the skip-ci label
    if: ${{ ! fromJSON(needs.prepare.outputs.has_skip_ci_label) }}
    with:
      # Run checks for any PR branch
      run_check: ${{ fromJSON(needs.prepare.outputs.is_pr) }}
      # Build conda packages for all the morpheus libraries - core, dfp, llm. This is
      # done for main/dev branches and for PRs with the conda-build label
      conda_run_build: ${{ !fromJSON(needs.prepare.outputs.is_pr) || fromJSON(needs.prepare.outputs.has_conda_build_label) }}
<<<<<<< HEAD
      container: nvcr.io/ea-nvidia-morpheus/morpheus:morpheus-ci-build-241004
      test_container: nvcr.io/ea-nvidia-morpheus/morpheus:morpheus-ci-test-241004
=======
      # Upload morpheus conda packages only for non PR branches. Use 'main' for main branch and 'dev' for all other branches
      conda_upload_label: ${{ !fromJSON(needs.prepare.outputs.is_pr) && (fromJSON(needs.prepare.outputs.is_main_branch) && 'main' || 'dev') || '' }}
      container: nvcr.io/ea-nvidia-morpheus/morpheus:morpheus-ci-build-240614
      test_container: nvcr.io/ea-nvidia-morpheus/morpheus:morpheus-ci-test-240614
>>>>>>> f43be04a
    secrets:
      CONDA_TOKEN: ${{ secrets.CONDA_TOKEN }}
      NGC_API_KEY: ${{ secrets.NGC_API_KEY }}<|MERGE_RESOLUTION|>--- conflicted
+++ resolved
@@ -92,15 +92,10 @@
       # Build conda packages for all the morpheus libraries - core, dfp, llm. This is
       # done for main/dev branches and for PRs with the conda-build label
       conda_run_build: ${{ !fromJSON(needs.prepare.outputs.is_pr) || fromJSON(needs.prepare.outputs.has_conda_build_label) }}
-<<<<<<< HEAD
+      # Upload morpheus conda packages only for non PR branches. Use 'main' for main branch and 'dev' for all other branches
+      conda_upload_label: ${{ !fromJSON(needs.prepare.outputs.is_pr) && (fromJSON(needs.prepare.outputs.is_main_branch) && 'main' || 'dev') || '' }}
       container: nvcr.io/ea-nvidia-morpheus/morpheus:morpheus-ci-build-241004
       test_container: nvcr.io/ea-nvidia-morpheus/morpheus:morpheus-ci-test-241004
-=======
-      # Upload morpheus conda packages only for non PR branches. Use 'main' for main branch and 'dev' for all other branches
-      conda_upload_label: ${{ !fromJSON(needs.prepare.outputs.is_pr) && (fromJSON(needs.prepare.outputs.is_main_branch) && 'main' || 'dev') || '' }}
-      container: nvcr.io/ea-nvidia-morpheus/morpheus:morpheus-ci-build-240614
-      test_container: nvcr.io/ea-nvidia-morpheus/morpheus:morpheus-ci-test-240614
->>>>>>> f43be04a
     secrets:
       CONDA_TOKEN: ${{ secrets.CONDA_TOKEN }}
       NGC_API_KEY: ${{ secrets.NGC_API_KEY }}