--- conflicted
+++ resolved
@@ -46,12 +46,7 @@
     uses: ./.github/workflows/ci_pipe.yml
     with:
       run_check: ${{ startsWith(github.ref_name, 'pull-request/') }}
-<<<<<<< HEAD
-      container: nvcr.io/ea-nvidia-morpheus/morpheus:morpheus-ci-build-230426
-      test_container: nvcr.io/ea-nvidia-morpheus/morpheus:morpheus-ci-test-230426
-=======
       container: nvcr.io/ea-nvidia-morpheus/morpheus:morpheus-ci-build-230510
       test_container: nvcr.io/ea-nvidia-morpheus/morpheus:morpheus-ci-test-230510
->>>>>>> f7da9120
     secrets:
       NGC_API_KEY: ${{ secrets.NGC_API_KEY }}