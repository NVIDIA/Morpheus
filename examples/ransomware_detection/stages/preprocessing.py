# Copyright (c) 2022-2024, NVIDIA CORPORATION.
#
# Licensed under the Apache License, Version 2.0 (the "License");
# you may not use this file except in compliance with the License.
# You may obtain a copy of the License at
#
#     http://www.apache.org/licenses/LICENSE-2.0
#
# Unless required by applicable law or agreed to in writing, software
# distributed under the License is distributed on an "AS IS" BASIS,
# WITHOUT WARRANTIES OR CONDITIONS OF ANY KIND, either express or implied.
# See the License for the specific language governing permissions and
# limitations under the License.

import typing

import cupy as cp
import mrc
import pandas as pd

import morpheus._lib.messages as _messages
from common.data_models import SnapshotData  # pylint: disable=no-name-in-module
from morpheus.cli.register_stage import register_stage
from morpheus.common import TypeId
from morpheus.config import Config
from morpheus.config import PipelineModes
from morpheus.messages import ControlMessage
<<<<<<< HEAD
from morpheus.messages import InferenceMemoryFIL
=======
>>>>>>> 1d02332d
from morpheus.stages.preprocess.preprocess_base_stage import PreprocessBaseStage


@register_stage("ransomware-preprocess", modes=[PipelineModes.FIL])
class PreprocessingRWStage(PreprocessBaseStage):
    """
    This class extends PreprocessBaseStage and process the features that are derived from Appshield data.
    It also arranges the snapshots of Appshield data in a sequential order using provided sliding window.

    Parameters
    ----------
    c : morpheus.config.Config
        Pipeline configuration instance
    feature_columns : list[str]
        List of features needed to be extracted.
    sliding_window: int, default = 3
        Window size to arrange the sanpshots in seequential order.
    """

    def __init__(self, c: Config, feature_columns: list[str], sliding_window: int = 3):

        super().__init__(c)

        self._feature_columns = feature_columns
        self._sliding_window = sliding_window
        self._features_len = len(self._feature_columns)

        # Stateful member to hold unprocessed snapshots.
        self._snapshot_dict: dict[str, list[SnapshotData]] = {}

        # Padding data to map inference response with input messages.
        self._padding_data = [0 for i in range(self._features_len * sliding_window)]
        self._needed_columns.update({'sequence': TypeId.STRING})

    @property
    def name(self) -> str:
        return "preprocess-rw"

    def supports_cpp_node(self) -> bool:
        return False

    def _sliding_window_offsets(self, ids: list[int], ids_len: int, window: int) -> list[tuple[int]]:
        """
        Create snapshot_id's sliding sequence for a given window
        """
        assert ids_len == len(ids)
        assert ids_len >= window

        sliding_window_offsets = []

        for start in range(ids_len - (window - 1)):
            stop = start + window
            sequence = ids[start:stop]
            consecutive = sorted(sequence) == list(range(min(sequence), max(sequence) + 1))
            if consecutive:
                sliding_window_offsets.append((start, stop))

        return sliding_window_offsets

    def _rollover_pending_snapshots(self, snapshot_ids: list[int], source_pid_process: str, snapshot_df: pd.DataFrame):
        """
        Store the unprocessed snapshots from current run to a stateful member to process them in the next run.
        """

        pending_snapshots = []

        for snapshot_id in snapshot_ids[1 - self._sliding_window:]:
            pending_snapshot_data = snapshot_df[snapshot_df.index == snapshot_id].values[0]
            pending_snapshot = SnapshotData(snapshot_id, pending_snapshot_data)
            pending_snapshots.append(pending_snapshot)

        if pending_snapshots:
            self._snapshot_dict[source_pid_process] = pending_snapshots

    def _merge_curr_and_prev_snapshots(self, snapshot_df: pd.DataFrame, source_pid_process: str) -> pd.DataFrame:
        """
        Merge current run snapshots with previous unprocessed snapshots.
        """

        prev_pending_snapshots = self._snapshot_dict[source_pid_process]

        # If previous pending snapshots that exists in the memory. Just get them to process in this run.
        for prev_pending_snapshot in prev_pending_snapshots:
            snapshot_df.loc[prev_pending_snapshot.snapshot_id] = prev_pending_snapshot.data

        # Keep snapshot_ids in order to generate sequence.
        snapshot_df = snapshot_df.sort_index()

        return snapshot_df

    def _pre_process_batch(self, msg: ControlMessage) -> ControlMessage:
        """
        This function is invoked for every source_pid_process.
        It looks for any pending snapshots related to the source and pid process in the memory.
        If there are any unprocessed snapshots in the memory, they are merged with existing snapshots,
        and a series of snapshot features generatd based on the specified sliding window,
        followed by the creation of an inference memory message.
        Current run's unprocessed snapshots will be rolled over to the next.
        """

<<<<<<< HEAD
        meta = msg.payload()
        snapshot_df = meta.copy_dataframe().to_pandas()

=======
        snapshot_df = msg.payload().df
>>>>>>> 1d02332d
        curr_snapshots_size = len(snapshot_df)

        # Set snapshot_id as index this is used to get ordered snapshots based on sliding window.
        snapshot_df.index = snapshot_df.snapshot_id

        # Get source_pid_process.
        source_pid_process = snapshot_df.source_pid_process.iloc[0]

        # Get only feature columns from the dataframe
        snapshot_df = snapshot_df[self._feature_columns]

        # Get if there are any previous pending snapshots.
        if source_pid_process in self._snapshot_dict:
            snapshot_df = self._merge_curr_and_prev_snapshots(snapshot_df, source_pid_process)

        snapshot_ids = snapshot_df.index.values

        if isinstance(snapshot_ids, cp.ndarray):
            snapshot_ids = snapshot_ids.get().tolist()

        curr_and_prev_snapshots_size = len(snapshot_df)

        # Make a dummy set of data and a dummy sequence.
        # When the number of snapshots received for the pid process is less than the sliding window supplied,
        # this is used. For each input message, this is used to construct inference output.
        data = [self._padding_data] * curr_snapshots_size
        sequence = ["dummy"] * curr_snapshots_size

        if curr_and_prev_snapshots_size >= self._sliding_window:
            # Rollover and current snapshots are used to generate sliding window offsets
            offsets = self._sliding_window_offsets(snapshot_ids,
                                                   curr_and_prev_snapshots_size,
                                                   window=self._sliding_window)

            # Generate data from the sliding window offsets.
            for start, stop in offsets:
                data[start] = list(snapshot_df[start:stop].values.ravel())
                sequence[start] = str(snapshot_df.index[start]) + "-" + str(snapshot_df.index[stop - 1])

        # Rollover pending snapshots
        self._rollover_pending_snapshots(snapshot_ids, source_pid_process, snapshot_df)

<<<<<<< HEAD
        with meta.mutable_dataframe() as df:
            df['sequence'] = sequence
=======
        # This column is used to identify whether sequence is genuine or dummy
        msg.payload().set_data('sequence', sequence)
>>>>>>> 1d02332d

        # Convert data to cupy array
        data = cp.asarray(data)

        seg_ids = cp.zeros((curr_snapshots_size, 3), dtype=cp.uint32)
        seg_ids[:, 0] = cp.arange(0, curr_snapshots_size, dtype=cp.uint32)
        seg_ids[:, 2] = self._features_len * 3

<<<<<<< HEAD
        memory = InferenceMemoryFIL(count=curr_snapshots_size, input__0=data, seq_ids=seg_ids)
        msg.tensors(memory)
        return msg

=======
        memory = _messages.InferenceMemoryFIL(count=curr_snapshots_size, input__0=data, seq_ids=seg_ids)
        msg.tensors(memory)
        msg.set_metadata("inference_memory_params", {"inference_type": "fil"})

        return msg

>>>>>>> 1d02332d
    def _get_preprocess_fn(self) -> typing.Callable[[ControlMessage], ControlMessage]:
        pre_process_batch_fn = self._pre_process_batch
        return pre_process_batch_fn

    def _get_preprocess_node(self, builder: mrc.Builder):
        raise NotImplementedError("No C++ node supported")<|MERGE_RESOLUTION|>--- conflicted
+++ resolved
@@ -18,17 +18,13 @@
 import mrc
 import pandas as pd
 
-import morpheus._lib.messages as _messages
 from common.data_models import SnapshotData  # pylint: disable=no-name-in-module
 from morpheus.cli.register_stage import register_stage
 from morpheus.common import TypeId
 from morpheus.config import Config
 from morpheus.config import PipelineModes
 from morpheus.messages import ControlMessage
-<<<<<<< HEAD
 from morpheus.messages import InferenceMemoryFIL
-=======
->>>>>>> 1d02332d
 from morpheus.stages.preprocess.preprocess_base_stage import PreprocessBaseStage
 
 
@@ -129,13 +125,9 @@
         Current run's unprocessed snapshots will be rolled over to the next.
         """
 
-<<<<<<< HEAD
         meta = msg.payload()
         snapshot_df = meta.copy_dataframe().to_pandas()
 
-=======
-        snapshot_df = msg.payload().df
->>>>>>> 1d02332d
         curr_snapshots_size = len(snapshot_df)
 
         # Set snapshot_id as index this is used to get ordered snapshots based on sliding window.
@@ -178,34 +170,21 @@
         # Rollover pending snapshots
         self._rollover_pending_snapshots(snapshot_ids, source_pid_process, snapshot_df)
 
-<<<<<<< HEAD
-        with meta.mutable_dataframe() as df:
-            df['sequence'] = sequence
-=======
         # This column is used to identify whether sequence is genuine or dummy
-        msg.payload().set_data('sequence', sequence)
->>>>>>> 1d02332d
+        meta.set_data('sequence', sequence)
 
         # Convert data to cupy array
         data = cp.asarray(data)
 
-        seg_ids = cp.zeros((curr_snapshots_size, 3), dtype=cp.uint32)
-        seg_ids[:, 0] = cp.arange(0, curr_snapshots_size, dtype=cp.uint32)
-        seg_ids[:, 2] = self._features_len * 3
+        seq_ids = cp.zeros((curr_snapshots_size, 3), dtype=cp.uint32)
+        seq_ids[:, 0] = cp.arange(0, curr_snapshots_size, dtype=cp.uint32)
+        seq_ids[:, 2] = self._features_len * 3
 
-<<<<<<< HEAD
-        memory = InferenceMemoryFIL(count=curr_snapshots_size, input__0=data, seq_ids=seg_ids)
+        memory = InferenceMemoryFIL(count=curr_snapshots_size, input__0=data, seq_ids=seq_ids)
+        msg.set_metadata("inference_memory_params", {"inference_type": "fil"})
         msg.tensors(memory)
         return msg
 
-=======
-        memory = _messages.InferenceMemoryFIL(count=curr_snapshots_size, input__0=data, seq_ids=seg_ids)
-        msg.tensors(memory)
-        msg.set_metadata("inference_memory_params", {"inference_type": "fil"})
-
-        return msg
-
->>>>>>> 1d02332d
     def _get_preprocess_fn(self) -> typing.Callable[[ControlMessage], ControlMessage]:
         pre_process_batch_fn = self._pre_process_batch
         return pre_process_batch_fn
