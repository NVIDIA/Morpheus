# Copyright (c) 2022-2024, NVIDIA CORPORATION.
#
# Licensed under the Apache License, Version 2.0 (the "License");
# you may not use this file except in compliance with the License.
# You may obtain a copy of the License at
#
#     http://www.apache.org/licenses/LICENSE-2.0
#
# Unless required by applicable law or agreed to in writing, software
# distributed under the License is distributed on an "AS IS" BASIS,
# WITHOUT WARRANTIES OR CONDITIONS OF ANY KIND, either express or implied.
# See the License for the specific language governing permissions and
# limitations under the License.

import typing

import cupy as cp
import mrc
import pandas as pd

<<<<<<< HEAD
from common.data_models import SnapshotData  # pylint: disable=no-name-in-module
=======
import morpheus._lib.messages as _messages
>>>>>>> 56926395
from morpheus.cli.register_stage import register_stage
from morpheus.common import TypeId
from morpheus.config import Config
from morpheus.config import PipelineModes
from morpheus.messages import ControlMessage
from morpheus.messages import InferenceMemoryFIL
from morpheus.stages.preprocess.preprocess_base_stage import PreprocessBaseStage

from common.data_models import SnapshotData  # pylint: disable=no-name-in-module #isort:skip


@register_stage("ransomware-preprocess", modes=[PipelineModes.FIL])
class PreprocessingRWStage(PreprocessBaseStage):
    """
    This class extends PreprocessBaseStage and process the features that are derived from Appshield data.
    It also arranges the snapshots of Appshield data in a sequential order using provided sliding window.

    Parameters
    ----------
    c : morpheus.config.Config
        Pipeline configuration instance
    feature_columns : list[str]
        List of features needed to be extracted.
    sliding_window: int, default = 3
        Window size to arrange the sanpshots in seequential order.
    """

    def __init__(self, c: Config, feature_columns: list[str], sliding_window: int = 3):

        super().__init__(c)

        self._feature_columns = feature_columns
        self._sliding_window = sliding_window
        self._features_len = len(self._feature_columns)

        # Stateful member to hold unprocessed snapshots.
        self._snapshot_dict: dict[str, list[SnapshotData]] = {}

        # Padding data to map inference response with input messages.
        self._padding_data = [0 for i in range(self._features_len * sliding_window)]
        self._needed_columns.update({'sequence': TypeId.STRING})

    @property
    def name(self) -> str:
        return "preprocess-rw"

    def supports_cpp_node(self) -> bool:
        return False

    def _sliding_window_offsets(self, ids: list[int], ids_len: int, window: int) -> list[tuple[int]]:
        """
        Create snapshot_id's sliding sequence for a given window
        """
        assert ids_len == len(ids)
        assert ids_len >= window

        sliding_window_offsets = []

        for start in range(ids_len - (window - 1)):
            stop = start + window
            sequence = ids[start:stop]
            consecutive = sorted(sequence) == list(range(min(sequence), max(sequence) + 1))
            if consecutive:
                sliding_window_offsets.append((start, stop))

        return sliding_window_offsets

    def _rollover_pending_snapshots(self, snapshot_ids: list[int], source_pid_process: str, snapshot_df: pd.DataFrame):
        """
        Store the unprocessed snapshots from current run to a stateful member to process them in the next run.
        """

        pending_snapshots = []

        for snapshot_id in snapshot_ids[1 - self._sliding_window:]:
            pending_snapshot_data = snapshot_df[snapshot_df.index == snapshot_id].values[0]
            pending_snapshot = SnapshotData(snapshot_id, pending_snapshot_data)
            pending_snapshots.append(pending_snapshot)

        if pending_snapshots:
            self._snapshot_dict[source_pid_process] = pending_snapshots

    def _merge_curr_and_prev_snapshots(self, snapshot_df: pd.DataFrame, source_pid_process: str) -> pd.DataFrame:
        """
        Merge current run snapshots with previous unprocessed snapshots.
        """

        prev_pending_snapshots = self._snapshot_dict[source_pid_process]

        # If previous pending snapshots that exists in the memory. Just get them to process in this run.
        for prev_pending_snapshot in prev_pending_snapshots:
            snapshot_df.loc[prev_pending_snapshot.snapshot_id] = prev_pending_snapshot.data

        # Keep snapshot_ids in order to generate sequence.
        snapshot_df = snapshot_df.sort_index()

        return snapshot_df

    def _pre_process_batch(self, msg: ControlMessage) -> ControlMessage:
        """
        This function is invoked for every source_pid_process.
        It looks for any pending snapshots related to the source and pid process in the memory.
        If there are any unprocessed snapshots in the memory, they are merged with existing snapshots,
        and a series of snapshot features generatd based on the specified sliding window,
        followed by the creation of an inference memory message.
        Current run's unprocessed snapshots will be rolled over to the next.
        """

        meta = msg.payload()
        snapshot_df = meta.copy_dataframe().to_pandas()

        curr_snapshots_size = len(snapshot_df)

        # Set snapshot_id as index this is used to get ordered snapshots based on sliding window.
        snapshot_df.index = snapshot_df.snapshot_id

        # Get source_pid_process.
        source_pid_process = snapshot_df.source_pid_process.iloc[0]

        # Get only feature columns from the dataframe
        snapshot_df = snapshot_df[self._feature_columns]

        # Get if there are any previous pending snapshots.
        if source_pid_process in self._snapshot_dict:
            snapshot_df = self._merge_curr_and_prev_snapshots(snapshot_df, source_pid_process)

        snapshot_ids = snapshot_df.index.values

        if isinstance(snapshot_ids, cp.ndarray):
            snapshot_ids = snapshot_ids.get().tolist()

        curr_and_prev_snapshots_size = len(snapshot_df)

        # Make a dummy set of data and a dummy sequence.
        # When the number of snapshots received for the pid process is less than the sliding window supplied,
        # this is used. For each input message, this is used to construct inference output.
        data = [self._padding_data] * curr_snapshots_size
        sequence = ["dummy"] * curr_snapshots_size

        if curr_and_prev_snapshots_size >= self._sliding_window:
            # Rollover and current snapshots are used to generate sliding window offsets
            offsets = self._sliding_window_offsets(snapshot_ids,
                                                   curr_and_prev_snapshots_size,
                                                   window=self._sliding_window)

            # Generate data from the sliding window offsets.
            for start, stop in offsets:
                data[start] = list(snapshot_df[start:stop].values.ravel())
                sequence[start] = str(snapshot_df.index[start]) + "-" + str(snapshot_df.index[stop - 1])

        # Rollover pending snapshots
        self._rollover_pending_snapshots(snapshot_ids, source_pid_process, snapshot_df)

        # This column is used to identify whether sequence is genuine or dummy
        meta.set_data('sequence', sequence)

        # Convert data to cupy array
        data = cp.asarray(data)

        seq_ids = cp.zeros((curr_snapshots_size, 3), dtype=cp.uint32)
        seq_ids[:, 0] = cp.arange(0, curr_snapshots_size, dtype=cp.uint32)
        seq_ids[:, 2] = self._features_len * 3

        memory = InferenceMemoryFIL(count=curr_snapshots_size, input__0=data, seq_ids=seq_ids)
        msg.set_metadata("inference_memory_params", {"inference_type": "fil"})
        msg.tensors(memory)
        return msg

    def _get_preprocess_fn(self) -> typing.Callable[[ControlMessage], ControlMessage]:
        pre_process_batch_fn = self._pre_process_batch
        return pre_process_batch_fn

    def _get_preprocess_node(self, builder: mrc.Builder):
        raise NotImplementedError("No C++ node supported")<|MERGE_RESOLUTION|>--- conflicted
+++ resolved
@@ -18,11 +18,6 @@
 import mrc
 import pandas as pd
 
-<<<<<<< HEAD
-from common.data_models import SnapshotData  # pylint: disable=no-name-in-module
-=======
-import morpheus._lib.messages as _messages
->>>>>>> 56926395
 from morpheus.cli.register_stage import register_stage
 from morpheus.common import TypeId
 from morpheus.config import Config
