--- conflicted
+++ resolved
@@ -26,27 +26,15 @@
 from morpheus.config import Config
 from morpheus.config import PipelineModes
 from morpheus.messages import ControlMessage
-<<<<<<< HEAD
 from morpheus.messages import MessageMeta
-from morpheus.pipeline.pass_thru_type_mixin import PassThruTypeMixin
+from morpheus.pipeline.control_message_stage import ControlMessageStage
 from morpheus.pipeline.preallocator_mixin import PreallocatorMixin
-from morpheus.pipeline.single_port_stage import SinglePortStage
 
 
 @register_stage("create-features", modes=[PipelineModes.FIL])
-class CreateFeaturesRWStage(PassThruTypeMixin, PreallocatorMixin, SinglePortStage):
+class CreateFeaturesRWStage(PreallocatorMixin, ControlMessageStage):
     """
     Stage creates features from Appshiled plugins data.
-=======
-from morpheus.pipeline.control_message_stage import ControlMessageStage
-from morpheus.stages.input.appshield_source_stage import AppShieldMessageMeta
-
-
-@register_stage("create-features", modes=[PipelineModes.FIL])
-class CreateFeaturesRWStage(ControlMessageStage):
-    """
-    This class extends ControlMessageStage to deal with scenario specific features from Appshiled plugins data.
->>>>>>> 1d02332d
 
     Parameters
     ----------
@@ -146,15 +134,7 @@
 
     def split_messages(self, msg_source: str, df: pd.DataFrame) -> list[ControlMessage]:
 
-<<<<<<< HEAD
         output_messages = []
-=======
-    def create_control_messages(self, app_shield_message_meta: AppShieldMessageMeta) -> typing.List[ControlMessage]:
-
-        control_messages = []
-
-        df = app_shield_message_meta.df
->>>>>>> 1d02332d
 
         pid_processes = df.pid_process.unique()
 
@@ -166,7 +146,6 @@
             start = pid_process_index.min()
             stop = pid_process_index.max() + 1
 
-<<<<<<< HEAD
             cdf = cudf.DataFrame(df.iloc[start:stop])
 
             out_msg = ControlMessage()
@@ -176,15 +155,6 @@
             output_messages.append(out_msg)
 
         return output_messages
-=======
-            sliced_meta = app_shield_message_meta.get_slice(start, stop)
-            control_message = ControlMessage()
-            control_message.payload(sliced_meta)
-
-            control_messages.append(control_message)
-
-        return control_messages
->>>>>>> 1d02332d
 
     def on_completed(self):
         # Close dask client when pipeline initiates shutdown
@@ -193,10 +163,6 @@
     def _build_single(self, builder: mrc.Builder, input_node: mrc.SegmentObject) -> mrc.SegmentObject:
         node = builder.make_node(self.unique_name,
                                  ops.map(self.on_next),
-<<<<<<< HEAD
-=======
-                                 ops.map(self.create_control_messages),
->>>>>>> 1d02332d
                                  ops.on_completed(self.on_completed),
                                  ops.flatten())
         builder.make_edge(input_node, node)
