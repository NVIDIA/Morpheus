--- conflicted
+++ resolved
@@ -41,130 +41,6 @@
 logger = logging.getLogger("morpheus.{}".format(__name__))
 
 
-<<<<<<< HEAD
-@dataclasses.dataclass
-class CachedUserWindow:
-    user_id: str
-    cache_location: str
-    timestamp_column: str = "timestamp"
-    total_count: int = 0
-    count: int = 0
-    min_epoch: datetime = datetime(1970, 1, 1, tzinfo=timezone(timedelta(hours=0)))
-    max_epoch: datetime = datetime(1970, 1, 1, tzinfo=timezone(timedelta(hours=0)))
-    batch_count: int = 0
-    pending_batch_count: int = 0
-    last_train_count: int = 0
-    last_train_epoch: datetime = None
-    last_train_batch: int = 0
-
-    _trained_rows: pd.Series = dataclasses.field(init=False, repr=False, default_factory=pd.DataFrame)
-    _df: pd.DataFrame = dataclasses.field(init=False, repr=False, default_factory=pd.DataFrame)
-
-    def append_dataframe(self, incoming_df: pd.DataFrame) -> bool:
-
-        # # Get the row hashes
-        # row_hashes = pd.util.hash_pandas_object(incoming_df)
-
-        # Filter the incoming df by epochs later than the current max_epoch
-        filtered_df = incoming_df[incoming_df[self.timestamp_column] > self.max_epoch]
-
-        if (len(filtered_df) == 0):
-            # We have nothing new to add. Double check that we fit within the window
-            before_history = incoming_df[incoming_df[self.timestamp_column] < self.min_epoch]
-
-            return len(before_history) == 0
-
-        # Increment the batch count
-        self.batch_count += 1
-        self.pending_batch_count += 1
-
-        # Set the filtered index
-        filtered_df.index = range(self.total_count, self.total_count + len(filtered_df))
-
-        # Save the row hash to make it easier to find later. Do this before the batch so it doesn't participate
-        filtered_df["_row_hash"] = pd.util.hash_pandas_object(filtered_df, index=False)
-
-        # Use batch id to distinguish groups in the same dataframe
-        filtered_df["_batch_id"] = self.batch_count
-
-        # Append just the new rows
-        self._df = pd.concat([self._df, filtered_df])
-
-        self.total_count += len(filtered_df)
-        self.count = len(self._df)
-
-        if (len(self._df) > 0):
-            self.min_epoch = self._df[self.timestamp_column].min()
-            self.max_epoch = self._df[self.timestamp_column].max()
-
-        return True
-
-    def get_train_df(self, max_history) -> pd.DataFrame:
-
-        new_df = self.trim_dataframe(self._df,
-                                     max_history=max_history,
-                                     last_batch=self.batch_count - self.pending_batch_count,
-                                     timestamp_column=self.timestamp_column)
-
-        self.last_train_count = self.total_count
-        self.last_train_epoch = datetime.now()
-        self.last_train_batch = self.batch_count
-        self.pending_batch_count = 0
-
-        self._df = new_df
-
-        if (len(self._df) > 0):
-            self.min_epoch = self._df[self.timestamp_column].min()
-            self.max_epoch = self._df[self.timestamp_column].max()
-
-        return new_df
-
-    def save(self):
-
-        # Make sure the directories exist
-        os.makedirs(os.path.dirname(self.cache_location), exist_ok=True)
-
-        with open(self.cache_location, "wb") as f:
-            pickle.dump(self, f)
-
-    @staticmethod
-    def trim_dataframe(df: pd.DataFrame,
-                       max_history: typing.Union[int, str],
-                       last_batch: int,
-                       timestamp_column: str = "timestamp") -> pd.DataFrame:
-        if (max_history is None):
-            return df
-
-        # Want to ensure we always see data once. So any new data is preserved
-        new_batches = df[df["_batch_id"] > last_batch]
-
-        # See if max history is an int
-        if (isinstance(max_history, int)):
-            return df.tail(max(max_history, len(new_batches)))
-
-        # If its a string, then its a duration
-        if (isinstance(max_history, str)):
-            # Get the latest timestamp
-            latest = df[timestamp_column].max()
-
-            time_delta = pd.Timedelta(max_history)
-
-            # Calc the earliest
-            earliest = min(latest - time_delta, new_batches[timestamp_column].min())
-
-            return df[df[timestamp_column] >= earliest]
-
-        raise RuntimeError("Unsupported max_history")
-
-    @staticmethod
-    def load(cache_location: str) -> "CachedUserWindow":
-
-        with open(cache_location, "rb") as f:
-            return pickle.load(f)
-
-
-=======
->>>>>>> 5584aca5
 class DFPRollingWindowStage(SinglePortStage):
 
     def __init__(self,
