# Copyright (c) 2022-2023, NVIDIA CORPORATION.
#
# Licensed under the Apache License, Version 2.0 (the "License");
# you may not use this file except in compliance with the License.
# You may obtain a copy of the License at
#
#     http://www.apache.org/licenses/LICENSE-2.0
#
# Unless required by applicable law or agreed to in writing, software
# distributed under the License is distributed on an "AS IS" BASIS,
# WITHOUT WARRANTIES OR CONDITIONS OF ANY KIND, either express or implied.
# See the License for the specific language governing permissions and
# limitations under the License.
"""Training stage for the DFP pipeline."""
import base64
import logging
import pickle
import typing

import mrc
from mrc.core import operators as ops
from sklearn.model_selection import train_test_split

from morpheus.config import Config
from morpheus.messages import ControlMessage
from morpheus.messages.multi_ae_message import MultiAEMessage
from morpheus.models.dfencoder import AutoEncoder
from morpheus.pipeline.single_port_stage import SinglePortStage
from morpheus.pipeline.stage_schema import StageSchema

from ..messages.multi_dfp_message import DFPMessageMeta
from ..messages.multi_dfp_message import MultiDFPMessage

logger = logging.getLogger(f"morpheus.{__name__}")


class DFPTraining(SinglePortStage):
    """
    Performs training of the DFP model using `AutoEncoder`. The trained model is then attached to output messages.

    Parameters
    ----------
    c : `morpheus.config.Config`
        Pipeline configuration instance.
    model_kwargs : dict
        Keyword arguments to pass to the `AutoEncoder` constructor.
    epochs : int
        Number of epochs to train the model for.
    validation_size : float
        Fraction of the training data to use for validation. Must be in the (0, 1) range.
    """

    def __init__(self, c: Config, model_kwargs: dict = None, epochs=30, validation_size=0.0):
        super().__init__(c)

        self._model_kwargs = {
            "encoder_layers": [512, 500],  # layers of the encoding part
            "decoder_layers": [512],  # layers of the decoding part
            "activation": 'relu',  # activation function
            "swap_probability": 0.2,  # noise parameter
            "learning_rate": 0.001,  # learning rate
            "learning_rate_decay": .99,  # learning decay
            "batch_size": 512,
            "verbose": False,
            "optimizer": 'sgd',  # SGD optimizer is selected(Stochastic gradient descent)
            "scaler": 'standard',  # feature scaling method
            "min_cats": 1,  # cut off for minority categories
            "progress_bar": False,
            "device": "cuda",
            "patience": -1,
        }

        # Update the defaults
        self._model_kwargs.update(model_kwargs if model_kwargs is not None else {})

        self._epochs = epochs

        if (0.0 <= validation_size < 1.0):
            self._validation_size = validation_size
        else:
            raise ValueError(f"validation_size={validation_size} should be a positive float in the (0, 1) range")

    @property
    def name(self) -> str:
        """Stage name."""
        return "dfp-training"

    def supports_cpp_node(self):
        """Whether this stage supports a C++ node."""
        return False

    def accepted_types(self) -> typing.Tuple:
        """Indicate which input message types this stage accepts."""
        return (
            ControlMessage,
            MultiDFPMessage,
        )

    def compute_schema(self, schema: StageSchema):
        output_type = schema.input_type
        if (output_type == MultiDFPMessage):
            output_type = MultiAEMessage
        schema.output_schema.set_type(output_type)

    def _dfp_multimessage_from_control_message(self,
                                               control_message: ControlMessage) -> typing.Union[MultiDFPMessage, None]:
        """Create a MultiDFPMessage from a ControlMessage."""
        ctrl_msg_user_id = control_message.get_metadata("user_id")
        message_meta = control_message.payload()

        if (ctrl_msg_user_id is None or message_meta is None):
            return None

        with message_meta.mutable_dataframe() as dfm:
            msg_meta_df = dfm.to_pandas()

        msg_meta = DFPMessageMeta(msg_meta_df, user_id=str(ctrl_msg_user_id))
        message = MultiDFPMessage(meta=msg_meta, mess_offset=0, mess_count=len(msg_meta_df))

        return message

    @typing.overload
    def on_data(self, message: ControlMessage) -> ControlMessage:
        ...

    @typing.overload
    def on_data(self, message: MultiDFPMessage) -> MultiAEMessage:
        ...

    def on_data(self, message):
        """Train the model and attach it to the output message."""
        received_control_message = False
        if (isinstance(message, ControlMessage)):
            message = self._dfp_multimessage_from_control_message(message)
            received_control_message = True

        if (message is None or message.mess_count == 0):
            return None

        user_id = message.user_id

        model = AutoEncoder(**self._model_kwargs)

        train_df = message.get_meta_dataframe()

        # Only train on the feature columns
        train_df = train_df[train_df.columns.intersection(self._config.ae.feature_columns)]
        validation_df = None
        run_validation = False

        # Split into training and validation sets
        if self._validation_size > 0.0:
            train_df, validation_df = train_test_split(train_df, test_size=self._validation_size, shuffle=False)
            run_validation = True

        logger.debug("Training AE model for user: '%s'...", user_id)
        model.fit(train_df, epochs=self._epochs, validation_data=validation_df, run_validation=run_validation)
        logger.debug("Training AE model for user: '%s'... Complete.", user_id)

        if (received_control_message):
            output_message = ControlMessage(message.meta)
            output_message.set_metadata("user_id", user_id)

            pickled_model_bytes = pickle.dumps(model)
            pickled_model_base64_str = base64.b64encode(pickled_model_bytes).decode('utf-8')
            output_message.set_metadata("model", pickled_model_base64_str)
        else:
            output_message = MultiAEMessage(meta=message.meta,
                                            mess_offset=message.mess_offset,
                                            mess_count=message.mess_count,
                                            model=model)

        return output_message

<<<<<<< HEAD
    def _build_single(self, builder: mrc.Builder, input_stream: StreamPair) -> StreamPair:
        stream = builder.make_node(self.unique_name, ops.map(self.on_data), ops.filter(lambda x: x is not None))

        builder.make_edge(input_stream[0], stream)

        return_type = input_stream[1]
        if (return_type == MultiDFPMessage):
            return_type = MultiAEMessage
=======
    def _build_single(self, builder: mrc.Builder, input_node: mrc.SegmentObject) -> mrc.SegmentObject:
        node = builder.make_node(self.unique_name, ops.map(self.on_data), ops.filter(lambda x: x is not None))
        builder.make_edge(input_node, node)
>>>>>>> a0084e30

        return node<|MERGE_RESOLUTION|>--- conflicted
+++ resolved
@@ -172,19 +172,8 @@
 
         return output_message
 
-<<<<<<< HEAD
-    def _build_single(self, builder: mrc.Builder, input_stream: StreamPair) -> StreamPair:
-        stream = builder.make_node(self.unique_name, ops.map(self.on_data), ops.filter(lambda x: x is not None))
-
-        builder.make_edge(input_stream[0], stream)
-
-        return_type = input_stream[1]
-        if (return_type == MultiDFPMessage):
-            return_type = MultiAEMessage
-=======
     def _build_single(self, builder: mrc.Builder, input_node: mrc.SegmentObject) -> mrc.SegmentObject:
         node = builder.make_node(self.unique_name, ops.map(self.on_data), ops.filter(lambda x: x is not None))
         builder.make_edge(input_node, node)
->>>>>>> a0084e30
 
         return node