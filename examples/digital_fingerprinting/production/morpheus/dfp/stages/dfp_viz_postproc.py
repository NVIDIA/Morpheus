# Copyright (c) 2022-2023, NVIDIA CORPORATION.
#
# Licensed under the Apache License, Version 2.0 (the "License");
# you may not use this file except in compliance with the License.
# You may obtain a copy of the License at
#
#     http://www.apache.org/licenses/LICENSE-2.0
#
# Unless required by applicable law or agreed to in writing, software
# distributed under the License is distributed on an "AS IS" BASIS,
# WITHOUT WARRANTIES OR CONDITIONS OF ANY KIND, either express or implied.
# See the License for the specific language governing permissions and
# limitations under the License.
<<<<<<< HEAD
"""DFPVizPostprocStage performs post-processing on DFP inference output for the purposes of visualization."""
=======
"""Converts DFP inference output to CSV for the purposes of visualization."""
>>>>>>> c7036155

import logging
import os
import typing

import mrc
import pandas as pd
from mrc.core import operators as ops

from morpheus.config import Config
from morpheus.io import serializers
from morpheus.pipeline.single_port_stage import SinglePortStage
from morpheus.pipeline.stream_pair import StreamPair

from ..messages.multi_dfp_message import MultiDFPMessage

logger = logging.getLogger(__name__)


class DFPVizPostprocStage(SinglePortStage):
    """
    DFPVizPostprocStage performs post-processing on DFP inference output. The inference output is converted
    to input format expected by the DFP Visualization and saves to multiple files based on specified time
    period. Time period to group data by must be one of pandas' offset strings. The default period is one
    day (D). The output file will be named by appending period to prefix (e.g. dfp-viz-2022-08-30.csv).

    Parameters
    ----------
    c : `morpheus.config.Config`
        Pipeline configuration instance.
    period : str
        Time period to batch input data and save output files by. [default: `D`]
    output_dir : str
         Directory to which the output files will be written. [default: current directory]
    output_prefix : str
         Prefix for output files.
    """

    def __init__(self, c: Config, period: str = "D", output_dir: str = ".", output_prefix: str = "dfp-viz-"):
        super().__init__(c)

        self._user_column_name = c.ae.userid_column_name
        self._timestamp_column = c.ae.timestamp_column_name
        self._feature_columns = c.ae.feature_columns
        self._period = period
        self._output_dir = output_dir
        self._output_prefix = output_prefix
        self._output_filenames = []

    @property
    def name(self) -> str:
<<<<<<< HEAD
        """Unique name of the stage."""
=======
        """Name of the stage."""
>>>>>>> c7036155
        return "dfp-viz-postproc"

    def accepted_types(self) -> typing.Tuple:
        """
        Accepted input types for this stage are returned.

        Returns
        -------
        typing.Tuple[`morpheus.pipeline.messages.MultiAEMessage`, ]
            Accepted input types.

        """
        return (MultiDFPMessage, )

    def supports_cpp_node(self):
<<<<<<< HEAD
        """Whether this stage supports C++ node."""
=======
        """Whether this stage supports a C++ node."""
>>>>>>> c7036155
        return False

    def _postprocess(self, x: MultiDFPMessage) -> pd.DataFrame:

        viz_pdf = pd.DataFrame()
        viz_pdf[["user", "time"]] = x.get_meta([self._user_column_name, self._timestamp_column])
        datetimes = pd.to_datetime(viz_pdf["time"], errors='coerce')
        viz_pdf["period"] = datetimes.dt.to_period(self._period)

        for f in self._feature_columns:
            viz_pdf[f + "_score"] = x.get_meta(f + "_z_loss")

        viz_pdf["anomalyScore"] = x.get_meta("mean_abs_z")

        return viz_pdf

    def _write_to_files(self, x: MultiDFPMessage):

        df = self._postprocess(x)

        unique_periods = df["period"].unique()

        for period in unique_periods:
            period_df = df[df["period"] == period]
            period_df = period_df.drop(["period"], axis=1)
            output_file = os.path.join(self._output_dir, self._output_prefix + str(period) + ".csv")

            is_first = False
            if output_file not in self._output_filenames:
                self._output_filenames.append(output_file)
                is_first = True

            lines = serializers.df_to_csv(period_df, include_header=is_first, include_index_col=False)
            os.makedirs(os.path.realpath(os.path.dirname(output_file)), exist_ok=True)
            with open(output_file, "a") as out_file:
                out_file.writelines(lines)

        return x

<<<<<<< HEAD
                lines = serializers.df_to_csv(period_df, include_header=is_first, include_index_col=False)
                os.makedirs(os.path.realpath(os.path.dirname(output_file)), exist_ok=True)
                with open(output_file, "a", encoding='UTF-8') as out_file:
                    out_file.writelines(lines)
=======
    def _build_single(self, builder: mrc.Builder, input_stream: StreamPair) -> StreamPair:
>>>>>>> c7036155

        stream = input_stream[0]

        dfp_viz_postproc = builder.make_node(self.unique_name, ops.map(self._write_to_files))

        builder.make_edge(stream, dfp_viz_postproc)
        stream = dfp_viz_postproc

        return stream, input_stream[1]<|MERGE_RESOLUTION|>--- conflicted
+++ resolved
@@ -11,11 +11,7 @@
 # WITHOUT WARRANTIES OR CONDITIONS OF ANY KIND, either express or implied.
 # See the License for the specific language governing permissions and
 # limitations under the License.
-<<<<<<< HEAD
-"""DFPVizPostprocStage performs post-processing on DFP inference output for the purposes of visualization."""
-=======
 """Converts DFP inference output to CSV for the purposes of visualization."""
->>>>>>> c7036155
 
 import logging
 import os
@@ -67,11 +63,7 @@
 
     @property
     def name(self) -> str:
-<<<<<<< HEAD
         """Unique name of the stage."""
-=======
-        """Name of the stage."""
->>>>>>> c7036155
         return "dfp-viz-postproc"
 
     def accepted_types(self) -> typing.Tuple:
@@ -87,11 +79,7 @@
         return (MultiDFPMessage, )
 
     def supports_cpp_node(self):
-<<<<<<< HEAD
-        """Whether this stage supports C++ node."""
-=======
         """Whether this stage supports a C++ node."""
->>>>>>> c7036155
         return False
 
     def _postprocess(self, x: MultiDFPMessage) -> pd.DataFrame:
@@ -126,19 +114,12 @@
 
             lines = serializers.df_to_csv(period_df, include_header=is_first, include_index_col=False)
             os.makedirs(os.path.realpath(os.path.dirname(output_file)), exist_ok=True)
-            with open(output_file, "a") as out_file:
+            with open(output_file, "a", encoding='UTF-8') as out_file:
                 out_file.writelines(lines)
 
         return x
 
-<<<<<<< HEAD
-                lines = serializers.df_to_csv(period_df, include_header=is_first, include_index_col=False)
-                os.makedirs(os.path.realpath(os.path.dirname(output_file)), exist_ok=True)
-                with open(output_file, "a", encoding='UTF-8') as out_file:
-                    out_file.writelines(lines)
-=======
     def _build_single(self, builder: mrc.Builder, input_stream: StreamPair) -> StreamPair:
->>>>>>> c7036155
 
         stream = input_stream[0]
 
