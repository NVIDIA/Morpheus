# Copyright (c) 2023, NVIDIA CORPORATION.
#
# Licensed under the Apache License, Version 2.0 (the "License");
# you may not use this file except in compliance with the License.
# You may obtain a copy of the License at
#
#     http://www.apache.org/licenses/LICENSE-2.0
#
# Unless required by applicable law or agreed to in writing, software
# distributed under the License is distributed on an "AS IS" BASIS,
# WITHOUT WARRANTIES OR CONDITIONS OF ANY KIND, either express or implied.
# See the License for the specific language governing permissions and
# limitations under the License.

import os

from dfp.utils.derive_args import DeriveArgs
from dfp.utils.derive_args import pyobj2str
from dfp.utils.module_ids import DFP_DATA_PREP
from dfp.utils.module_ids import DFP_DEPLOYMENT
from dfp.utils.module_ids import DFP_INF
from dfp.utils.module_ids import DFP_INFERENCE
from dfp.utils.module_ids import DFP_INFERENCE_PIPELINE
from dfp.utils.module_ids import DFP_POST_PROCESSING
from dfp.utils.module_ids import DFP_PREPROC
from dfp.utils.module_ids import DFP_ROLLING_WINDOW
from dfp.utils.module_ids import DFP_SPLIT_USERS
from dfp.utils.module_ids import DFP_TRA
from dfp.utils.module_ids import DFP_TRAINING
from dfp.utils.module_ids import DFP_TRAINING_PIPELINE
from dfp.utils.regex_utils import iso_date_regex_pattern
from dfp.utils.schema_utils import Schema

from morpheus.cli.utils import get_package_relative_file
from morpheus.cli.utils import load_labels_file
from morpheus.config import Config
from morpheus.config import ConfigAutoEncoder
from morpheus.config import CppConfig
from morpheus.messages.multi_message import MultiMessage
from morpheus.utils.loader_ids import FILE_TO_DF_LOADER
from morpheus.utils.module_ids import DATA_LOADER
from morpheus.utils.module_ids import FILE_BATCHER
from morpheus.utils.module_ids import FILE_TO_DF
from morpheus.utils.module_ids import FILTER_DETECTIONS
from morpheus.utils.module_ids import MLFLOW_MODEL_WRITER
from morpheus.utils.module_ids import MODULE_NAMESPACE
from morpheus.utils.module_ids import SERIALIZE
from morpheus.utils.module_ids import WRITE_TO_FILE


class ConfigGenerator:

    def __init__(self, config: Config, derive_args: DeriveArgs, schema: Schema, encoding: str = "latin1"):

        self._config = config
        self._derive_args = derive_args
        self._encoding = encoding
        self._source_schema_str = pyobj2str(schema.source, encoding=encoding)
        self._preprocess_schema_str = pyobj2str(schema.preprocess, encoding=encoding)
        self._input_message_type = pyobj2str(MultiMessage, encoding)

    def get_module_config(self):

        module_config = {}

        module_config["module_id"] = DFP_DEPLOYMENT
        module_config["module_name"] = "dfp_deployment"
        module_config["namespace"] = MODULE_NAMESPACE
        module_config["output_port_count"] = 1

        module_config[DFP_PREPROC] = self.preproc_module_config()

        if self._derive_args.is_train_and_infer:
            module_config[DFP_TRA] = self.train_module_config()
            module_config[DFP_INF] = self.infer_module_config()
            module_config["output_port_count"] = 2
        elif self._derive_args.is_training:
            module_config[DFP_TRA] = self.train_module_config()
            module_config["workload"] = DFP_TRAINING
        else:
            module_config[DFP_INF] = self.infer_module_config()
            module_config["workload"] = DFP_INFERENCE

        return module_config

    def preproc_module_config(self):

        module_config = {
            "module_id": DFP_PREPROC,
            "module_name": "dfp_preproc",
            "namespace": MODULE_NAMESPACE,
            FILE_BATCHER: {
                "module_id": FILE_BATCHER,
                "module_name": "file_batcher",
                "namespace": MODULE_NAMESPACE,
                "period": "D",
                "sampling_rate_s": self._derive_args.sample_rate_s,
                "start_time": self._derive_args.time_fields.start_time,
                "end_time": self._derive_args.time_fields.end_time,
                "iso_date_regex_pattern": iso_date_regex_pattern,
                "timestamp_column_name": self._config.ae.timestamp_column_name,
                "parser_kwargs": {
                    "lines": False, "orient": "records"
                },
                "cache_dir": self._derive_args.cache_dir,
                "filter_null": True,
                "file_type": "JSON",
                "schema": {
                    "schema_str": self._source_schema_str, "encoding": self._encoding
                }
            },
            DATA_LOADER: {
                "module_id": DATA_LOADER,
                "module_name": "FileToDFDataLoader",
                "namespace": MODULE_NAMESPACE,
<<<<<<< HEAD
                "loaders": [
                    {
                        "id": FILE_TO_DF_LOADER
                    }
                ]
=======
                "loaders": [{
                    "id": FILE_TO_DF_LOADER
                }]
>>>>>>> a8401fff
            },
            DFP_SPLIT_USERS: {
                "module_id": DFP_SPLIT_USERS,
                "module_name": "dfp_split_users",
                "namespace": MODULE_NAMESPACE,
                "include_generic": self._derive_args.include_generic,
                "include_individual": self._derive_args.include_individual,
                "skip_users": self._derive_args.skip_users,
                "only_users": self._derive_args.only_users,
                "timestamp_column_name": self._config.ae.timestamp_column_name,
                "userid_column_name": self._config.ae.userid_column_name,
                "fallback_username": self._config.ae.fallback_username
            }
        }

        return module_config

    def infer_module_config(self):
        module_config = {
            "module_id": DFP_INF,
            "module_name": "dfp_inf",
            "namespace": MODULE_NAMESPACE,
            DFP_ROLLING_WINDOW: {
                "module_id": DFP_ROLLING_WINDOW,
                "module_name": "dfp_rolling_window_infer",
                "namespace": MODULE_NAMESPACE,
                "min_history": 1,
                "min_increment": 0,
                "max_history": "1d",
                "cache_dir": self._derive_args.cache_dir,
                "timestamp_column_name": self._config.ae.timestamp_column_name
            },
            DFP_DATA_PREP: {
                "module_id": DFP_DATA_PREP,
                "module_name": "dfp_data_prep_infer",
                "namespace": MODULE_NAMESPACE,
                "timestamp_column_name": self._config.ae.timestamp_column_name,
                "schema": {
                    "schema_str": self._preprocess_schema_str, "encoding": self._encoding
                }
            },
            DFP_INFERENCE: {
                "module_id": DFP_INFERENCE,
                "module_name": "dfp_inference",
                "namespace": MODULE_NAMESPACE,
                "model_name_formatter": self._derive_args.model_name_formatter,
                "fallback_username": self._config.ae.fallback_username,
                "timestamp_column_name": self._config.ae.timestamp_column_name
            },
            FILTER_DETECTIONS: {
                "module_id": FILTER_DETECTIONS,
                "module_name": "filter_detections",
                "namespace": MODULE_NAMESPACE,
                "field_name": "mean_abs_z",
                "threshold": 2.0,
                "filter_source": "DATAFRAME",
                "schema": {
                    "input_message_type": self._input_message_type, "encoding": self._encoding
                }
            },
            DFP_POST_PROCESSING: {
                "module_id": DFP_POST_PROCESSING,
                "module_name": "dfp_post_processing",
                "namespace": MODULE_NAMESPACE,
                "timestamp_column_name": self._config.ae.timestamp_column_name
            },
            SERIALIZE: {
                "module_id": SERIALIZE,
                "module_name": "serialize",
                "namespace": MODULE_NAMESPACE,
                "exclude": ['batch_count', 'origin_hash', '_row_hash', '_batch_id'],
                "use_cpp": CppConfig.get_should_use_cpp()
            },
            WRITE_TO_FILE: {
                "module_id": WRITE_TO_FILE,
                "module_name": "write_to_file",
                "namespace": MODULE_NAMESPACE,
                "filename": "dfp_detections_{}.csv".format(self._derive_args.log_type),
                "overwrite": True
            }
        }

        return module_config

    def train_module_config(self):

        module_config = {
            "module_id": DFP_TRA,
            "module_name": "dfp_tra",
            "namespace": MODULE_NAMESPACE,
            DFP_ROLLING_WINDOW: {
                "module_id": DFP_ROLLING_WINDOW,
                "module_name": "dfp_rolling_window_tra",
                "namespace": MODULE_NAMESPACE,
                "min_history": 300,
                "min_increment": 300,
                "max_history": self._derive_args.duration,
                "cache_dir": self._derive_args.cache_dir,
                "timestamp_column_name": self._config.ae.timestamp_column_name
            },
            DFP_DATA_PREP: {
                "module_id": DFP_DATA_PREP,
                "module_name": "dfp_data_prep_tra",
                "namespace": MODULE_NAMESPACE,
                "timestamp_column_name": self._config.ae.timestamp_column_name,
                "schema": {
                    "schema_str": self._preprocess_schema_str, "encoding": self._encoding
                }
            },
            DFP_TRAINING: {
                "module_id": DFP_TRAINING,
                "module_name": "dfp_training",
                "namespace": MODULE_NAMESPACE,
                "model_kwargs": {
                    "encoder_layers": [512, 500],  # layers of the encoding part
                    "decoder_layers": [512],  # layers of the decoding part
                    "activation": 'relu',  # activation function
                    "swap_p": 0.2,  # noise parameter
                    "lr": 0.001,  # learning rate
                    "lr_decay": 0.99,  # learning decay
                    "batch_size": 512,
                    "verbose": False,
                    "optimizer": 'sgd',  # SGD optimizer is selected(Stochastic gradient descent)
                    "scaler": 'standard',  # feature scaling method
                    "min_cats": 1,  # cut off for minority categories
                    "progress_bar": False,
                    "device": "cuda"
                },
                "feature_columns": self._config.ae.feature_columns,
                "epochs": 30,
                "validation_size": 0.10
            },
            MLFLOW_MODEL_WRITER: {
                "module_id": MLFLOW_MODEL_WRITER,
                "module_name": "mlflow_model_writer",
                "namespace": MODULE_NAMESPACE,
                "model_name_formatter": self._derive_args.model_name_formatter,
                "experiment_name_formatter": self._derive_args.experiment_name_formatter,
                "timestamp_column_name": self._config.ae.timestamp_column_name,
                "conda_env": {
                    'channels': ['defaults', 'conda-forge'],
                    'dependencies': ['python={}'.format('3.8'), 'pip'],
                    'pip': ['mlflow', 'dfencoder'],
                    'name': 'mlflow-env'
                },
                "databricks_permissions": None
            }
        }

        return module_config

    def inf_pipe_module_config(self):

        module_config = {
            "module_id": DFP_INFERENCE_PIPELINE,
            "module_name": "dfp_inference_pipeline",
            "namespace": MODULE_NAMESPACE,
            FILE_BATCHER: {
                "module_id": FILE_BATCHER,
                "module_name": "file_batcher",
                "namespace": MODULE_NAMESPACE,
                "period": "D",
                "sampling_rate_s": self._derive_args.sample_rate_s,
                "start_time": self._derive_args.time_fields.start_time,
                "end_time": self._derive_args.time_fields.end_time,
                "iso_date_regex_pattern": iso_date_regex_pattern
            },
            FILE_TO_DF: {
                "module_id": FILE_TO_DF,
                "module_name": "FILE_TO_DF",
                "namespace": MODULE_NAMESPACE,
                "timestamp_column_name": self._config.ae.timestamp_column_name,
                "parser_kwargs": {
                    "lines": False, "orient": "records"
                },
                "cache_dir": self._derive_args.cache_dir,
                "filter_null": True,
                "file_type": "JSON",
                "schema": {
                    "schema_str": self._source_schema_str, "encoding": self._encoding
                }
            },
            DFP_SPLIT_USERS: {
                "module_id": DFP_SPLIT_USERS,
                "module_name": "dfp_split_users",
                "namespace": MODULE_NAMESPACE,
                "include_generic": self._derive_args.include_generic,
                "include_individual": self._derive_args.include_individual,
                "skip_users": self._derive_args.skip_users,
                "only_users": self._derive_args.only_users,
                "timestamp_column_name": self._config.ae.timestamp_column_name,
                "userid_column_name": self._config.ae.userid_column_name,
                "fallback_username": self._config.ae.fallback_username
            },
            DFP_ROLLING_WINDOW: {
                "module_id": DFP_ROLLING_WINDOW,
                "module_name": "dfp_rolling_window",
                "namespace": MODULE_NAMESPACE,
                "min_history": 1,
                "min_increment": 0,
                "max_history": "1d",
                "cache_dir": self._derive_args.cache_dir,
                "timestamp_column_name": self._config.ae.timestamp_column_name
            },
            DFP_DATA_PREP: {
                "module_id": DFP_DATA_PREP,
                "module_name": "dfp_data_prep",
                "namespace": MODULE_NAMESPACE,
                "timestamp_column_name": self._config.ae.timestamp_column_name,
                "schema": {
                    "schema_str": self._preprocess_schema_str, "encoding": self._encoding
                }
            },
            DFP_INFERENCE: {
                "module_id": DFP_INFERENCE,
                "module_name": "dfp_inference",
                "namespace": MODULE_NAMESPACE,
                "model_name_formatter": self._derive_args.model_name_formatter,
                "fallback_username": self._config.ae.fallback_username,
                "timestamp_column_name": self._config.ae.timestamp_column_name
            },
            FILTER_DETECTIONS: {
                "module_id": FILTER_DETECTIONS,
                "module_name": "filter_detections",
                "namespace": MODULE_NAMESPACE,
                "field_name": "mean_abs_z",
                "threshold": 2.0,
                "filter_source": "DATAFRAME",
                "schema": {
                    "input_message_type": self._input_message_type, "encoding": self._encoding
                }
            },
            DFP_POST_PROCESSING: {
                "module_id": DFP_POST_PROCESSING,
                "module_name": "dfp_post_processing",
                "namespace": MODULE_NAMESPACE,
                "timestamp_column_name": self._config.ae.timestamp_column_name
            },
            SERIALIZE: {
                "module_id": SERIALIZE,
                "module_name": "serialize",
                "namespace": MODULE_NAMESPACE,
                "exclude": ['batch_count', 'origin_hash', '_row_hash', '_batch_id']
            },
            WRITE_TO_FILE: {
                "module_id": WRITE_TO_FILE,
                "module_name": "write_to_file",
                "namespace": MODULE_NAMESPACE,
                "filename": "dfp_detections_{}.csv".format(self._derive_args.log_type),
                "overwrite": True
            }
        }

        return module_config

    def tra_pipe_module_config(self):
        module_config = {
            "module_id": DFP_TRAINING_PIPELINE,
            "module_name": "dfp_training_pipeline",
            "namespace": MODULE_NAMESPACE,
            FILE_BATCHER: {
                "module_id": FILE_BATCHER,
                "module_name": "file_batcher",
                "namespace": MODULE_NAMESPACE,
                "period": "D",
                "sampling_rate_s": self._derive_args.sample_rate_s,
                "start_time": self._derive_args.time_fields.start_time,
                "end_time": self._derive_args.time_fields.end_time,
                "iso_date_regex_pattern": iso_date_regex_pattern
            },
            FILE_TO_DF: {
                "module_id": FILE_TO_DF,
                "module_name": "FILE_TO_DF",
                "namespace": MODULE_NAMESPACE,
                "timestamp_column_name": self._config.ae.timestamp_column_name,
                "parser_kwargs": {
                    "lines": False, "orient": "records"
                },
                "cache_dir": self._derive_args.cache_dir,
                "filter_null": True,
                "file_type": "JSON",
                "schema": {
                    "schema_str": self._source_schema_str, "encoding": self._encoding
                }
            },
            DFP_SPLIT_USERS: {
                "module_id": DFP_SPLIT_USERS,
                "module_name": "dfp_split_users",
                "namespace": MODULE_NAMESPACE,
                "include_generic": self._derive_args.include_generic,
                "include_individual": self._derive_args.include_individual,
                "skip_users": self._derive_args.skip_users,
                "only_users": self._derive_args.only_users,
                "timestamp_column_name": self._config.ae.timestamp_column_name,
                "userid_column_name": self._config.ae.userid_column_name,
                "fallback_username": self._config.ae.fallback_username
            },
            DFP_ROLLING_WINDOW: {
                "module_id": DFP_ROLLING_WINDOW,
                "module_name": "dfp_rolling_window",
                "namespace": MODULE_NAMESPACE,
                "min_history": 300,
                "min_increment": 300,
                "max_history": self._derive_args.duration,
                "cache_dir": self._derive_args.cache_dir,
                "timestamp_column_name": self._config.ae.timestamp_column_name
            },
            DFP_DATA_PREP: {
                "module_id": DFP_DATA_PREP,
                "module_name": "dfp_data_prep",
                "namespace": MODULE_NAMESPACE,
                "timestamp_column_name": self._config.ae.timestamp_column_name,
                "schema": {
                    "schema_str": self._preprocess_schema_str, "encoding": self._encoding
                }
            },
            DFP_TRAINING: {
                "module_id": DFP_TRAINING,
                "module_name": "dfp_training",
                "namespace": MODULE_NAMESPACE,
                "model_kwargs": {
                    "encoder_layers": [512, 500],  # layers of the encoding part
                    "decoder_layers": [512],  # layers of the decoding part
                    "activation": 'relu',  # activation function
                    "swap_p": 0.2,  # noise parameter
                    "lr": 0.001,  # learning rate
                    "lr_decay": 0.99,  # learning decay
                    "batch_size": 512,
                    "verbose": False,
                    "optimizer": 'sgd',  # SGD optimizer is selected(Stochastic gradient descent)
                    "scaler": 'standard',  # feature scaling method
                    "min_cats": 1,  # cut off for minority categories
                    "progress_bar": False,
                    "device": "cuda"
                },
                "feature_columns": self._config.ae.feature_columns,
                "epochs": 30,
                "validation_size": 0.10
            },
            MLFLOW_MODEL_WRITER: {
                "module_id": MLFLOW_MODEL_WRITER,
                "module_name": "mlflow_model_writer",
                "namespace": MODULE_NAMESPACE,
                "model_name_formatter": self._derive_args.model_name_formatter,
                "experiment_name_formatter": self._derive_args.experiment_name_formatter,
                "timestamp_column_name": self._config.ae.timestamp_column_name,
                "conda_env": {
                    'channels': ['defaults', 'conda-forge'],
                    'dependencies': ['python={}'.format('3.8'), 'pip'],
                    'pip': ['mlflow', 'dfencoder'],
                    'name': 'mlflow-env'
                },
                "databricks_permissions": None
            }
        }

        return module_config


def generate_ae_config(log_type: str,
                       userid_column_name: str,
                       timestamp_column_name: str,
                       use_cpp: bool = False,
                       num_threads: int = os.cpu_count()):
    config = Config()

    CppConfig.set_should_use_cpp(use_cpp)

    config.num_threads = num_threads

    config.ae = ConfigAutoEncoder()

    labels_file = "data/columns_ae_{}.txt".format(log_type)
    config.ae.feature_columns = load_labels_file(get_package_relative_file(labels_file))
    config.ae.userid_column_name = userid_column_name
    config.ae.timestamp_column_name = timestamp_column_name

    return config<|MERGE_RESOLUTION|>--- conflicted
+++ resolved
@@ -113,17 +113,9 @@
                 "module_id": DATA_LOADER,
                 "module_name": "FileToDFDataLoader",
                 "namespace": MODULE_NAMESPACE,
-<<<<<<< HEAD
-                "loaders": [
-                    {
-                        "id": FILE_TO_DF_LOADER
-                    }
-                ]
-=======
                 "loaders": [{
                     "id": FILE_TO_DF_LOADER
                 }]
->>>>>>> a8401fff
             },
             DFP_SPLIT_USERS: {
                 "module_id": DFP_SPLIT_USERS,
