{
 "cells": [
  {
   "cell_type": "markdown",
   "id": "2941e94f-db20-44a5-ab87-2cab499825f7",
   "metadata": {},
   "source": [
    "# Digital Finger Printing (DFP) with Morpheus - Azure Inference\n",
    "## Introduction\n",
    "\n",
    "In this notebook, we will be building and running a DFP pipeline that performs inference on Azure logs. The goal is to use the pretrained models generated in the Duo Training notebook to generate anomaly scores for each log. These anomaly scores can be used by security teams to detect abnormal behavior when it happens so the proper action can be taken.\n",
    "\n",
    "<div class=\"alert alert-block alert-info\">\n",
    "<b>Note:</b> For more information on DFP, the Morpheus pipeline, and setup steps to run this notebook, please refer to the coresponding DFP training materials.\n",
    "</div>"
   ]
  },
  {
   "cell_type": "code",
   "execution_count": null,
   "id": "b6c1cb50-74f2-445d-b865-8c22c3b3798b",
   "metadata": {},
   "outputs": [],
   "source": [
    "%load_ext autoreload\n",
    "%autoreload 2\n",
    "\n",
    "# Ensure that the morpheus directory is in the python path. This may not need to be run depending on the environment setup\n",
    "import sys\n",
    "import os\n",
    "sys.path.insert(0, os.path.abspath(\"./morpheus\"))"
   ]
  },
  {
   "cell_type": "code",
   "execution_count": null,
   "id": "102ce011-3ca3-4f96-a72d-de28fad32003",
   "metadata": {},
   "outputs": [],
   "source": [
    "import functools\n",
    "import logging\n",
    "import os\n",
    "import typing\n",
    "from datetime import datetime\n",
    "from functools import partial\n",
    "\n",
    "from dfp.stages.dfp_file_batcher_stage import DFPFileBatcherStage\n",
    "from dfp.stages.dfp_file_to_df import DFPFileToDataFrameStage\n",
    "from dfp.stages.dfp_inference_stage import DFPInferenceStage\n",
    "from dfp.stages.dfp_postprocessing_stage import DFPPostprocessingStage\n",
    "from dfp.stages.dfp_preprocessing_stage import DFPPreprocessingStage\n",
    "from dfp.stages.dfp_rolling_window_stage import DFPRollingWindowStage\n",
    "from dfp.stages.dfp_split_users_stage import DFPSplitUsersStage\n",
    "from dfp.stages.multi_file_source import MultiFileSource\n",
    "from dfp.utils.regex_utils import iso_date_regex\n",
    "\n",
<<<<<<< HEAD
    "from morpheus._lib.file_types import FileTypes\n",
=======
    "from morpheus._lib.common import FileTypes\n",
    "from morpheus._lib.common import FilterSource\n",
    "from morpheus.cli.utils import get_package_relative_file\n",
    "from morpheus.cli.utils import load_labels_file\n",
>>>>>>> d141f690
    "from morpheus.config import Config\n",
    "from morpheus.config import ConfigAutoEncoder\n",
    "from morpheus.config import CppConfig\n",
    "from morpheus.pipeline import LinearPipeline\n",
    "from morpheus.stages.output.write_to_file_stage import WriteToFileStage\n",
<<<<<<< HEAD
    "from morpheus.utils.column_info import ColumnInfo\n",
    "from morpheus.utils.column_info import CustomColumn\n",
    "from morpheus.utils.column_info import DataFrameInputSchema\n",
    "from morpheus.utils.column_info import DateTimeColumn\n",
    "from morpheus.utils.column_info import IncrementColumn\n",
    "from morpheus.utils.column_info import RenameColumn\n",
    "from morpheus.utils.column_info import StringCatColumn\n",
    "from morpheus.utils.column_info import create_increment_col\n",
    "from morpheus.utils.file_utils import date_extractor\n",
=======
    "from morpheus.stages.postprocess.filter_detections_stage import FilterDetectionsStage\n",
    "from morpheus.stages.postprocess.serialize_stage import SerializeStage\n",
>>>>>>> d141f690
    "from morpheus.utils.logger import configure_logging\n",
    "\n",
    "# Left align all tables\n",
    "from IPython.core.display import HTML\n",
    "table_css = 'table {align:left;display:block}'\n",
    "HTML('<style>{}</style>'.format(table_css))"
   ]
  },
  {
   "cell_type": "markdown",
   "id": "ca38c1b7-ce84-43e0-ac53-280562dc1642",
   "metadata": {},
   "source": [
    "## High Level Configuration\n",
    "\n",
    "The following options significantly alter the functionality of the pipeline. These options are separated from the individual stage options since they may effect more than one stage. Additionally, the matching python script to this notebook, `dfp_azure_pipeline.py`, configures these options via command line arguments.\n",
    "\n",
    "### Options\n",
    "\n",
    "| Name | Type | Description |\n",
    "| --- | --- | :-- |\n",
    "| `train_users` | One of `[\"none\"]` | For inference, this option should always be `\"none\"` |\n",
    "| `skip_users` | List of strings | Any user in this list will be dropped from the pipeline. Useful for debugging to remove automated accounts with many logs. |\n",
    "| `cache_dir` | string | The location to store cached files. To aid with development and reduce bandwidth, the Morpheus pipeline will cache data from several stages of the pipeline. This option configures the location for those caches. |\n",
    "| `input_files` | List of strings | List of files to process. Can specify multiple arguments for multiple files. Also accepts glob (\\*) wildcards and schema prefixes such as `s3://`. For example, to make a local cache of an s3 bucket, use `filecache::s3://mybucket/*`. Refer to `fsspec` documentation for list of possible options. |\n",
    "| `model_name_formatter` | string | A format string to use when building the model name. The model name is constructed by calling `model_name_formatter.format(user_id=user_id)`. For example, with `model_name_formatter=\"my_model-{user_id}\"` and a user ID of `\"first:last\"` would result in the model name of `\"my_model-first:last\"`. This should match the value used in `DFPMLFlowModelWriterStage`. Available keyword arguments: `user_id`, `user_md5`. |\n",
    "| `experiment_name_formatter` | string | A format string (without the `f`) that will be used when creating an experiment in ML Flow. Available keyword arguments: `user_id`, `user_md5`, `reg_model_name`. |\n"
   ]
  },
  {
   "cell_type": "code",
   "execution_count": null,
   "id": "9ee00703-75c5-46fc-890c-86733da906c4",
   "metadata": {},
   "outputs": [],
   "source": [
    "# Global options\n",
    "train_users = \"none\"\n",
    "\n",
    "# Enter any users to skip here\n",
    "skip_users: typing.List[str] = []\n",
    "\n",
    "# Location where cache objects will be saved\n",
    "cache_dir = \"./.cache/dfp\"\n",
    "\n",
    "# Input files to read from\n",
    "input_files = [\n",
    "    \"/workspace/examples/data/dfp/azure-inference-data/AZUREAD_*.json\",\n",
    "]\n",
    "\n",
    "# The format to use for models\n",
    "model_name_formatter = \"DFP-azure-{user_id}\"\n",
    "\n",
    "# === Derived Options ===\n",
    "# To include the generic, we must be training all or generic\n",
    "include_generic = train_users == \"all\" or train_users == \"generic\"\n",
    "\n",
    "# To include individual, we must be either training or inferring\n",
    "include_individual = train_users != \"generic\"\n",
    "\n",
    "# None indicates we arent training anything\n",
    "is_training = train_users != \"none\""
   ]
  },
  {
   "cell_type": "markdown",
   "id": "1cfc24c9-c85e-4977-a348-692c8f0aceaa",
   "metadata": {},
   "source": [
    "### Global Config Object\n",
    "Before creating the pipeline, we need to setup logging and set the parameters for the Morpheus config object. This config object is responsible for the following:\n",
    " - Indicating whether to use C++ or Python stages\n",
    "    - C++ stages are not supported for the DFP pipeline. This should always be `False`\n",
    " - Setting the number of threads to use in the pipeline. Defaults to the thread count of the OS.\n",
    " - Sets the feature column names that will be used in model training\n",
    "    - This option allows extra columns to be used in the pipeline that will not be part of the training algorithm.\n",
    "    - The final features that the model will be trained on will be an intersection of this list with the log columns.\n",
    " - The column name that indicates the user's unique identifier\n",
    "    - It is required for DFP to have a user ID column\n",
    " - The column name that indicates the timestamp for the log\n",
    "    - It is required for DFP to know when each log occurred"
   ]
  },
  {
   "cell_type": "code",
   "execution_count": null,
   "id": "01abd537-9162-49dc-8e83-d9465592f1d5",
   "metadata": {},
   "outputs": [],
   "source": [
    "# Enable the Morpheus logger\n",
    "configure_logging(log_level=logging.DEBUG)\n",
    "\n",
    "config = Config()\n",
    "\n",
    "CppConfig.set_should_use_cpp(False)\n",
    "\n",
    "config.num_threads = os.cpu_count()\n",
    "\n",
    "config.ae = ConfigAutoEncoder()\n",
    "\n",
    "config.ae.feature_columns = [\n",
    "    \"appDisplayName\", \"clientAppUsed\", \"deviceDetailbrowser\", \"deviceDetaildisplayName\", \"deviceDetailoperatingSystem\", \"statusfailureReason\", \"appincrement\", \"locincrement\", \"logcount\", \n",
    "]\n",
    "config.ae.userid_column_name = \"username\"\n",
    "config.ae.timestamp_column_name = \"timestamp\""
   ]
  },
  {
   "cell_type": "code",
   "execution_count": null,
   "id": "a73a4d53-32b6-4ab8-a5d7-c0104b31c69b",
   "metadata": {},
   "outputs": [],
   "source": [
    "# Specify the column names to ensure all data is uniform\n",
    "source_column_info = [\n",
    "    DateTimeColumn(name=config.ae.timestamp_column_name, dtype=datetime, input_name=\"time\"),\n",
    "    RenameColumn(name=config.ae.userid_column_name, dtype=str, input_name=\"properties.userPrincipalName\"),\n",
    "    RenameColumn(name=\"appDisplayName\", dtype=str, input_name=\"properties.appDisplayName\"),\n",
    "    ColumnInfo(name=\"category\", dtype=str),\n",
    "    RenameColumn(name=\"clientAppUsed\", dtype=str, input_name=\"properties.clientAppUsed\"),\n",
    "    RenameColumn(name=\"deviceDetailbrowser\", dtype=str, input_name=\"properties.deviceDetail.browser\"),\n",
    "    RenameColumn(name=\"deviceDetaildisplayName\", dtype=str, input_name=\"properties.deviceDetail.displayName\"),\n",
    "    RenameColumn(name=\"deviceDetailoperatingSystem\",\n",
    "                    dtype=str,\n",
    "                    input_name=\"properties.deviceDetail.operatingSystem\"),\n",
    "    StringCatColumn(name=\"location\",\n",
    "                    dtype=str,\n",
    "                    input_columns=[\n",
    "                        \"properties.location.city\",\n",
    "                        \"properties.location.countryOrRegion\",\n",
    "                    ],\n",
    "                    sep=\", \"),\n",
    "    RenameColumn(name=\"statusfailureReason\", dtype=str, input_name=\"properties.status.failureReason\"),\n",
    "]\n",
    "\n",
    "source_schema = DataFrameInputSchema(json_columns=[\"properties\"], column_info=source_column_info)\n"
   ]
  },
  {
   "cell_type": "code",
   "execution_count": null,
   "id": "f7a0cb0a-e65a-444a-a06c-a4525d543790",
   "metadata": {},
   "outputs": [],
   "source": [
    "# Preprocessing schema\n",
    "preprocess_column_info = [\n",
    "    ColumnInfo(name=config.ae.timestamp_column_name, dtype=datetime),\n",
    "    ColumnInfo(name=config.ae.userid_column_name, dtype=str),\n",
    "    ColumnInfo(name=\"appDisplayName\", dtype=str),\n",
    "    ColumnInfo(name=\"clientAppUsed\", dtype=str),\n",
    "    ColumnInfo(name=\"deviceDetailbrowser\", dtype=str),\n",
    "    ColumnInfo(name=\"deviceDetaildisplayName\", dtype=str),\n",
    "    ColumnInfo(name=\"deviceDetailoperatingSystem\", dtype=str),\n",
    "    ColumnInfo(name=\"statusfailureReason\", dtype=str),\n",
    "\n",
    "    # Derived columns\n",
    "    IncrementColumn(name=\"logcount\",\n",
    "                    dtype=int,\n",
    "                    input_name=config.ae.timestamp_column_name,\n",
    "                    groupby_column=config.ae.userid_column_name),\n",
    "    CustomColumn(name=\"locincrement\",\n",
    "                    dtype=int,\n",
    "                    process_column_fn=partial(create_increment_col, column_name=\"location\")),\n",
    "    CustomColumn(name=\"appincrement\",\n",
    "                    dtype=int,\n",
    "                    process_column_fn=partial(create_increment_col, column_name=\"appDisplayName\")),\n",
    "]\n",
    "\n",
    "preprocess_schema = DataFrameInputSchema(column_info=preprocess_column_info, preserve_columns=[\"_batch_id\"])\n"
   ]
  },
  {
   "attachments": {},
   "cell_type": "markdown",
   "id": "bdfc59de-dea8-4e5f-98e3-98eba1e4621d",
   "metadata": {},
   "source": [
    "## Pipeline Construction\n",
    "From this point on we begin constructing the stages that will make up the pipeline. To make testing easier, constructing the pipeline object, adding the stages, and running the pipeline, is provided as a single cell. The below cell can be rerun multiple times as needed for debugging.\n",
    "\n",
    "### Source Stage (`MultiFileSource`)\n",
    "\n",
    "This pipeline read input logs from one or more input files. This source stage will construct a list of files to be processed and pass to downstream stages. It is capable of reading files from many different source types, both local and remote. This is possible by utilizing the `fsspec` library (similar to `pandas`). Refer to the [`fsspec`](https://filesystem-spec.readthedocs.io/) documentation for more information on the supported file types. Once all of the logs have been read, the source completes. \n",
    "\n",
    "| Name | Type | Default | Description |\n",
    "| --- | --- | --- | :-- |\n",
    "| `filenames` | List of strings | | Any files to read into the pipeline. All files will be combined into a single `DataFrame` |\n",
    "\n",
    "### File Batcher Stage (`DFPFileBatcherStage`)\n",
    "\n",
    "To improve performance, multiple small input files can be batched together into a single DataFrame for processing. This stage is responsible for determining the timestamp of input files, grouping input files into batches by time, and sending the batches to be processed into a single DataFrame. Repeated batches of files will be loaded from cache resulting in increased performance. For example, when performaing a 60 day training run, 59 days can be cached with a period of `\"D\"` and retraining once per day.\n",
    "\n",
    "| Name | Type | Default | Description |\n",
    "| --- | --- | --- | :-- |\n",
    "| `period` | `str` | `\"D\"` | The period to create batches. Refer to `pandas` windowing frequency documentation for available options.  |\n",
    "| `date_conversion_func` | Function of `typing.Callable[[fsspec.core.OpenFile], datetime]` | | A callback which is responsible for determining the date for a specified file. |\n",
    "\n",
    "### File to DataFrame Stage (`DFPFileToDataFrameStage`)\n",
    "\n",
    "After files have been batched into groups, this stage is responsible for reading the files and converting into a DataFrame. The specified input schema converts the raw DataFrame into one suitable for caching and processing. Any columns that are not needed should be excluded from the schema.\n",
    "\n",
    "| Name | Type | Default | Description |\n",
    "| --- | --- | --- | :-- |\n",
    "| `schema` | `DataFrameInputSchema` | | After the raw `DataFrame` is read from each file, this schema will be applied to ensure a consisten output from the source. |\n",
    "| `file_type` | `FileTypes` | `FileTypes.Auto` | Allows overriding the file type. When set to `Auto`, the file extension will be used. Options are `CSV`, `JSON`, `Auto`. |\n",
    "| `parser_kwargs` | `dict` | `{}` | This dictionary will be passed to the `DataFrame` parser class. Allows for customization of log parsing. |\n",
    "| `cache_dir` | `str` | `./.cache/dfp` | The location to write cached input files to. |\n",
    "\n",
    "### Split Users Stage (`DFPSplitUsersStage`)\n",
    "\n",
    "Once the input logs have been read into a `DataFrame`, this stage is responsible for breaking that single `DataFrame` with many users into multiple `DataFrame`s for each user. This is also where the pipeline chooses whether to train individual users or the generic user (or both).\n",
    "\n",
    "| Name | Type | Default | Description |\n",
    "| --- | --- | --- | :-- |\n",
    "| `include_generic` | `bool` | | Whether or not to combine all user logs into a single `DataFrame` with the username 'generic_user' |\n",
    "| `include_individual` | `bool` | | Whether or not to output individual `DataFrame` objects for each user |\n",
    "| `skip_users` | List of `str` | `[]` | Any users to remove from the `DataFrame`. Useful for debugging to remove automated accounts with many logs. Mutually exclusive with `only_users`. |\n",
    "| `only_users` | List of `str` | `[]` | Only allow these users in the final `DataFrame`. Useful for debugging to focus on specific users. Mutually exclusive with `skip_users`. |\n",
    "\n",
    "### Rolling Window Stage (`DFPRollingWindowStage`)\n",
    "\n",
    "The Rolling Window Stage performs several key pieces of functionality for DFP.\n",
    "1. This stage keeps a moving window of logs on a per user basis\n",
    "   1. These logs are saved to disk to reduce memory requirements between logs from the same user\n",
    "1. It only emits logs when the window history requirements are met\n",
    "   1. Until all of the window history requirements are met, no messages will be sent to the rest of the pipeline.\n",
    "   1. Configuration options for defining the window history requirements are detailed below.\n",
    "1. It repeats the necessary logs to properly calculate log dependent features.\n",
    "   1. To support all column feature types, incoming log messages can be combined with existing history and sent to downstream stages.\n",
    "   1. For example, to calculate a feature that increments a counter for the number of logs a particular user has generated in a single day, we must have the user's log history for the past 24 hours. To support this, this stage will combine new logs with existing history into a single `DataFrame`.\n",
    "   1. It is the responsibility of downstream stages to distinguish between new logs and existing history.\n",
    "\n",
    "| Name | Type | Default | Description |\n",
    "| --- | --- | --- | :-- |\n",
    "| `min_history` | `int` | `1` | The minimum number of logs a user must have before emitting any messages. Logs below this threshold will be saved to disk. |\n",
    "| `min_increment` | `int` or `str` | `0` | Once the min history requirement is met, this stage must receive `min_increment` *new* logs before emmitting another message. Logs received before this threshold is met will be saved to disk. Can be specified as an integer count or a string duration. |\n",
    "| `max_history` | `int` or `str` | `\"1d\"` | Once `min_history` and `min_increment` requirements have been met, this puts an upper bound on the maximum number of messages to forward into the pipeline and also the maximum amount of messages to retain in the history. Can be specified as an integer count or a string duration. |\n",
    "| `cache_dir` | `str` | `./.cache/dfp` | The location to write log history to disk. |\n",
    "\n",
    "### Preprocessing Stage (`DFPPreprocessingStage`)\n",
    "\n",
    "This stage performs the final, row dependent, feature calculations as specified by the input schema object. Once calculated, this stage can forward on all received logs, or optionally can only forward on new logs, removing any history information.\n",
    "\n",
    "| Name | Type | Default | Description |\n",
    "| --- | --- | --- | :-- |\n",
    "| `input_schema` | `DataFrameInputSchema` | | The final, row dependent, schema to apply to the incoming columns |\n",
    "\n",
    "### Inference Stage (`DFPInference`)\n",
    "\n",
    "This stage performs several tasks to aid in performing inference. This stage will:\n",
    "1. Download models as needed from MLFlow\n",
    "1. Cache previously downloaded models to improve performance\n",
    "   1. Models in the cache will be periodically refreshed from MLFlow at a configured rate\n",
    "1. Perform inference using the downloaded model\n",
    "\n",
    "| Name | Type | Default | Description |\n",
    "| --- | --- | --- | :-- |\n",
    "| `model_name_formatter` | `str` | `\"\"` | A format string to use when building the model name. The model name is constructed by calling `model_name_formatter.format(user_id=user_id)`. For example, with `model_name_formatter=\"my_model-{user_id}\"` and a user ID of `\"first:last\"` would result in the model name of `\"my_model-first:last\"`. This should match the value used in `DFPMLFlowModelWriterStage` |\n",
    "\n",
    "### Filter Detection Stage (`FilterDetectionsStage`)\n",
    "This stage filters the output from the inference stage for any anomalous messages. Logs which exceed the specified Z-Score will be passed onto the next stage. All remaining logs which are below the threshold will be dropped. For the purposes of the DFP pipeline, this stage is configured to use the `mean_abs_z` column of the DataFrame as the filter criteria.\n",
    "\n",
    "| Name | Type | Default | Description |\n",
    "| --- | --- | --- | :-- |\n",
    "| `threshold` | `float` | `0.5` | The threshold value above which logs are considered to be anomalous. The default is `0.5`, however the DFP pipeline uses a value of `2.0`. All normal logs will be filtered out and anomalous logs will be passed on. |\n",
    "| `copy` | `bool` | `True` | When the `copy` argument is `True` (default), rows that meet the filter criteria are copied into a new dataframe. When `False` sliced views are used instead. This is a performance optimization, and has no functional impact. |\n",
    "| `filter_source` | `FilterSource` | `FilterSource.Auto` | Indicates if the filter criteria exists in an output tensor (`FilterSource.TENSOR`) or a column in a DataFrame (`FilterSource.DATAFRAME`). |\n",
    "| `field_name` | `str` | `probs` | Name of the tensor (`filter_source=FilterSource.TENSOR`) or DataFrame column (`filter_source=FilterSource.DATAFRAME`) to use as the filter criteria. |\n",
    "\n",
    "### Post Processing Stage (`DFPPostprocessingStage`)\n",
    "This stage adds a new `event_time` column to the DataFrame indicating the time which Morpheus detected the anomalous messages, and replaces any `NAN` values with the a string value of `'NaN'`.\n",
    "\n",
    "### Serialize Stage (`SerializeStage`)\n",
    "This stage controls which columns in the DataFrame will be included in the output. For the purposes of the DFP pipeline, we will exclude columns that are used internally by the pipeline which are not of interest to the end-user.\n",
    "\n",
    "| Name | Type | Default | Description |\n",
    "| --- | --- | --- | :-- |\n",
    "| `include` | List of `str` | `[]` | List of regular expression patterns matching columns to include in the output. Specifying an empty list causes all columns to be included not explicitly excluded. |\n",
    "| `exclude` | List of `str` | `[r'^ID$', r'^_ts_']` | List of regular expression patterns matching columns to exclude from the output. |\n",
    "| `fixed_columns` | `bool` | `True` | When `True` it is assumed that the Dataframe in all messages contain the same columns as the first message received. |\n",
    "\n",
    "### Write to File Stage (`WriteToFileStage`)\n",
    "This final stage will write all received messages to a single output file in either CSV or JSON format.\n",
    "\n",
    "| Name | Type | Default | Description |\n",
    "| --- | --- | --- | :-- |\n",
    "| `filename` | `str` | | The file to write anomalous log messages to. |\n",
    "| `overwrite` | `bool` | `False` | If the file specified in `filename` already exists, it will be overwritten if this option is set to `True` |"
   ]
  },
  {
   "cell_type": "code",
   "execution_count": null,
   "id": "825390ad-ce64-4949-b324-33039ffdf264",
   "metadata": {},
   "outputs": [],
   "source": [
    "# Create a linear pipeline object\n",
    "pipeline = LinearPipeline(config)\n",
    "\n",
    "# Source stage\n",
    "pipeline.set_source(MultiFileSource(config, filenames=input_files))\n",
    "\n",
    "# Batch files into buckets by time. Use the default ISO date extractor from the filename\n",
    "pipeline.add_stage(\n",
    "    DFPFileBatcherStage(config,\n",
    "                        period=\"D\",\n",
    "                        date_conversion_func=functools.partial(date_extractor, filename_regex=iso_date_regex)))\n",
    "\n",
    "# Output is S3 Buckets. Convert to DataFrames. This caches downloaded S3 data\n",
    "pipeline.add_stage(\n",
    "    DFPFileToDataFrameStage(config,\n",
    "                            schema=source_schema,\n",
    "                            file_type=FileTypes.JSON,\n",
    "                            parser_kwargs={\n",
    "                                \"lines\": False, \"orient\": \"records\"\n",
    "                            },\n",
    "                            cache_dir=cache_dir))\n",
    "\n",
    "\n",
    "# This will split users or just use one single user\n",
    "pipeline.add_stage(\n",
    "    DFPSplitUsersStage(config,\n",
    "                        include_generic=include_generic,\n",
    "                        include_individual=include_individual,\n",
    "                        skip_users=skip_users))\n",
    "\n",
    "# Next, have a stage that will create rolling windows\n",
    "pipeline.add_stage(\n",
    "    DFPRollingWindowStage(\n",
    "        config,\n",
    "        min_history=300 if is_training else 1,\n",
    "        min_increment=300 if is_training else 0,\n",
    "        # For inference, we only ever want 1 day max\n",
    "        max_history=\"60d\" if is_training else \"1d\",\n",
    "        cache_dir=cache_dir))\n",
    "\n",
    "# Output is UserMessageMeta -- Cached frame set\n",
    "pipeline.add_stage(DFPPreprocessingStage(config, input_schema=preprocess_schema))\n",
    "\n",
    "# Perform inference on the preprocessed data\n",
    "pipeline.add_stage(DFPInferenceStage(config, model_name_formatter=model_name_formatter))\n",
    "\n",
    "# Filter for only the anomalous logs\n",
    "pipeline.add_stage(\n",
    "            FilterDetectionsStage(config, threshold=2.0, filter_source=FilterSource.DATAFRAME, field_name='mean_abs_z'))\n",
    "pipeline.add_stage(DFPPostprocessingStage(config))\n",
    "\n",
    "# Exclude the columns we don't want in our output\n",
    "pipeline.add_stage(SerializeStage(config, exclude=['batch_count', 'origin_hash', '_row_hash', '_batch_id']))\n",
    "\n",
    "# Write all anomalies to a CSV file\n",
    "pipeline.add_stage(WriteToFileStage(config, filename=\"dfp_detections_azure.csv\", overwrite=True))\n",
    "\n",
    "# Run the pipeline\n",
    "await pipeline._do_run()\n"
   ]
  },
  {
   "cell_type": "code",
   "execution_count": null,
   "id": "39971052-6211-4bfe-82d8-88f5845562bc",
   "metadata": {},
   "outputs": [],
   "source": []
  }
 ],
 "metadata": {
  "kernelspec": {
   "display_name": "Python 3 (ipykernel)",
   "language": "python",
   "name": "python3"
  },
  "language_info": {
   "codemirror_mode": {
    "name": "ipython",
    "version": 3
   },
   "file_extension": ".py",
   "mimetype": "text/x-python",
   "name": "python",
   "nbconvert_exporter": "python",
   "pygments_lexer": "ipython3",
   "version": "3.9.2 (default, Feb 28 2021, 17:03:44) \n[GCC 10.2.1 20210110]"
  },
  "vscode": {
   "interpreter": {
    "hash": "916dbcbb3f70747c44a77c7bcd40155683ae19c65e1c03b4aa3499c5328201f1"
   }
  }
 },
 "nbformat": 4,
 "nbformat_minor": 5
}<|MERGE_RESOLUTION|>--- conflicted
+++ resolved
@@ -55,20 +55,13 @@
     "from dfp.stages.multi_file_source import MultiFileSource\n",
     "from dfp.utils.regex_utils import iso_date_regex\n",
     "\n",
-<<<<<<< HEAD
-    "from morpheus._lib.file_types import FileTypes\n",
-=======
     "from morpheus._lib.common import FileTypes\n",
     "from morpheus._lib.common import FilterSource\n",
-    "from morpheus.cli.utils import get_package_relative_file\n",
-    "from morpheus.cli.utils import load_labels_file\n",
->>>>>>> d141f690
     "from morpheus.config import Config\n",
     "from morpheus.config import ConfigAutoEncoder\n",
     "from morpheus.config import CppConfig\n",
     "from morpheus.pipeline import LinearPipeline\n",
     "from morpheus.stages.output.write_to_file_stage import WriteToFileStage\n",
-<<<<<<< HEAD
     "from morpheus.utils.column_info import ColumnInfo\n",
     "from morpheus.utils.column_info import CustomColumn\n",
     "from morpheus.utils.column_info import DataFrameInputSchema\n",
@@ -78,10 +71,8 @@
     "from morpheus.utils.column_info import StringCatColumn\n",
     "from morpheus.utils.column_info import create_increment_col\n",
     "from morpheus.utils.file_utils import date_extractor\n",
-=======
     "from morpheus.stages.postprocess.filter_detections_stage import FilterDetectionsStage\n",
     "from morpheus.stages.postprocess.serialize_stage import SerializeStage\n",
->>>>>>> d141f690
     "from morpheus.utils.logger import configure_logging\n",
     "\n",
     "# Left align all tables\n",
@@ -468,7 +459,7 @@
    "name": "python",
    "nbconvert_exporter": "python",
    "pygments_lexer": "ipython3",
-   "version": "3.9.2 (default, Feb 28 2021, 17:03:44) \n[GCC 10.2.1 20210110]"
+   "version": "3.8.10"
   },
   "vscode": {
    "interpreter": {
