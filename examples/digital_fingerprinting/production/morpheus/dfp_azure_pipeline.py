--- conflicted
+++ resolved
@@ -168,11 +168,8 @@
               type=str,
               default="DFP-azure-{user_id}",
               help="The MLflow model name template to use when logging models. ")
-<<<<<<< HEAD
 @click.option('--use_postproc_schema', is_flag=True, help='Assume that input data has already been preprocessed.')
-=======
 @click.option('--inference_detection_file_name', type=str, default="dfp_detections_azure.csv")
->>>>>>> a0084e30
 def run_pipeline(train_users,
                  skip_user: typing.Tuple[str],
                  only_user: typing.Tuple[str],
@@ -184,12 +181,9 @@
                  filter_threshold,
                  mlflow_experiment_name_template,
                  mlflow_model_name_template,
-<<<<<<< HEAD
                  file_type_override,
                  use_postproc_schema,
-=======
                  inference_detection_file_name,
->>>>>>> a0084e30
                  **kwargs):
     """Runs the DFP pipeline."""
     # To include the generic, we must be training all or generic
