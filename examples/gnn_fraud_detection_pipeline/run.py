--- conflicted
+++ resolved
@@ -75,11 +75,7 @@
 )
 @click.option(
     "--model_dir",
-<<<<<<< HEAD
-    type=click.Path(exists=True, readable=True, path_type=None),
-=======
     type=click.Path(exists=True, readable=True, file_okay=False, dir_okay=True),
->>>>>>> bb204340
     default="model",
     required=True,
     help="Trained Hinsage & XGB model directory path.",
