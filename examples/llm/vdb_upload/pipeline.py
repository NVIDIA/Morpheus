--- conflicted
+++ resolved
@@ -29,32 +29,6 @@
 logger = logging.getLogger(__name__)
 
 
-<<<<<<< HEAD
-def pipeline(num_threads: int,
-             pipeline_batch_size: int,
-             model_max_batch_size: int,
-             model_fea_length: int,
-             embedding_size: int,
-             model_name: str,
-             isolate_embeddings: bool,
-             stop_after: int,
-             enable_cache: bool,
-             interval_secs: int,
-             run_indefinitely: bool,
-             vector_db_uri: str,
-             vector_db_service: str,
-             vector_db_resource_name: str,
-             triton_server_url: str):
-    config = Config()
-    config.mode = PipelineModes.NLP
-
-    # Below properties are specified by the command line
-    config.num_threads = num_threads
-    config.pipeline_batch_size = pipeline_batch_size
-    config.model_max_batch_size = model_max_batch_size
-    config.feature_length = model_fea_length
-    config.edge_buffer_size = 128
-=======
 def pipeline(pipeline_config: Config,
              source_config: typing.List,
              vdb_config: typing.Dict,
@@ -93,7 +67,6 @@
     trigger = None
     if (isolate_embeddings):
         trigger = pipe.add_stage(TriggerStage(pipeline_config))
->>>>>>> 5fb063fa
 
     nlp_stage = pipe.add_stage(PreprocessNLPStage(pipeline_config, **tokenizer_config.get("model_kwargs", {})))
 
