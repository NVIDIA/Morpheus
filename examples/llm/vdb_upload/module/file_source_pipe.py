# Copyright (c) 2022-2023, NVIDIA CORPORATION.
#
# Licensed under the Apache License, Version 2.0 (the "License");
# you may not use this file except in compliance with the License.
# You may obtain a copy of the License at
#
#     http://www.apache.org/licenses/LICENSE-2.0
#
# Unless required by applicable law or agreed to in writing, software
# distributed under the License is distributed on an "AS IS" BASIS,
# WITHOUT WARRANTIES OR CONDITIONS OF ANY KIND, either express or implied.
# See the License for the specific language governing permissions and
# limitations under the License.

import logging
from typing import Any
from typing import Dict
from typing import List
from typing import Optional

import mrc
from pydantic import BaseModel
from pydantic import Field
from pydantic import ValidationError

from morpheus.modules.general.monitor import Monitor
from morpheus.modules.input.multi_file_source import MultiFileSourceInterface
from morpheus.modules.preprocess.deserialize import DeserializeInterface
from morpheus.utils.module_utils import ModuleInterface
from morpheus.utils.module_utils import register_module
from .schema_transform import SchemaTransformInterface
from ...common.content_extractor_module import FileContentExtractorInterface

logger = logging.getLogger(__name__)


class FileSourceParamContract(BaseModel):
    batch_size: int = 1024
    chunk_overlap: int = 51
    chunk_size: int = 512
    converters_meta: Optional[Dict[Any, Any]] = {}  # Flexible dictionary for converters metadata
    enable_monitor: bool = False
    extractor_config: Optional[Dict[Any, Any]] = {}  # Flexible dictionary for extractor configuration
    filenames: List[str] = Field(default_factory=list)  # List of file paths
    num_threads: int = 1  # Number of threads for processing
    watch: bool = False  # Flag to watch file changes


@register_module("file_source_pipe", "morpheus_examples_llm")
def _file_source_pipe(builder: mrc.Builder):
    """
    Sets up a pipeline for processing file sources.

    This function configures a pipeline that reads files, processes their content
    based on specified configurations, and outputs the processed data. It integrates modules for
    multi-file sourcing, file content extraction, and schema transformation, along with monitoring
    at various stages.

    Parameters
    ----------
    builder : mrc.Builder
        The Morpheus builder to which the pipeline modules will be added.

    Notes
    -----
    The module configuration can include the following parameters:

    - **file_source_config**: Configuration for the file source module.
      - **batch_size**: Number of files to process in each batch.
      - **chunk_overlap**: Overlap size for chunks in file processing.
      - **chunk_size**: Size of chunks for file processing.
      - **converters_meta**: Metadata for file format converters.
        - **csv**: Configuration for CSV files.
          - **chunk_size**: Chunk size for CSV processing.
          - **text_column_name**: Name of the text column in CSV files.
      - **enable_monitor**: Boolean to enable monitoring for this module.
      - **extractor_config**: Configuration for the file content extractor module.
        - **chunk_size**: Size of chunks for the extractor.
        - **num_threads**: Number of threads for file content extraction.
      - **filenames**: List of file paths to be processed.
      - **watch**: Boolean to watch for file changes.

    The pipeline connects these modules in the following order:
    Multi-File Source -> File Content Extractor -> Schema Transform -> Deserialize,
    with monitoring at each stage.
    """

    module_config = builder.get_current_module_config()
    file_source_config = module_config.get("file_source_config", {})
    try:
        validated_config = FileSourceParamContract(**file_source_config)
    except ValidationError as e:
        error_messages = '; '.join([f"{error['loc'][0]}: {error['msg']}" for error in e.errors()])
        log_error_message = f"Invalid file source configuration: {error_messages}"
        logger.error(log_error_message)
        raise ValueError(log_error_message)

    # Use the validated configuration
    enable_monitor = validated_config.enable_monitor

    # Configure and load the multi-file source module
<<<<<<< HEAD
    multi_file_config = {
        "module_id": "multi_file_source",
        "module_name": "multi_file_source",
        "namespace": "morpheus",
        "source_config": file_source_config,
    }
    
    # Configure and load the file content extractor module
    file_content_extractor_config = {
        "module_id": "file_content_extractor",
        "module_name": "file_content_extractor",
        "namespace": "morpheus_examples_llm",
        "batch_size": module_config.get("batch_size", 32),  # Example configuration option
        "num_threads": module_config.get("num_threads", 10),  # Example configuration option
        "converters_meta": module_config["file_source_config"].get("converters_meta", {})
=======
    multi_file_definition = MultiFileSourceInterface.get_definition("multi_file_source",
                                                                    {"source_config": validated_config.dict()})

    # Configure and load the file content extractor module
    file_content_extractor_config = {
        "batch_size": validated_config.batch_size,
        "num_threads": validated_config.num_threads,
        "converters_meta": validated_config.converters_meta
>>>>>>> c2b17065
    }
    extractor_definition = FileContentExtractorInterface.get_definition("file_content_extractor",
                                                                        file_content_extractor_config)

    # Configure and load the schema transformation module
    transform_config = {
        "schema_transform_config": {
            "summary": {
                "dtype": "str", "op_type": "select"
            },
            "title": {
                "dtype": "str", "op_type": "select"
            },
            "content": {
                "dtype": "str", "op_type": "select"
            },
            "source": {
                "dtype": "str", "op_type": "select"
            }
        }
    }
    schema_transform_definition = SchemaTransformInterface.get_definition("schema_transform", transform_config)

    deserialize_definition = DeserializeInterface.get_definition("deserialize",
                                                                 {"batch_size": validated_config.batch_size})

    monitor_1 = Monitor.get_definition("monitor_1", {"description": "FileSourcePipe Transform",
                                                     "silence_monitors": not enable_monitor})
    monitor_2 = Monitor.get_definition("monitor_2", {"description": "File Source Deserialize",
                                                     "silence_monitors": not enable_monitor})

    # Load modules
    multi_file_module = multi_file_definition.load(builder=builder)
    file_content_extractor_module = extractor_definition.load(builder=builder)
    transform_module = schema_transform_definition.load(builder=builder)
    monitor_1_module = monitor_1.load(builder=builder)
    deserialize_module = deserialize_definition.load(builder=builder)
    monitor_2_module = monitor_2.load(builder=builder)

    # Connect the modules in the pipeline
    builder.make_edge(multi_file_module.output_port("output"), file_content_extractor_module.input_port("input"))
    builder.make_edge(file_content_extractor_module.output_port("output"), transform_module.input_port("input"))
    builder.make_edge(transform_module.output_port("output"), monitor_1_module.input_port("input"))
    builder.make_edge(monitor_1_module.output_port("output"), deserialize_module.input_port("input"))
    builder.make_edge(deserialize_module.output_port("output"), monitor_2_module.input_port("input"))

    # Register the final output of the transformation module
    builder.register_module_output("output", monitor_2_module.output_port("output"))


FileSourcePipe = ModuleInterface("file_source_pipe", "morpheus_examples_llm",
                                 FileSourceParamContract)<|MERGE_RESOLUTION|>--- conflicted
+++ resolved
@@ -99,23 +99,6 @@
     enable_monitor = validated_config.enable_monitor
 
     # Configure and load the multi-file source module
-<<<<<<< HEAD
-    multi_file_config = {
-        "module_id": "multi_file_source",
-        "module_name": "multi_file_source",
-        "namespace": "morpheus",
-        "source_config": file_source_config,
-    }
-    
-    # Configure and load the file content extractor module
-    file_content_extractor_config = {
-        "module_id": "file_content_extractor",
-        "module_name": "file_content_extractor",
-        "namespace": "morpheus_examples_llm",
-        "batch_size": module_config.get("batch_size", 32),  # Example configuration option
-        "num_threads": module_config.get("num_threads", 10),  # Example configuration option
-        "converters_meta": module_config["file_source_config"].get("converters_meta", {})
-=======
     multi_file_definition = MultiFileSourceInterface.get_definition("multi_file_source",
                                                                     {"source_config": validated_config.dict()})
 
@@ -124,7 +107,6 @@
         "batch_size": validated_config.batch_size,
         "num_threads": validated_config.num_threads,
         "converters_meta": validated_config.converters_meta
->>>>>>> c2b17065
     }
     extractor_definition = FileContentExtractorInterface.get_definition("file_content_extractor",
                                                                         file_content_extractor_config)
