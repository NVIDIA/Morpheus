# Copyright (c) 2023, NVIDIA CORPORATION.
#
# Licensed under the Apache License, Version 2.0 (the "License");
# you may not use this file except in compliance with the License.
# You may obtain a copy of the License at
#
#     http://www.apache.org/licenses/LICENSE-2.0
#
# Unless required by applicable law or agreed to in writing, software
# distributed under the License is distributed on an "AS IS" BASIS,
# WITHOUT WARRANTIES OR CONDITIONS OF ANY KIND, either express or implied.
# See the License for the specific language governing permissions and
# limitations under the License.

import logging
import os

import click

logger = logging.getLogger(__name__)


@click.group(name=__name__)
def run():
    pass


@run.command()
@click.option(
    "--num_threads",
    default=os.cpu_count(),
    type=click.IntRange(min=1),
    help="Number of internal pipeline threads to use",
)
@click.option(
    "--pipeline_batch_size",
    default=1024,
    type=click.IntRange(min=1),
    help=("Internal batch size for the pipeline. Can be much larger than the model batch size. "
          "Also used for Kafka consumers"),
)
@click.option(
    "--model_max_batch_size",
    default=64,
    type=click.IntRange(min=1),
    help="Max batch size to use for the model",
)
@click.option(
    "--repeat_count",
    default=1,
    type=click.IntRange(min=1),
    help="Number of times to repeat the input query. Useful for testing performance.",
)
<<<<<<< HEAD
@click.option(
    "--model_name",
    default="gpt-43b-002",
    type=str,
    help="Name of the NeMo model.",
)
=======
@click.option("--llm_service",
              default="NemoLLM",
              type=click.Choice(['NemoLLM', 'OpenAI'], case_sensitive=False),
              help="LLM service to issue requests to.")
>>>>>>> d7138cc2
def pipeline(**kwargs):
    from .pipeline import pipeline as _pipeline

    return _pipeline(**kwargs)<|MERGE_RESOLUTION|>--- conflicted
+++ resolved
@@ -51,19 +51,10 @@
     type=click.IntRange(min=1),
     help="Number of times to repeat the input query. Useful for testing performance.",
 )
-<<<<<<< HEAD
-@click.option(
-    "--model_name",
-    default="gpt-43b-002",
-    type=str,
-    help="Name of the NeMo model.",
-)
-=======
 @click.option("--llm_service",
               default="NemoLLM",
               type=click.Choice(['NemoLLM', 'OpenAI'], case_sensitive=False),
               help="LLM service to issue requests to.")
->>>>>>> d7138cc2
 def pipeline(**kwargs):
     from .pipeline import pipeline as _pipeline
 
