--- conflicted
+++ resolved
@@ -277,11 +277,7 @@
       - output_types: [conda]
         packages:
           - nodejs=18.*
-<<<<<<< HEAD
           - pytest<8 # work-around issue #1484
-=======
-          - pytest=7.4 # 8.0 appears to be incompatible with pytest-asyncio
->>>>>>> 364b18a4
           - pytest-asyncio
           - pytest-benchmark>=4.0
           - pytest-cov
