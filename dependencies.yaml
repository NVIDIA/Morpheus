--- conflicted
+++ resolved
@@ -36,7 +36,7 @@
   dev:
     output: conda
     matrix:
-      cuda: ["11.8"]
+      cuda: ["12.0"]
       arch: [x86_64]
     includes:
       - data_retrieval
@@ -53,7 +53,7 @@
   build:
     output: none
     matrix:
-      cuda: ["11.8"]
+      cuda: ["12.0"]
       arch: [x86_64]
     includes:
       - build_cpp
@@ -66,7 +66,7 @@
   test:
     output: none
     matrix:
-      cuda: ["11.8"]
+      cuda: ["12.0"]
       arch: [x86_64]
     includes:
       - data_retrieval
@@ -81,7 +81,7 @@
   docs:
     output: none
     matrix:
-      cuda: ["11.8"]
+      cuda: ["12.0"]
       arch: [x86_64]
     includes:
       - data_retrieval
@@ -95,7 +95,7 @@
   runtime:
     output: none
     matrix:
-      cuda: ["11.8"]
+      cuda: ["12.0"]
       arch: [x86_64]
     includes:
       - runtime
@@ -108,20 +108,14 @@
 
 channels:
   - conda-forge
-<<<<<<< HEAD
-=======
   - huggingface
->>>>>>> 36f1c190
   - rapidsai
   - nvidia/label/cuda-12.0.0
   - nvidia
   - rapidsai-nightly
   - nvidia/label/dev
   - pytorch
-<<<<<<< HEAD
-=======
   - dglteam/label/cu118
->>>>>>> 36f1c190
 
 dependencies:
 
@@ -138,12 +132,7 @@
           - cuda-nvcc
           - cudf=23.10
           - cxx-compiler
-<<<<<<< HEAD
           - cython>=3.0.3
-          - libhwloc=2.9.2
-=======
-          - cython=0.29.24
->>>>>>> 36f1c190
           - librdkafka=1.9.2
           - ninja=1.10
           - nlohmann_json=3.9
@@ -152,15 +141,7 @@
           - rapidjson=1.1.0
           - scikit-build=0.17.1
           - tritonclient=2.26 # Required by NvTabular, force the version, so we get protobufs compatible with 4.21
-<<<<<<< HEAD
           - ucx=1.15
-  development_cpp:
-    common:
-      - output_types: [conda]
-        packages:
-          - clangdev=16
-=======
-          - ucx=1.14
 
   checks:
     common:
@@ -180,7 +161,6 @@
         packages:
           - clangdev=16
           - flake8
->>>>>>> 36f1c190
           - include-what-you-use=0.20
           - isort
           - pylint>=2.17.4,<2.18 # 2.17.4 contains a fix for toml support
@@ -300,17 +280,9 @@
           - matrix:
               cuda: "12.0"
             packages:
-<<<<<<< HEAD
               - cuda-cudart-dev=12.0
               - cuda-nvml-dev=12.0
               - cuda-nvrtc-dev=12.0
+              - cuda-python=12.0
               - cuda-tools=12.0
-              - cuda-version=12.0
-=======
-              - cuda-cudart-dev=11.8
-              - cuda-nvml-dev=11.8
-              - cuda-nvrtc-dev=11.8
-              - cuda-python=11.8.2
-              - cuda-tools=11.8
-              - cuda-version=11.8
->>>>>>> 36f1c190
+              - cuda-version=12.0