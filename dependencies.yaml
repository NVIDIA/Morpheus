--- conflicted
+++ resolved
@@ -315,14 +315,11 @@
           # Include: python
           # Include: cve-mitigation
           - appdirs
-<<<<<<< HEAD
-          - beautifulsoup4
+          - beautifulsoup4=4.12
           - click>=8
           # - cuda-version=12.1 ##
           - cudf=24.02
           - cupy # Version determined from cudf
-=======
->>>>>>> 7f24aefd
           - datacompy=0.10
           - dill=0.3.7
           - docker-py=5.0
@@ -347,12 +344,8 @@
           - rapids-dask-dependency=24.02 # provides dask and distributed
           - requests
           - requests-cache=1.1
-<<<<<<< HEAD
           - scikit-learn=1.3.2
           - sqlalchemy<2.0 # 2.0 is incompatible with pandas=1.3
-=======
-          - sqlalchemy
->>>>>>> 7f24aefd
           - tqdm=4
           - tritonclient=2.34
           - typing_utils=0.1
@@ -406,7 +399,6 @@
     common:
       - output_types: [conda]
         packages:
-<<<<<<< HEAD
           - &arxiv arxiv=1.4
           - &newspaper3k newspaper3k=0.2
           - &pypdf pypdf=3.17.4
@@ -415,38 +407,17 @@
           - huggingface_hub=0.20.2 # work-around for https://github.com/UKPLab/sentence-transformers/issues/1762
           - jsonpatch>=1.33
           - numexpr
-          - onnx
-          - openai=1.13
-          - requests-toolbelt # Transitive dep needed by nemollm, specified here to ensure we get a compatible version
-          - sentence-transformers
-          - pip
-          - pip:
-            - &langchain langchain==0.1.9
-            - google-search-results==2.4
-            - nemollm
-=======
-          - &transformers transformers=4.36.2 # newer versions are incompatible with our pinned version of huggingface_hub
-          - anyio>=3.7
-          - arxiv=1.4
-          - beautifulsoup4=4.12
-          - grpcio-status==1.59
-          - huggingface_hub=0.20.2 # work-around for https://github.com/UKPLab/sentence-transformers/issues/1762
-          - jsonpatch>=1.33
-          - newspaper3k=0.2
-          - numexpr
           - onnx=1.15
           - openai=1.13
-          - pypdf=3.17.4
           - requests-toolbelt=1.0 # Transitive dep needed by nemollm, specified here to ensure we get a compatible version
           - sentence-transformers=2.7
           - pip
           - pip:
+            - langchain==0.1.16
+            - langchain-nvidia-ai-endpoints==0.0.11
             - faiss-gpu==1.7.*
-            - google-search-results==2.4.*
-            - langchain-nvidia-ai-endpoints==0.0.11
-            - langchain==0.1.16
+            - google-search-results==2.4
             - nemollm==0.3.5
->>>>>>> 7f24aefd
             - *PyMuPDF
 
   model-training-tuning:
