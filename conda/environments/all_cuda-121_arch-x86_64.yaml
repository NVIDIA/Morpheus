# This file is generated by `rapids-dependency-file-generator`.
# To make changes, edit ../../dependencies.yaml and run `rapids-dependency-file-generator`.
channels:
- conda-forge
- huggingface
- rapidsai
- rapidsai-nightly
- nvidia
- nvidia/label/dev
- pytorch
dependencies:
- anyio>=3.7
- appdirs
- arxiv=1.4
<<<<<<< HEAD
- automake=1.16.5
- beautifulsoup4
=======
- automake
- beautifulsoup4=4.12
>>>>>>> 7f24aefd
- benchmark=1.8.3
- boto3
- breathe=4.35.0
- ccache
- clangdev=16
- click>=8
- cmake=3.27
- cuda-cudart-dev=12.1
- cuda-cudart=12.1
- cuda-nvcc=12.1
- cuda-nvml-dev=12.1
- cuda-nvrtc-dev=12.1
- cuda-nvrtc=12.1
- cuda-nvtx-dev=12.1
- cuda-nvtx=12.1
- cuda-tools=12.1
- cuda-version=12.1
- cudf=24.02
- cuml=24.02.*
- cupy
- cxx-compiler
- cython=3.0
- datacompy=0.10
- dill=0.3.7
- docker-py=5.0
- doxygen=1.9.2
- elasticsearch==8.9.0
- exhale=0.3.6
- feedparser=6.0
- flake8
- gcc_linux-64=11.2
- git-lfs
- glog=0.6
- grpcio-status=1.59
- grpcio=1.59
- gxx_linux-64=11.2
- huggingface_hub=0.20.2
- include-what-you-use=0.20
- ipython
- isort
- jsonpatch>=1.33
- kfp
- libcudf=24.02
- librdkafka>=1.9.2,<1.10.0a0
- libtool
- libwebp=1.3.2
- mlflow>=2.10.0,<3
- mrc=24.06
- myst-parser=0.18.1
- nbsphinx
- networkx=2.8.8
- newspaper3k=0.2
- ninja=1.11
- nlohmann_json=3.11
- nodejs=18.*
- numexpr
- numpydoc=1.5
- nvtabular=23.08.00
- onnx=1.15
- openai=1.13
- papermill=2.4.0
- pip
- pkg-config=0.29
- pluggy=1.3
- pre-commit
- pyarrow=*=*_cuda
- pybind11-stubgen=0.10.5
- pydantic
- pylint=3.0.3
- pypdf=3.17.4
- pytest-asyncio
- pytest-benchmark=4.0
- pytest-cov
- pytest=7.4.4
- python-confluent-kafka>=1.9.2,<1.10.0a0
- python-docx==1.1.0
- python-graphviz
- python=3.10
- pytorch-cuda
- pytorch=*=*cuda*
- rapidjson=1.1.0
- rapids-dask-dependency=24.02
- rdma-core>=48
- requests
- requests-cache=1.1
- requests-toolbelt=1.0
- s3fs=2023.12.2
- scikit-build=0.17.6
- scikit-learn=1.3.2
- sentence-transformers=2.7
- sphinx
- sphinx_rtd_theme
- sqlalchemy<2.0
- sysroot_linux-64=2.17
- tqdm=4
- transformers=4.36.2
- tritonclient=2.34
- typing_utils=0.1
- versioneer
- versioneer-518
- watchdog=3.0
- websockets
- yapf=0.40.1
- zlib=1.2.13
- pip:
  - --find-links https://data.dgl.ai/wheels-test/repo.html
  - --find-links https://data.dgl.ai/wheels/cu121/repo.html
  - PyMuPDF==1.23.*
  - databricks-cli < 0.100
  - databricks-connect
  - dgl==2.0.0
  - dglgo
  - faiss-gpu==1.7.*
  - google-search-results==2.4.*
  - langchain-nvidia-ai-endpoints==0.0.11
  - langchain==0.1.16
  - milvus==2.3.5
  - nemollm==0.3.5
  - pymilvus==2.3.6
  - pytest-kafka==0.6.0
name: all_cuda-121_arch-x86_64<|MERGE_RESOLUTION|>--- conflicted
+++ resolved
@@ -12,13 +12,8 @@
 - anyio>=3.7
 - appdirs
 - arxiv=1.4
-<<<<<<< HEAD
 - automake=1.16.5
-- beautifulsoup4
-=======
-- automake
 - beautifulsoup4=4.12
->>>>>>> 7f24aefd
 - benchmark=1.8.3
 - boto3
 - breathe=4.35.0
@@ -132,7 +127,7 @@
   - dgl==2.0.0
   - dglgo
   - faiss-gpu==1.7.*
-  - google-search-results==2.4.*
+  - google-search-results==2.4
   - langchain-nvidia-ai-endpoints==0.0.11
   - langchain==0.1.16
   - milvus==2.3.5
