--- conflicted
+++ resolved
@@ -48,10 +48,7 @@
 FROM ${FROM_IMAGE}:${CUDA_VER}-devel-${LINUX_DISTRO}${LINUX_VER} AS base
 
 # Required arguments
-ARG BUILD_DOCA_DEPS="FALSE"
 ARG CONDA_CHANNEL=rapidsai
-ARG DOCA_ARTIFACTS_HOST=""
-ARG DOCA_REPO_HOST=""
 ARG IMAGE_TYPE=base
 ARG PYTHON_VER=3.8
 ARG RAPIDS_CHANNEL=rapidsai-nightly
@@ -75,48 +72,6 @@
     apt-get install --no-install-recommends -y \
         build-essential pkg-config curl unzip tar zip openssh-client bc jq git-lfs wget \
     && rm -rf /var/lib/apt/lists/*
-
-# stable: 6590105
-ARG DOCA_BUILD_ID=6411662
-# stable: 1.6.0024-1
-ARG DOCA_VERSION=1.6.0008-1
-# stable: 20.11.0-7.1.2
-ARG DPDK_VERSION=20.11.0-7.0.1
-
-RUN mkdir -p ./docker/deb
-RUN wget -O ./docker/deb/doca-host-repo-ubuntu2004_1.6.0-0.0.9-221109-160039-daily.1.6.0023.1.5.8.1.0.1.1_amd64.deb \
-    https://urm.nvidia.com/artifactory/sw-nbu-int-generic-local/doca-repo-1.6.0/doca-repo-1.6.0-0.0.9-221109-160039-daily/doca-host-repo-ubuntu2004_1.6.0-0.0.9-221109-160039-daily.1.6.0023.1.5.8.1.0.1.1_amd64.deb
-RUN wget -O ./docker/deb/doca-apps-dev_${DOCA_VERSION}_amd64.deb \
-    https://urm.nvidia.com/artifactory/sw-nbu-int-generic/doca-gpunet/${DOCA_BUILD_ID}/doca-gpu-mlnx-dpdk/doca-apps-dev_${DOCA_VERSION}_amd64.deb
-RUN wget -O ./docker/deb/doca-apps_${DOCA_VERSION}_amd64.deb \
-    https://urm.nvidia.com/artifactory/sw-nbu-int-generic/doca-gpunet/${DOCA_BUILD_ID}/doca-gpu-mlnx-dpdk/doca-apps_${DOCA_VERSION}_amd64.deb
-RUN wget -O ./docker/deb/doca-grpc-dev_${DOCA_VERSION}_amd64.deb \
-    https://urm.nvidia.com/artifactory/sw-nbu-int-generic/doca-gpunet/${DOCA_BUILD_ID}/doca-gpu-mlnx-dpdk/doca-grpc-dev_${DOCA_VERSION}_amd64.deb
-RUN wget -O ./docker/deb/doca-grpc_${DOCA_VERSION}_amd64.deb \
-    https://urm.nvidia.com/artifactory/sw-nbu-int-generic/doca-gpunet/${DOCA_BUILD_ID}/doca-gpu-mlnx-dpdk/doca-grpc_${DOCA_VERSION}_amd64.deb
-RUN wget -O ./docker/deb/doca-libs_${DOCA_VERSION}_amd64.deb \
-    https://urm.nvidia.com/artifactory/sw-nbu-int-generic/doca-gpunet/${DOCA_BUILD_ID}/doca-gpu-mlnx-dpdk/doca-libs_${DOCA_VERSION}_amd64.deb
-RUN wget -O ./docker/deb/doca-prime-runtime_${DOCA_VERSION}_amd64.deb \
-    https://urm.nvidia.com/artifactory/sw-nbu-int-generic/doca-gpunet/${DOCA_BUILD_ID}/doca-gpu-mlnx-dpdk/doca-prime-runtime_${DOCA_VERSION}_amd64.deb
-RUN wget -O ./docker/deb/doca-prime-sdk_${DOCA_VERSION}_amd64.deb \
-    https://urm.nvidia.com/artifactory/sw-nbu-int-generic/doca-gpunet/${DOCA_BUILD_ID}/doca-gpu-mlnx-dpdk/doca-prime-sdk_${DOCA_VERSION}_amd64.deb
-RUN wget -O ./docker/deb/doca-prime-tools_${DOCA_VERSION}_amd64.deb \
-    https://urm.nvidia.com/artifactory/sw-nbu-int-generic/doca-gpunet/${DOCA_BUILD_ID}/doca-gpu-mlnx-dpdk/doca-prime-tools_${DOCA_VERSION}_amd64.deb
-RUN wget -O ./docker/deb/doca-samples_${DOCA_VERSION}_amd64.deb \
-    https://urm.nvidia.com/artifactory/sw-nbu-int-generic/doca-gpunet/${DOCA_BUILD_ID}/doca-gpu-mlnx-dpdk/doca-samples_${DOCA_VERSION}_amd64.deb
-RUN wget -O ./docker/deb/libdoca-libs-dev_${DOCA_VERSION}_amd64.deb \
-    https://urm.nvidia.com/artifactory/sw-nbu-int-generic/doca-gpunet/${DOCA_BUILD_ID}/doca-gpu-mlnx-dpdk/libdoca-libs-dev_${DOCA_VERSION}_amd64.deb
-RUN wget -O ./docker/deb/mlnx-dpdk-dev_${DPDK_VERSION}_amd64.deb \
-    https://urm.nvidia.com/artifactory/sw-nbu-int-generic/doca-gpunet/${DOCA_BUILD_ID}/doca-gpu-mlnx-dpdk/mlnx-dpdk-dev_${DPDK_VERSION}_amd64.deb
-RUN wget -O ./docker/deb/mlnx-dpdk-doc_${DPDK_VERSION}_all.deb \
-    https://urm.nvidia.com/artifactory/sw-nbu-int-generic/doca-gpunet/${DOCA_BUILD_ID}/doca-gpu-mlnx-dpdk/mlnx-dpdk-doc_${DPDK_VERSION}_all.deb
-RUN wget -O ./docker/deb/mlnx-dpdk_${DPDK_VERSION}_amd64.deb \
-    https://urm.nvidia.com/artifactory/sw-nbu-int-generic/doca-gpunet/${DOCA_BUILD_ID}/doca-gpu-mlnx-dpdk/mlnx-dpdk_${DPDK_VERSION}_amd64.deb
-
-
-RUN dpkg -i ./docker/deb/*.deb ; exit 0
-# RUN apt-get install ./docker/deb/*.deb
-RUN apt-get update && apt-get install -y -f
 
 # Enables "source activate conda"
 SHELL ["/bin/bash", "-c"]
@@ -162,24 +117,9 @@
     conda config --env --add channels nvidia &&\
     conda config --env --add channels rapidsai
 
-# Add Tini
-<<<<<<< HEAD
-ENV TINI_VERSION v0.19.0
-ADD https://github.com/krallin/tini/releases/download/${TINI_VERSION}/tini /tini
-RUN chmod +x /tini
-
-# Set the entrypoint to use the entrypoint.sh script which sets the conda env
-COPY docker/entrypoint.sh ./docker/
-ENTRYPOINT [ "/tini", "--", "/workspace/docker/entrypoint.sh" ]
-=======
-#ENV TINI_VERSION v0.19.0
-#ADD https://github.com/krallin/tini/releases/download/${TINI_VERSION}/tini /tini
-#RUN chmod +x /tini
-
 # Set the entrypoint to use the entrypoint.sh script which sets the conda env
 COPY docker/entrypoint.sh ./docker/
 ENTRYPOINT [ "/opt/conda/envs/morpheus/bin/tini", "--", "/workspace/docker/entrypoint.sh" ]
->>>>>>> 6661ff60
 
 # Reset the shell back to normal
 SHELL ["/bin/bash", "-c"]
@@ -191,30 +131,54 @@
 # Add one or more optional dependencies to the base environment
 
 ARG CONDA_CHANNEL_ALIAS
-ARG BUILD_DOCA_DEPS
+ARG BUILD_DOCA_DEPS="FALSE"
+ARG DOCA_ARTIFACTS_HOST=""
+ARG DOCA_REPO_HOST=""
 
 # Copy the source
 COPY ./thirdparty thirdparty
 
-# Required by DOCA runtime
-# install doca dependencies from local deb packages
+# stable: 6590105
+ARG DOCA_BUILD_ID=6411662
+# stable: 1.6.0024-1
+ARG DOCA_VERSION=1.6.0008-1
+# stable: 20.11.0-7.1.2
+ARG DPDK_VERSION=20.11.0-7.0.1
+
 RUN if [[ ${BUILD_DOCA_DEPS} == @(TRUE|True|true|1) ]]; then \
         mkdir -p ./docker/deb && \
-        wget --quiet -O ./docker/deb/doca-host-repo.deb \
-          http://${DOCA_REPO_HOST}/doca-host-repo-ubuntu2004_1.5.0-0.1.1.1.5.0038.1.5.8.0.3.3.0_amd64.deb && \
-        wget --quiet -O ./docker/deb/mlnx-dpdk.deb \
-          https://${DOCA_ARTIFACTS_HOST}/mlnx-dpdk_20.11.0-6.1.2_amd64.deb && \
-        wget --quiet -O ./docker/deb/mlnx-dpdk-dev.deb \
-          https://${DOCA_ARTIFACTS_HOST}/mlnx-dpdk-dev_20.11.0-6.1.2_amd64.deb && \
-        wget --quiet -O ./docker/deb/doca-libs.deb \
-          https://${DOCA_ARTIFACTS_HOST}/doca-libs_1.5.0042-1_amd64.deb && \
-        wget --quiet -O ./docker/deb/libdoca-libs-dev.deb \
-          https://${DOCA_ARTIFACTS_HOST}/libdoca-libs-dev_1.5.0042-1_amd64.deb && \
-        wget --quiet -O ./docker/deb/doca-apps.deb \
-          https://${DOCA_ARTIFACTS_HOST}/doca-apps_1.5.0042-1_amd64.deb && \
-        wget --quiet -O ./docker/deb/doca-apps-dev.deb \
-          https://${DOCA_ARTIFACTS_HOST}/doca-apps-dev_1.5.0042-1_amd64.deb && \
-        dpkg -i ./docker/deb/*.deb; exit 0 && \
+        wget -O ./docker/deb/doca-host-repo-ubuntu2004_1.6.0-0.0.9-221109-160039-daily.1.6.0023.1.5.8.1.0.1.1_amd64.deb \
+            https://${DOCA_REPO_HOST}/doca-repo-1.6.0/doca-repo-1.6.0-0.0.9-221109-160039-daily/doca-host-repo-ubuntu2004_1.6.0-0.0.9-221109-160039-daily.1.6.0023.1.5.8.1.0.1.1_amd64.deb && \
+        wget -O ./docker/deb/doca-apps-dev_${DOCA_VERSION}_amd64.deb \
+            https://${DOCA_ARTIFACTS_HOST}/doca-gpunet/${DOCA_BUILD_ID}/doca-gpu-mlnx-dpdk/doca-apps-dev_${DOCA_VERSION}_amd64.deb && \
+        wget -O ./docker/deb/doca-apps_${DOCA_VERSION}_amd64.deb \
+            https://${DOCA_ARTIFACTS_HOST}/doca-gpunet/${DOCA_BUILD_ID}/doca-gpu-mlnx-dpdk/doca-apps_${DOCA_VERSION}_amd64.deb && \
+        wget -O ./docker/deb/doca-grpc-dev_${DOCA_VERSION}_amd64.deb \
+            https://${DOCA_ARTIFACTS_HOST}/doca-gpunet/${DOCA_BUILD_ID}/doca-gpu-mlnx-dpdk/doca-grpc-dev_${DOCA_VERSION}_amd64.deb && \
+        wget -O ./docker/deb/doca-grpc_${DOCA_VERSION}_amd64.deb \
+            https://${DOCA_ARTIFACTS_HOST}/doca-gpunet/${DOCA_BUILD_ID}/doca-gpu-mlnx-dpdk/doca-grpc_${DOCA_VERSION}_amd64.deb && \
+        wget -O ./docker/deb/doca-libs_${DOCA_VERSION}_amd64.deb \
+            https://${DOCA_ARTIFACTS_HOST}/doca-gpunet/${DOCA_BUILD_ID}/doca-gpu-mlnx-dpdk/doca-libs_${DOCA_VERSION}_amd64.deb && \
+        wget -O ./docker/deb/doca-prime-runtime_${DOCA_VERSION}_amd64.deb \
+            https://${DOCA_ARTIFACTS_HOST}/doca-gpunet/${DOCA_BUILD_ID}/doca-gpu-mlnx-dpdk/doca-prime-runtime_${DOCA_VERSION}_amd64.deb && \
+        wget -O ./docker/deb/doca-prime-sdk_${DOCA_VERSION}_amd64.deb \
+            https://${DOCA_ARTIFACTS_HOST}/doca-gpunet/${DOCA_BUILD_ID}/doca-gpu-mlnx-dpdk/doca-prime-sdk_${DOCA_VERSION}_amd64.deb && \
+        wget -O ./docker/deb/doca-prime-tools_${DOCA_VERSION}_amd64.deb \
+            https://${DOCA_ARTIFACTS_HOST}/doca-gpunet/${DOCA_BUILD_ID}/doca-gpu-mlnx-dpdk/doca-prime-tools_${DOCA_VERSION}_amd64.deb && \
+        wget -O ./docker/deb/doca-samples_${DOCA_VERSION}_amd64.deb \
+            https://${DOCA_ARTIFACTS_HOST}/doca-gpunet/${DOCA_BUILD_ID}/doca-gpu-mlnx-dpdk/doca-samples_${DOCA_VERSION}_amd64.deb && \
+        wget -O ./docker/deb/libdoca-libs-dev_${DOCA_VERSION}_amd64.deb \
+            https://${DOCA_ARTIFACTS_HOST}/doca-gpunet/${DOCA_BUILD_ID}/doca-gpu-mlnx-dpdk/libdoca-libs-dev_${DOCA_VERSION}_amd64.deb && \
+        wget -O ./docker/deb/mlnx-dpdk-dev_${DPDK_VERSION}_amd64.deb \
+            https://${DOCA_ARTIFACTS_HOST}/doca-gpunet/${DOCA_BUILD_ID}/doca-gpu-mlnx-dpdk/mlnx-dpdk-dev_${DPDK_VERSION}_amd64.deb && \
+        wget -O ./docker/deb/mlnx-dpdk-doc_${DPDK_VERSION}_all.deb \
+            https://${DOCA_ARTIFACTS_HOST}/doca-gpunet/${DOCA_BUILD_ID}/doca-gpu-mlnx-dpdk/mlnx-dpdk-doc_${DPDK_VERSION}_all.deb && \
+        wget -O ./docker/deb/mlnx-dpdk_${DPDK_VERSION}_amd64.deb \
+            https://${DOCA_ARTIFACTS_HOST}/doca-gpunet/${DOCA_BUILD_ID}/doca-gpu-mlnx-dpdk/mlnx-dpdk_${DPDK_VERSION}_amd64.deb && \
+        dpkg -i ./docker/deb/*.deb; exit 0 ;\
+    fi
+
+RUN if [[ ${BUILD_DOCA_DEPS} == @(TRUE|True|true|1) ]]; then \
         rm ./docker/deb/*.deb && \
         apt-get update && \
         apt-get install -y -f &&\
@@ -252,14 +216,6 @@
     conda config --env --remove-key channel_alias &&\
     # Clean and activate
     conda clean -afy
-
-# Required by DOCA
-RUN conda install -n morpheus -y -c pdrops libbsd
-
-# install GDRCopy Library
-RUN git clone --depth 1 --branch v2.3 https://github.com/NVIDIA/gdrcopy.git /var/tmp/gdrcopy && \
-    cd /var/tmp/gdrcopy && \
-    make prefix=/usr lib lib_install
 
 # ============ Stage: conda_bld_morpheus ============
 # Now build the morpheus conda package
@@ -334,25 +290,6 @@
 
 # Install npm
 RUN bash -c 'echo -e "\
-<<<<<<< HEAD
-fund=false\n\
-audit=false\n\
-save-prefix=\n\
---omit=optional\n\
-save-exact=true\n\
-package-lock=false\n\
-update-notifier=false\n\
-scripts-prepend-node-path=true\n\
-registry=https://registry.npmjs.org/\n\
-" | tee /root/.npmrc >/dev/null' \
- && ln -s /usr/local/bin/node /usr/local/bin/nodejs \
- && ln -s /usr/local/lib/node_modules/npm/bin/npm-cli.js /usr/local/bin/npm \
- && ln -s /usr/local/lib/node_modules/npm/bin/npx-cli.js /usr/local/bin/npx \
- # Smoke tests
- && echo "node version: $(node --version)" \
- && echo " npm version: $(npm --version)" \
- && echo "yarn version: $(yarn --version)"
-=======
     fund=false\n\
     audit=false\n\
     save-prefix=\n\
@@ -370,7 +307,6 @@
      && echo "node version: $(node --version)" \
      && echo " npm version: $(npm --version)" \
      && echo "yarn version: $(yarn --version)"
->>>>>>> 6661ff60
 
 # ENV PATH="${PATH}:/usr/local/bin"
 
