# syntax=docker/dockerfile:1.3

# SPDX-FileCopyrightText: Copyright (c) 2021-2023, NVIDIA CORPORATION & AFFILIATES. All rights reserved.
# SPDX-License-Identifier: Apache-2.0
#
# Licensed under the Apache License, Version 2.0 (the "License");
# you may not use this file except in compliance with the License.
# You may obtain a copy of the License at
#
# http://www.apache.org/licenses/LICENSE-2.0
#
# Unless required by applicable law or agreed to in writing, software
# distributed under the License is distributed on an "AS IS" BASIS,
# WITHOUT WARRANTIES OR CONDITIONS OF ANY KIND, either express or implied.
# See the License for the specific language governing permissions and
# limitations under the License.

# ============== LEGEND =================================================== #
#                         [conda_bld_morpheus]
#                               /
# [base] -> [conda_env] -> [base_extended] -> [runtime]
#                               \
#                         [conda_env_dev] -> [development] -> [development_pydbg]
#
#  base: Contains all system packages common across all environments
#  conda_env: Create morpheus conda environment and set it as the new base
#  base_extended: Optional environmental elements, libraries, packages, etc.
#  conda_env_dev: Full development environment with all necessary conda
#    packages.
#  conda_bld_morpheus: Utility stage used to build and cache the Morpheus
#    conda package for runtime environments. (should not be extended)
#  runtime: Full runtime environment with Morpheus installed as a conda
#    package
#  development: Full development environment able to build against a Morpheus
#    source directory.
#  development_pydbg: Development + debug build of cpython and various GDB
#    debugging macros.
# ========================================================================= #

# Args used in FROM commands must come first
ARG FROM_IMAGE="nvidia/cuda"
ARG CUDA_MAJOR_VER=11
ARG CUDA_MINOR_VER=8
ARG CUDA_REV_VER=0
ARG LINUX_DISTRO=ubuntu
<<<<<<< HEAD
ARG LINUX_VER=22.04
ARG PYTHON_VER=3.8
=======
ARG LINUX_VER=20.04
ARG PYTHON_VER=3.10
>>>>>>> a713d95f

# ============ Stage: base ============
# Configure the base conda environment
FROM ${FROM_IMAGE}:${CUDA_MAJOR_VER}.${CUDA_MINOR_VER}.${CUDA_REV_VER}-base-${LINUX_DISTRO}${LINUX_VER} AS base

# Required arguments
ARG IMAGE_TYPE=base
ARG PYTHON_VER=3.8
ARG RAPIDS_CHANNEL=rapidsai-nightly
ARG RAPIDS_VER=23.02
ARG CONDA_CHANNEL=rapidsai
ARG CUDA_MAJOR_VER
ARG CUDA_MINOR_VER

# Temp option to set conda channel_alias property during build
ARG CONDA_CHANNEL_ALIAS

# The TensorRT Version must be the full version (i.e. 7.2.2.3) and match Triton EXACTLY
ARG TENSORRT_VERSION=8.2.1.3

ENV DEBIAN_FRONTEND=noninteractive

# Install dependencies to build
RUN apt-get update &&\
    apt-get upgrade -y &&\
    apt-get install --no-install-recommends -y \
        bc \
        build-essential \
        cuda-compiler-${CUDA_MAJOR_VER}-${CUDA_MINOR_VER} \
        cuda-cudart-${CUDA_MAJOR_VER}-${CUDA_MINOR_VER} \
        cuda-cupti-${CUDA_MAJOR_VER}-${CUDA_MINOR_VER} \
        cuda-gdb-${CUDA_MAJOR_VER}-${CUDA_MINOR_VER} \
        curl \
        git-lfs \
        jq \
        libcublas-${CUDA_MAJOR_VER}-${CUDA_MINOR_VER} \
        libcufft-${CUDA_MAJOR_VER}-${CUDA_MINOR_VER} \
        libcurand-${CUDA_MAJOR_VER}-${CUDA_MINOR_VER} \
        libcusolver-${CUDA_MAJOR_VER}-${CUDA_MINOR_VER} \
        libnuma1 \
        openssh-client \
        pkg-config \
        tar \
        unzip \
        wget \
        zip \
    && rm -rf /var/lib/apt/lists/*

# Enables "source activate conda"
SHELL ["/bin/bash", "-c"]

ENV CUDA_PATH=/usr/local/cuda

# All code will be under /workspace
ENV MORPHEUS_ROOT=/workspace
WORKDIR ${MORPHEUS_ROOT}

COPY --from=condaforge/mambaforge:latest /opt/conda /opt/conda

ENV PATH="${PATH}:/opt/conda/bin"

# RUN export PATH=/opt/conda/bin:$PATH

# Install mamba to speed the solve up
RUN conda config --set ssl_verify false &&\
    conda config --add pkgs_dirs /opt/conda/pkgs &&\
    # Install mamba, boa and git here. Conda build breaks with other git installs
    /opt/conda/bin/mamba install -y -n base -c conda-forge "boa" "git >=2.35.3" "git-lfs" "python=${PYTHON_VER}" "tini=0.19" &&\
    source activate base &&\
    git lfs install
    # conda clean -afy

# ============ Stage: conda_env ============
# Create the conda environment and install all dependencies
FROM base as conda_env

ENV TINI_VERSION 0.19.0

# Create a base environment
RUN --mount=type=cache,id=conda_pkgs,target=/opt/conda/pkgs,sharing=locked \
    # Create the environment and install as little dependencies as possible
    CONDA_ALWAYS_YES=true /opt/conda/bin/mamba create -n morpheus -c conda-forge  \
      python=${PYTHON_VER} tini=${TINI_VERSION} && \
    # Clean and activate
    # conda clean -afy && \
    sed -i 's/conda activate base/conda activate morpheus/g' ~/.bashrc

# Set the permenant conda channes to use for morpheus
RUN source activate morpheus &&\
    conda config --env --add channels conda-forge &&\
    conda config --env --add channels nvidia &&\
    conda config --env --add channels rapidsai

# Set the entrypoint to use the entrypoint.sh script which sets the conda env
COPY docker/entrypoint.sh ./docker/
ENTRYPOINT [ "/opt/conda/envs/morpheus/bin/tini", "--", "/workspace/docker/entrypoint.sh" ]

# Reset the shell back to normal
SHELL ["/bin/bash", "-c"]

# ============ Stage: base_extended ============
# Base environment with any optional extensions. ex. DOCA libs
FROM conda_env as base_extended

# Add one or more optional dependencies to the base environment

ARG CONDA_CHANNEL_ALIAS
ARG MORPHEUS_SUPPORT_DOCA="FALSE"
ENV MORPHEUS_SUPPORT_DOCA=${MORPHEUS_SUPPORT_DOCA}
ARG DOCA_ARTIFACTS_HOST=""
ARG DOCA_REPO_HOST=""

# Copy the source
COPY ./thirdparty thirdparty

ARG DOCA_BUILD_ID=7930666
ARG DOCA_VERSION=2.2.0002-1
ARG DPDK_VERSION=22.11.0-1.4.1

# Latest attempted update that did not work (20.04-based)
# ARG DOCA_BUILD_ID=7950353
# ARG DOCA_VERSION=2.2.0002-1
# ARG DPDK_VERSION=22.11.0-1.4.2

RUN if [[ ${MORPHEUS_SUPPORT_DOCA} == @(TRUE|ON) ]]; then \
        mkdir -p ./docker/deb && \
        wget -O ./docker/deb/doca-host-repo-ubuntu2204_1.6.0-0.0.9-221109-160039-daily.1.6.0023.1.5.8.1.0.1.1_amd64.deb \
            https://${DOCA_REPO_HOST}/doca-repo-2.2.0/doca-repo-2.2.0-0.0.1-230405-143032-daily/doca-host-repo-ubuntu2204_2.2.0-0.0.1-230405-143032-daily.2.0.2004.2devflexio.23.04.0.2.3.0_amd64.deb && \
        wget -O ./docker/deb/doca-apps-dev_${DOCA_VERSION}_amd64.deb \
            https://${DOCA_ARTIFACTS_HOST}/doca-gpunet/${DOCA_BUILD_ID}/doca-gpu-mlnx-dpdk/doca-apps-dev_${DOCA_VERSION}_amd64.deb && \
        wget -O ./docker/deb/doca-apps_${DOCA_VERSION}_amd64.deb \
            https://${DOCA_ARTIFACTS_HOST}/doca-gpunet/${DOCA_BUILD_ID}/doca-gpu-mlnx-dpdk/doca-apps_${DOCA_VERSION}_amd64.deb && \
        wget -O ./docker/deb/doca-grpc-dev_${DOCA_VERSION}_amd64.deb \
            https://${DOCA_ARTIFACTS_HOST}/doca-gpunet/${DOCA_BUILD_ID}/doca-gpu-mlnx-dpdk/doca-grpc-dev_${DOCA_VERSION}_amd64.deb && \
        wget -O ./docker/deb/doca-grpc_${DOCA_VERSION}_amd64.deb \
            https://${DOCA_ARTIFACTS_HOST}/doca-gpunet/${DOCA_BUILD_ID}/doca-gpu-mlnx-dpdk/doca-grpc_${DOCA_VERSION}_amd64.deb && \
        wget -O ./docker/deb/doca-libs_${DOCA_VERSION}_amd64.deb \
            https://${DOCA_ARTIFACTS_HOST}/doca-gpunet/${DOCA_BUILD_ID}/doca-gpu-mlnx-dpdk/doca-libs_${DOCA_VERSION}_amd64.deb && \
        wget -O ./docker/deb/doca-prime-runtime_${DOCA_VERSION}_amd64.deb \
            https://${DOCA_ARTIFACTS_HOST}/doca-gpunet/${DOCA_BUILD_ID}/doca-gpu-mlnx-dpdk/doca-prime-runtime_${DOCA_VERSION}_amd64.deb && \
        wget -O ./docker/deb/doca-prime-sdk_${DOCA_VERSION}_amd64.deb \
            https://${DOCA_ARTIFACTS_HOST}/doca-gpunet/${DOCA_BUILD_ID}/doca-gpu-mlnx-dpdk/doca-prime-sdk_${DOCA_VERSION}_amd64.deb && \
        wget -O ./docker/deb/doca-prime-tools_${DOCA_VERSION}_amd64.deb \
            https://${DOCA_ARTIFACTS_HOST}/doca-gpunet/${DOCA_BUILD_ID}/doca-gpu-mlnx-dpdk/doca-prime-tools_${DOCA_VERSION}_amd64.deb && \
        wget -O ./docker/deb/doca-samples_${DOCA_VERSION}_amd64.deb \
            https://${DOCA_ARTIFACTS_HOST}/doca-gpunet/${DOCA_BUILD_ID}/doca-gpu-mlnx-dpdk/doca-samples_${DOCA_VERSION}_amd64.deb && \
        wget -O ./docker/deb/libdoca-libs-dev_${DOCA_VERSION}_amd64.deb \
            https://${DOCA_ARTIFACTS_HOST}/doca-gpunet/${DOCA_BUILD_ID}/doca-gpu-mlnx-dpdk/doca-services_${DOCA_VERSION}_amd64.deb && \
        wget -O ./docker/deb/libdoca-libs-dev_${DOCA_VERSION}_amd64.deb \
            https://${DOCA_ARTIFACTS_HOST}/doca-gpunet/${DOCA_BUILD_ID}/doca-gpu-mlnx-dpdk/libdoca-libs-dev_${DOCA_VERSION}_amd64.deb && \
        wget -O ./docker/deb/mlnx-dpdk-dev_${DPDK_VERSION}_amd64.deb \
            https://${DOCA_ARTIFACTS_HOST}/doca-gpunet/${DOCA_BUILD_ID}/doca-gpu-mlnx-dpdk/mlnx-dpdk-dev_${DPDK_VERSION}_amd64.deb && \
        wget -O ./docker/deb/mlnx-dpdk-doc_${DPDK_VERSION}_all.deb \
            https://${DOCA_ARTIFACTS_HOST}/doca-gpunet/${DOCA_BUILD_ID}/doca-gpu-mlnx-dpdk/mlnx-dpdk-doc_${DPDK_VERSION}_all.deb && \
        wget -O ./docker/deb/mlnx-dpdk_${DPDK_VERSION}_amd64.deb \
            https://${DOCA_ARTIFACTS_HOST}/doca-gpunet/${DOCA_BUILD_ID}/doca-gpu-mlnx-dpdk/mlnx-dpdk_${DPDK_VERSION}_amd64.deb ;\
    fi

RUN if [[ ${MORPHEUS_SUPPORT_DOCA} == @(TRUE|ON) ]]; then \
        dpkg -i ./docker/deb/doca-host-repo*.deb;  \
    fi

RUN if [[ ${MORPHEUS_SUPPORT_DOCA} == @(TRUE|ON) ]]; then \
        apt-get update && \
        apt-get install -y libjson-c-dev meson cmake pkg-config && \
        apt-get install -y ./docker/deb/mlnx-dpdk*.deb && \
        apt-get install -y ./docker/deb/*doca*.deb && \
        echo hey; \
    fi

# Build and install md, bsd, and gdrcopy libs
RUN --mount=type=cache,id=conda_pkgs,target=/opt/conda/pkgs,sharing=locked \
    if [[ ${MORPHEUS_SUPPORT_DOCA} == @(TRUE|ON) ]]; then \
        source activate base && \
        mamba install automake cmake libtool -y && \
        cmake -DMORPHEUS_TP_BUILD_DOCA_DEPS=ON -DMORPHEUS_TP_INSTALL_DOCA_DEPS=ON \
          -B ./tp_build -S ./thirdparty/artifacts && \
        cmake --build ./tp_build && \
        mamba uninstall automake cmake libtool -y && \
        rm -rf ./tp_build ./thirdparty;\
    fi

# ============ Stage: conda_env_dev ============
# Create the development conda environment
FROM base_extended as conda_env_dev

ARG CONDA_CHANNEL_ALIAS

# Copy the development dependencies file
COPY docker/conda/environments/cuda${CUDA_MAJOR_VER}.${CUDA_MINOR_VER}_dev.yml ./docker/conda/environments/
COPY docker/conda/environments/requirements.txt ./docker/conda/environments/

# Update the morpheus environment
RUN --mount=type=cache,id=conda_pkgs,target=/opt/conda/pkgs,sharing=locked \
    # Temp add channel_alias to get around conda 404 errors
    conda config --env --set channel_alias ${CONDA_CHANNEL_ALIAS:-"https://conda.anaconda.org"} &&\
    /opt/conda/bin/mamba env update -n morpheus --file docker/conda/environments/cuda${CUDA_MAJOR_VER}.${CUDA_MINOR_VER}_dev.yml &&\
    # Remove channel_alias to use the normal channel in the container
    conda config --env --remove-key channel_alias &&\
    # Clean and activate
    conda clean -afy

# ============ Stage: conda_bld_morpheus ============
# Now build the morpheus conda package
FROM base_extended as conda_bld_morpheus

ARG CONDA_CHANNEL_ALIAS
ARG CUDA_MAJOR_VER
ARG CUDA_MINOR_VER

RUN apt update && \
    DEBIAN_FRONTEND=noninteractive TZ=Etc/UTC \
    apt install --no-install-recommends -y \
        cuda-compiler-${CUDA_MAJOR_VER}-${CUDA_MINOR_VER} \
        cuda-cudart-dev-${CUDA_MAJOR_VER}-${CUDA_MINOR_VER} \
        cuda-cupti-dev-${CUDA_MAJOR_VER}-${CUDA_MINOR_VER} \
        cuda-nvml-dev-${CUDA_MAJOR_VER}-${CUDA_MINOR_VER} \
        cuda-nvtx-${CUDA_MAJOR_VER}-${CUDA_MINOR_VER} \
        libcublas-dev-${CUDA_MAJOR_VER}-${CUDA_MINOR_VER} \
        libcufft-dev-${CUDA_MAJOR_VER}-${CUDA_MINOR_VER} \
        libcurand-dev-${CUDA_MAJOR_VER}-${CUDA_MINOR_VER} \
        libcusolver-dev-${CUDA_MAJOR_VER}-${CUDA_MINOR_VER} && \
    apt clean && \
    rm -rf /var/lib/apt/lists/*

# Copy the source
COPY . ./

RUN --mount=type=cache,id=workspace_cache,target=/workspace/.cache,sharing=locked \
    --mount=type=cache,id=conda_pkgs,target=/opt/conda/pkgs,sharing=locked \
    source activate base &&\
    # Need to get around recent versions of git locking paths until they are deemed safe
    git config --global --add safe.directory "*" &&\
    MORPHEUS_PYTHON_BUILD_STUBS=OFF CONDA_BLD_PATH=/opt/conda/conda-bld ./ci/conda/recipes/run_conda_build.sh morpheus

# sid_visualization is a submodule we need to init
RUN git submodule update --init --recursive

# ============ Stage: runtime ============
# Setup container for runtime environment
FROM base_extended as runtime

# Manually need to install some pip-only dependencies. Once these can get moved to conda, they can be removed.
COPY docker/conda/environments/requirements.txt ./docker/conda/environments/
COPY docker/conda/environments/cuda${CUDA_MAJOR_VER}.${CUDA_MINOR_VER}_runtime.yml ./docker/conda/environments/

# Mount Morpheus conda package build in `conda_bld_morpheus`
RUN --mount=type=bind,from=conda_bld_morpheus,source=/opt/conda/conda-bld,target=/opt/conda/conda-bld \
    --mount=type=cache,id=conda_pkgs,target=/opt/conda/pkgs,sharing=locked \
    source activate morpheus &&\
    # Install morpheus
    CONDA_ALWAYS_YES=true /opt/conda/bin/mamba install -n morpheus \
        -c local \
        -c rapidsai \
        -c nvidia/label/cuda-11.8.0 \
        -c nvidia \
        -c nvidia/label/dev \
        -c conda-forge morpheus &&\
    # Install runtime dependencies that are pip-only
    /opt/conda/bin/mamba env update -n morpheus --file docker/conda/environments/cuda${CUDA_MAJOR_VER}.${CUDA_MINOR_VER}_runtime.yml &&\
    # Clean and activate
    conda clean -afy

# Only copy specific files/folders over that are necessary for runtime
COPY "./docker" "./docker"
COPY "./docs" "./docs"
COPY "./examples" "./examples"
COPY "./models" "./models"
COPY "./scripts" "./scripts"
COPY ["*.md", "LICENSE", "./"]

# remedy for CVE-2015-20107
RUN find / -name '*mailcap*.*py*' -delete

# Use morpheus by default
CMD [ "morpheus" ]

# ============ Stage: development ============
# Install and configure development only packages
FROM conda_env_dev as development
# Copy the source
# COPY . ./

# Install node
COPY --from=node /usr/local/bin/node /usr/local/bin/node
COPY --from=node /usr/local/include/node /usr/local/include/node
COPY --from=node /usr/local/lib/node_modules /usr/local/lib/node_modules
# Install yarn
COPY --from=node /opt/yarn-v*/bin/* /usr/local/bin/
COPY --from=node /opt/yarn-v*/lib/* /usr/local/lib/
# Copy entrypoint
COPY --from=node /usr/local/bin/docker-entrypoint.sh /usr/local/bin/docker-entrypoint.sh

# Install npm
RUN bash -c 'echo -e "\
    fund=false\n\
    audit=false\n\
    save-prefix=\n\
    --omit=optional\n\
    save-exact=true\n\
    package-lock=false\n\
    update-notifier=false\n\
    scripts-prepend-node-path=true\n\
    registry=https://registry.npmjs.org/\n\
    " | tee /root/.npmrc >/dev/null' \
     && ln -s /usr/local/bin/node /usr/local/bin/nodejs \
     && ln -s /usr/local/lib/node_modules/npm/bin/npm-cli.js /usr/local/bin/npm \
     && ln -s /usr/local/lib/node_modules/npm/bin/npx-cli.js /usr/local/bin/npx \
     # Smoke tests
     && echo "node version: $(node --version)" \
     && echo " npm version: $(npm --version)" \
     && echo "yarn version: $(yarn --version)"

ARG CUDA_MAJOR_VER
ARG CUDA_MINOR_VER

RUN apt update && \
    DEBIAN_FRONTEND=noninteractive TZ=Etc/UTC \
    apt install --no-install-recommends -y \
        cuda-compiler-${CUDA_MAJOR_VER}-${CUDA_MINOR_VER} \
        cuda-cudart-dev-${CUDA_MAJOR_VER}-${CUDA_MINOR_VER} \
        cuda-cupti-dev-${CUDA_MAJOR_VER}-${CUDA_MINOR_VER} \
        cuda-nvtx-${CUDA_MAJOR_VER}-${CUDA_MINOR_VER} \
        libcublas-dev-${CUDA_MAJOR_VER}-${CUDA_MINOR_VER} \
        libcufft-dev-${CUDA_MAJOR_VER}-${CUDA_MINOR_VER} \
        libcurand-dev-${CUDA_MAJOR_VER}-${CUDA_MINOR_VER} \
        libcusolver-dev-${CUDA_MAJOR_VER}-${CUDA_MINOR_VER} \
        nodejs \
        npm && \
    apt clean && \
    rm -rf /var/lib/apt/lists/*

# Install camouflage needed for unittests to mock a triton server
RUN npm install -g camouflage-server

# Setup git to allow other users to access /workspace. Requires git 2.35.3 or
# greater. See https://marc.info/?l=git&m=164989570902912&w=2. Only enable for
# development
RUN git config --global --add safe.directory "*"

# ============ Stage: python_debug_bld ===========
# Configure and build cpython with debugging symbols
FROM development as development_pydbg

COPY ci/conda/recipes/python-dbg/ ./ci/conda/recipes/python-dbg
COPY ci/conda/recipes/run_conda_build.sh ./ci/conda/recipes/run_conda_build.sh
COPY ci/conda/recipes/python_dbg_install.sh ./ci/conda/recipes/python_dbg_install.sh

# Temporary until #68 goes in
ARG MORPHEUS_USER="root"

# Build and install debug cpython
RUN source activate morpheus \
    && MORPHEUS_ROOT=/workspace \
       CONDA_BLD_PATH=/opt/conda/conda-bld \
       ./ci/conda/recipes/run_conda_build.sh pydebug \
    && ./ci/conda/recipes/python_dbg_install.sh \
       -s $( ls /opt/conda/conda-bld/src_cache/Python-${PYTHON_VER}*.tar.xz ) \
       -c $( ls /opt/conda/conda-bld/linux-64/python-${PYTHON_VER}*.tar.bz2 ) \
       -i ./ci/conda/recipes/python-dbg/source \
       -g $(eval echo "~${MORPHEUS_USER}")/.gdbinit<|MERGE_RESOLUTION|>--- conflicted
+++ resolved
@@ -43,13 +43,8 @@
 ARG CUDA_MINOR_VER=8
 ARG CUDA_REV_VER=0
 ARG LINUX_DISTRO=ubuntu
-<<<<<<< HEAD
 ARG LINUX_VER=22.04
-ARG PYTHON_VER=3.8
-=======
-ARG LINUX_VER=20.04
 ARG PYTHON_VER=3.10
->>>>>>> a713d95f
 
 # ============ Stage: base ============
 # Configure the base conda environment
