--- conflicted
+++ resolved
@@ -37,12 +37,6 @@
     - s3fs>=2023.6
     - pip
     - wrapt=1.14.1 # ver 1.15 breaks the keras model used by the gnn_fraud_detection_pipeline
-<<<<<<< HEAD
-    - torchmetrics=0.11.4
-=======
-    - dgl==1.0.2+cu118
-    - torch==2.0.0+cu118
->>>>>>> 9c6c7b39
     - pip:
         # tensorflow exists in conda-forge but is tied to CUDA-11.3
         - tensorflow==2.12.0