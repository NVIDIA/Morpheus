# SPDX-FileCopyrightText: Copyright (c) 2021-2023, NVIDIA CORPORATION & AFFILIATES. All rights reserved.
# SPDX-License-Identifier: Apache-2.0
#
# Licensed under the Apache License, Version 2.0 (the "License");
# you may not use this file except in compliance with the License.
# You may obtain a copy of the License at
#
# http://www.apache.org/licenses/LICENSE-2.0
#
# Unless required by applicable law or agreed to in writing, software
# distributed under the License is distributed on an "AS IS" BASIS,
# WITHOUT WARRANTIES OR CONDITIONS OF ANY KIND, either express or implied.
# See the License for the specific language governing permissions and
# limitations under the License.

name: morpheus
channels:
    - rapidsai
    - nvidia/label/cuda-11.8.0
    - nvidia
    - nvidia/label/dev # For pre-releases of MRC. Should still default to full releases if available
    - pytorch
    - conda-forge
dependencies:
    ####### Morpheus Dependencies (keep sorted!) #######
    - automake=1.16.5
    - benchmark=1.6.1
    - boost-cpp=1.74
    - cachetools=5.0.0
    - ccache>=3.7
    - clangdev=14
    - click >=8
    - cmake=3.24
    - configargparse=1.5
    - cuda-compiler=11.8
    - cuda-nvml-dev=11.8
    - cuda-toolkit=11.8
    - cudf=23.06
    - cupy>=12.0.0
    - cxx-compiler
    - cython=0.29.24
    - datacompy=0.8
    - dill
    - docker-py=5.0
    - faker=12.3.0
    - flake8
    - flatbuffers=2.0
    - gcc_linux-64=11.2
    - gflags=2.2
    - git-lfs=3.2
    - git>=2.35.3 # Needed for wildcards on safe.directory
    - glog=0.6
    - gmock>=1.13.0
    - gputil
    - grpcio
    - gtest>=1.13.0
    - gxx_linux-64=11.2
    - include-what-you-use=0.18
    - isort
    - libgrpc>=1.49
    - librdkafka=1.9.2
    - mlflow>=2.2.1,<3
    - mrc=23.11
    - networkx=3.1
    - ninja=1.10
    - nodejs=18.15.0
    - numba>=0.56.2
    - numpydoc=1.4
    - nvtabular=23.06
    - pandas=1.3
    - pip
    - pkg-config # for mrc cmake
    - pluggy=1.0
    - protobuf=4.21.*
    - pyarrow * *_cuda # Ensure we get a CUDA build. Version determined by cuDF
    - pybind11-stubgen=0.10.5
    - pydot
    - pylint>=2.17.4,<2.18 # 2.17.4 contains a fix for toml support
    - pytest
    - pytest-benchmark>=4.0
    - pytest-cov
    - python-confluent-kafka=1.9.2
    - python-graphviz
    - python=3.10
<<<<<<< HEAD
    - pytorch=2.0.1
    - pytorch-cuda=11.8
=======
    - pytorch-cuda
    - pytorch=2.0.1
>>>>>>> a343c77b
    - rapidjson=1.1.0
    - scikit-build=0.17.1
    - scikit-learn=1.2.2
    - sphinx
    - sphinx_rtd_theme
    - sqlalchemy<2.0 # 2.0 is incompatible with pandas=1.3
    - sysroot_linux-64=2.17
    - tqdm=4
    - tritonclient=2.26 # Required by NvTabular, force the version, so we get protobufs compatible with 4.21
    - typing_utils=0.1
    - watchdog=2.1
    - yapf=0.40.1
    ####### Morpheus Pip Dependencies (keep sorted!) #######
    - pip:
        # Add additional dev dependencies here
        - docutils
        - pytest-kafka==0.6.0
        # Ensure all runtime requirements are installed using the requirements file
        - --requirement requirements.txt<|MERGE_RESOLUTION|>--- conflicted
+++ resolved
@@ -82,13 +82,8 @@
     - python-confluent-kafka=1.9.2
     - python-graphviz
     - python=3.10
-<<<<<<< HEAD
-    - pytorch=2.0.1
-    - pytorch-cuda=11.8
-=======
     - pytorch-cuda
     - pytorch=2.0.1
->>>>>>> a343c77b
     - rapidjson=1.1.0
     - scikit-build=0.17.1
     - scikit-learn=1.2.2
