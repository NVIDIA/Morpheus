# SPDX-FileCopyrightText: Copyright (c) 2021-2024, NVIDIA CORPORATION & AFFILIATES. All rights reserved.
# SPDX-License-Identifier: Apache-2.0
#
# Licensed under the Apache License, Version 2.0 (the "License");
# you may not use this file except in compliance with the License.
# You may obtain a copy of the License at
#
# http://www.apache.org/licenses/LICENSE-2.0
#
# Unless required by applicable law or agreed to in writing, software
# distributed under the License is distributed on an "AS IS" BASIS,
# WITHOUT WARRANTIES OR CONDITIONS OF ANY KIND, either express or implied.
# See the License for the specific language governing permissions and
# limitations under the License.

name: morpheus
channels:
    - rapidsai
    - nvidia/label/cuda-11.8.0
    - nvidia
    - nvidia/label/dev # For pre-releases of MRC. Should still default to full releases if available
    - pytorch
    - conda-forge
    - defaults
dependencies:
    ####### Morpheus Dependencies (keep sorted!) #######
    - automake=1.16.5
    - beautifulsoup4=4.12
    - benchmark=1.6.1
    - boost-cpp=1.82
    - cachetools=5.0.0
    - ccache>=3.7
    - clangdev=16
    - click >=8
    - cmake=3.25
    - configargparse=1.5
    - cuda-compiler=11.8
    - cuda-nvml-dev=11.8
    - cuda-python>=11.8,<11.8.3 # workaround for https://github.com/nv-morpheus/Morpheus/issues/1317
    - cuda-toolkit=11.8
    - cudf=23.06
    - cupy>=12.0.0
    - cxx-compiler
    - cython=0.29.24
    - datacompy=0.8
    - dill
    - docker-py=5.0
    - docutils
    - elasticsearch==8.9.0
    - faker=12.3.0
    - feedparser=6.0.10
    - flake8
    - flatbuffers=2.0
    - gcc_linux-64=11.2
    - gflags=2.2
    - git-lfs=3.2
    - git>=2.35.3 # Needed for wildcards on safe.directory
    - glog=0.6
    - gmock>=1.13.0
    - grpcio
    - gtest>=1.13.0
    - gxx_linux-64=11.2
    - include-what-you-use=0.20
    - ipywidgets
    - isort
    - jupyter_core>=4.11.2,<5.0
    - jupyterlab
    - libgrpc>=1.49
    - librdkafka=1.9.2
    - libwebp>=1.3.2 # Required for CVE mitigation: https://nvd.nist.gov/vuln/detail/CVE-2023-4863
    - lxml=4.9.1
    - mlflow>=2.2.1,<3
    - mrc=24.03
    - networkx>=2.8
    - ninja=1.10
    - nodejs=18.*
    - numba>=0.56.2
    - numpydoc=1.4
    - nvtabular=23.06
    - pandas=1.3
    - pip
    - pkg-config # for mrc cmake
    - pluggy=1.0
    - protobuf=4.21.*
    - pyarrow * *_cuda # Ensure we get a CUDA build. Version determined by cuDF
    - pyarrow-hotfix # CVE-2023-47248. See morpheus/__init__.py for more details
    - pybind11-stubgen=0.10.5
    - pydot
    - pylint>=2.17.4,<2.18 # 2.17.4 contains a fix for toml support
<<<<<<< HEAD
    - pytest<8 # work-around issue #1484
=======
    - pytest=7.4
>>>>>>> 364b18a4
    - pytest-asyncio
    - pytest-benchmark>=4.0
    - pytest-cov
    - python-confluent-kafka=1.9.2
    - python-graphviz
    - python=3.10
    - pytorch-cuda
    - pytorch=2.0.1
    - rapidjson=1.1.0
    - rdma-core >=48 # Needed for DOCA. Compatible with UCX 1.14.1
    - requests-cache=1.1
    - requests=2.31
    - scikit-build=0.17.1
    - scikit-learn=1.2.2
    - sphinx
    - sphinx_rtd_theme
    - sqlalchemy<2.0 # 2.0 is incompatible with pandas=1.3
    - sysroot_linux-64=2.17
    - tqdm=4
    - tritonclient=2.26 # Required by NvTabular, force the version, so we get protobufs compatible with 4.21
    - typing_utils=0.1
    - watchdog=2.1
    - websockets
    - yapf=0.40.1

    ####### Pip Transitive Dependencies (keep sorted!) #######
    # These are dependencies that are available on conda, but are required by the pip packages listed below. Its much
    # better to install them with conda than pip to allow for better dependency resolution.
    - kafka-python=2.0
    - port-for=0.7
    - py4j=0.10

    ####### Morpheus Pip Dependencies (keep sorted!) #######
    - pip:
        # Add additional dev dependencies here
        - databricks-connect
        - milvus==2.3.2
        - pymilvus==2.3.2
        - pytest-kafka==0.6.0<|MERGE_RESOLUTION|>--- conflicted
+++ resolved
@@ -87,11 +87,7 @@
     - pybind11-stubgen=0.10.5
     - pydot
     - pylint>=2.17.4,<2.18 # 2.17.4 contains a fix for toml support
-<<<<<<< HEAD
     - pytest<8 # work-around issue #1484
-=======
-    - pytest=7.4
->>>>>>> 364b18a4
     - pytest-asyncio
     - pytest-benchmark>=4.0
     - pytest-cov
