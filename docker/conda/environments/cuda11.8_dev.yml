--- conflicted
+++ resolved
@@ -95,11 +95,7 @@
     - tritonclient=2.26 # Required by NvTabular, force the version, so we get protobufs compatible with 4.21
     - typing_utils=0.1
     - watchdog=2.1
-<<<<<<< HEAD
-    - yapf>=0.40.1
-=======
     - yapf=0.40.1
->>>>>>> aba421e6
     ####### Morpheus Pip Dependencies (keep sorted!) #######
     - pip:
         # Add additional dev dependencies here
